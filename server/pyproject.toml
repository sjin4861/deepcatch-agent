[project]
name = "server"
version = "0.1.0"
description = "Add your description here"
readme = "README.md"
requires-python = ">=3.10"
dependencies = [
    "fastapi>=0.115.0",
    "uvicorn>=0.30.0",
    "sqlalchemy>=2.0.0",
    "pydantic>=2.8.0",
    "pydantic-settings>=2.3.0",
    "python-multipart>=0.0.9",
    "flask>=3.1.2",
    "python-dotenv>=1.1.1",
    "twilio>=9.8.1",
<<<<<<< HEAD
    "langgraph>=0.2.24",
    "langchain-core>=0.3.12",
    "openai>=1.52.0",
=======
    "python-socketio>=5.11.0",
    "websockets>=13.0",
    "openai>=1.50.0",
    "numpy>=1.26.0",
    "aiofiles>=24.1.0",
    "aiohttp>=3.10.0",
>>>>>>> cfe38c6e
]<|MERGE_RESOLUTION|>--- conflicted
+++ resolved
@@ -14,16 +14,12 @@
     "flask>=3.1.2",
     "python-dotenv>=1.1.1",
     "twilio>=9.8.1",
-<<<<<<< HEAD
     "langgraph>=0.2.24",
     "langchain-core>=0.3.12",
-    "openai>=1.52.0",
-=======
     "python-socketio>=5.11.0",
     "websockets>=13.0",
     "openai>=1.50.0",
     "numpy>=1.26.0",
     "aiofiles>=24.1.0",
     "aiohttp>=3.10.0",
->>>>>>> cfe38c6e
 ]