--- conflicted
+++ resolved
@@ -6,19 +6,11 @@
 from fastapi import APIRouter, HTTPException, Query
 from pydantic import BaseModel, Field
 from datetime import datetime, timedelta
-<<<<<<< HEAD
 from typing import Optional, List
 import httpx
 import os
 from urllib.parse import unquote
-=======
-from typing import Optional, List, Dict
-import math
-import os
-import random
-
-import httpx
->>>>>>> ddbd6139
+
 from src.config import logger
 
 # 라우터 생성
@@ -153,7 +145,6 @@
     status: str = Field(..., description="응답상태")
     data: dict = Field(..., description="선박 입항 데이터")
 
-<<<<<<< HEAD
 # 날씨 API 응답 모델들
 class WeatherForecast(BaseModel):
     region_code: str = Field(..., description="예보구역코드", alias="REG_ID")
@@ -229,7 +220,6 @@
     total_count: int = Field(..., description="총 구역 수")
     search_term: Optional[str] = Field(None, description="검색어")
     region_type: Optional[str] = Field(None, description="구역 특성 필터")
-=======
 
 def fetch_catch_history_data(
     *,
@@ -299,8 +289,6 @@
     logger.info("Falling back to mock catch history data after API failure")
     return _get_mock_catch_history_data(fish_type, start_date, end_date, ship_id)
 
->>>>>>> ddbd6139
-
 # API 엔드포인트들
 
 
@@ -318,20 +306,12 @@
         if not RAW_SERVICE_KEY:
             logger.warning("DPG_SERVICE_KEY not set or empty, using mock data")
             return _get_mock_weather_data(date)
-<<<<<<< HEAD
         logger.info(
             "Using SERVICE_KEY decoded=%s raw_preview=%s",
             DECODED_SERVICE_KEY != RAW_SERVICE_KEY,
             f"{RAW_SERVICE_KEY[:10]}{'*' * max(0,len(RAW_SERVICE_KEY)-10)}" if RAW_SERVICE_KEY else "<empty>"
         )
         
-=======
-
-        logger.info(
-            f"Using SERVICE_KEY: {SERVICE_KEY[:10]}{'*' * (len(SERVICE_KEY) - 10) if len(SERVICE_KEY) > 10 else ''}"
-        )
-
->>>>>>> ddbd6139
         # HTTPS 요청을 위한 추가 설정
         headers = {
             "User-Agent": "Mozilla/5.0 (compatible; DeepCatch-Agent/1.0)",
@@ -348,7 +328,6 @@
             headers=headers,
             follow_redirects=True,  # 리다이렉트 자동 추적
         ) as client:
-<<<<<<< HEAD
             last_error_text = None
             key_variants = service_key_variants()
             for idx, key_variant in enumerate(key_variants):
@@ -376,7 +355,6 @@
                     if top_data and isinstance(top_data, dict) and len(top_data) > 0:
                         # 디버그 dump
                         _maybe_dump_fishery_payload(data, label="ship_safe_success")
-=======
             params = {"serviceKey": SERVICE_KEY, "date": date}
 
             # URL 인코딩 문제 해결을 위해 수동으로 URL 구성
@@ -401,7 +379,6 @@
                     # 실제 응답에 맞는 데이터가 있는지 확인
                     top_data = data["data"]["top"]
                     if top_data:  # top 데이터가 비어있지 않은 경우
->>>>>>> ddbd6139
                         return ShipSafeStatsResponse(**data)
                     else:
                         logger.warning(
@@ -418,7 +395,6 @@
                     logger.warning(f"Unexpected API response format: {data}")
                     _maybe_dump_fishery_payload(data, label="ship_safe_unexpected")
                     return _get_mock_weather_data(date)
-<<<<<<< HEAD
                 else:
                     last_error_text = response.text
                     # 401 & invalid key 메시지이면 다음 variant 시도
@@ -433,7 +409,6 @@
             logger.info("Falling back to mock data due to API error (%s)", last_error_text)
             return _get_mock_weather_data(date)
                 
-=======
             else:
                 logger.error(
                     f"External API error: {response.status_code}, content: {response.text}"
@@ -441,8 +416,6 @@
                 # 실제 API 실패 시 모의 데이터로 fallback
                 logger.info("Falling back to mock data due to API error")
                 return _get_mock_weather_data(date)
-
->>>>>>> ddbd6139
     except httpx.RequestError as e:
         logger.error(f"Request error: {e}")
         # 개발/테스트용 모의 데이터 반환
@@ -493,15 +466,7 @@
             "FISHERY_API_DEV_MODE": os.getenv("FISHERY_API_DEV_MODE", "not_set"),
             "DPG_SERVICE_KEY_SET": bool(os.getenv("DPG_SERVICE_KEY")),
             "DPG_SERVICE_KEY_LENGTH": len(os.getenv("DPG_SERVICE_KEY", "")),
-<<<<<<< HEAD
             "DPG_SERVICE_KEY_PREVIEW": f"{RAW_SERVICE_KEY[:10]}{'*' * max(0, len(RAW_SERVICE_KEY) - 10)}" if RAW_SERVICE_KEY else "not_set"
-=======
-            "DPG_SERVICE_KEY_PREVIEW": (
-                f"{SERVICE_KEY[:10]}{'*' * max(0, len(SERVICE_KEY) - 10)}"
-                if SERVICE_KEY
-                else "not_set"
-            ),
->>>>>>> ddbd6139
         },
         "current_settings": {
             "BASE_API_URL": BASE_API_URL,
@@ -535,19 +500,11 @@
 
     # API 키 기본 형식 검증
     key_analysis = {
-<<<<<<< HEAD
         "length": len(RAW_SERVICE_KEY),
         "contains_special_chars": any(c in RAW_SERVICE_KEY for c in "!@#$%^&*()"),
         "is_alphanumeric": RAW_SERVICE_KEY.replace("%", "").isalnum(),
         "starts_with": RAW_SERVICE_KEY[:3] if len(RAW_SERVICE_KEY) >= 3 else RAW_SERVICE_KEY,
         "preview": f"{RAW_SERVICE_KEY[:10]}{'*' * max(0, len(RAW_SERVICE_KEY) - 10)}"
-=======
-        "length": len(SERVICE_KEY),
-        "contains_special_chars": any(c in SERVICE_KEY for c in "!@#$%^&*()"),
-        "is_alphanumeric": SERVICE_KEY.replace("%", "").isalnum(),
-        "starts_with": SERVICE_KEY[:3] if len(SERVICE_KEY) >= 3 else SERVICE_KEY,
-        "preview": f"{SERVICE_KEY[:10]}{'*' * max(0, len(SERVICE_KEY) - 10)}",
->>>>>>> ddbd6139
     }
 
     return {
@@ -564,13 +521,8 @@
     실제 API를 직접 호출해서 응답을 확인 (디버깅용)
     """
     test_date = "20250102"
-<<<<<<< HEAD
     
     if not RAW_SERVICE_KEY:
-=======
-
-    if not SERVICE_KEY:
->>>>>>> ddbd6139
         return {"error": "SERVICE_KEY not set"}
 
     try:
@@ -606,13 +558,7 @@
                 test_results["method1_query_params"] = {"error": str(e)}
 
             # 방법 2: URL에 직접 포함
-<<<<<<< HEAD
             url2 = f"{BASE_API_URL}{API_ENDPOINTS['ship_safe_stats_history']}?serviceKey={DECODED_SERVICE_KEY}&date={test_date}"
-            
-=======
-            url2 = f"{BASE_API_URL}{API_ENDPOINTS['ship_safe_stats_history']}?serviceKey={SERVICE_KEY}&date={test_date}"
-
->>>>>>> ddbd6139
             try:
                 response2 = await client.get(url2, timeout=10.0)
                 test_results["method2_url_direct"] = {
@@ -643,21 +589,9 @@
 
             return {
                 "service_key_info": {
-<<<<<<< HEAD
                     "length": len(RAW_SERVICE_KEY),
                     "preview": f"{RAW_SERVICE_KEY[:10]}***{RAW_SERVICE_KEY[-5:]}" if len(RAW_SERVICE_KEY) > 15 else "***",
                     "contains_special": any(c in "!@#$%^&*()+={}[]|\\:;\"'<>,.?/" for c in RAW_SERVICE_KEY)
-=======
-                    "length": len(SERVICE_KEY),
-                    "preview": (
-                        f"{SERVICE_KEY[:10]}***{SERVICE_KEY[-5:]}"
-                        if len(SERVICE_KEY) > 15
-                        else "***"
-                    ),
-                    "contains_special": any(
-                        c in "!@#$%^&*()+={}[]|\\:;\"'<>,.?/" for c in SERVICE_KEY
-                    ),
->>>>>>> ddbd6139
                 },
                 "test_results": test_results,
                 "recommendations": [
@@ -680,17 +614,8 @@
     실제 API 응답 그대로 반환 (디버깅 및 실제 데이터 확인용)
     """
     try:
-<<<<<<< HEAD
         if not RAW_SERVICE_KEY:
             raise HTTPException(status_code=400, detail="DPG_SERVICE_KEY not configured")
-        
-=======
-        if not SERVICE_KEY:
-            raise HTTPException(
-                status_code=400, detail="DPG_SERVICE_KEY not configured"
-            )
-
->>>>>>> ddbd6139
         # 최적화된 HTTPS 헤더 설정
         headers = {
             "User-Agent": "Mozilla/5.0 (compatible; DeepCatch-Agent/1.0)",
@@ -704,13 +629,7 @@
             verify=False, timeout=30.0, headers=headers, follow_redirects=True
         ) as client:
             # method2 방식 사용 (테스트에서 성공한 방식)
-<<<<<<< HEAD
             url = f"{BASE_API_URL}{API_ENDPOINTS['ship_safe_stats_history']}?serviceKey={DECODED_SERVICE_KEY}&date={date}"
-            
-=======
-            url = f"{BASE_API_URL}{API_ENDPOINTS['ship_safe_stats_history']}?serviceKey={SERVICE_KEY}&date={date}"
-
->>>>>>> ddbd6139
             logger.info(f"Calling raw API: {url[:100]}...")
             response = await client.get(url, timeout=30.0)
 
@@ -1093,7 +1012,7 @@
                     "status": "입항완료",
                 },
             ],
-<<<<<<< HEAD
+
             "updated_at": "2025-01-02T08:00:00"
         }
     )
@@ -1436,9 +1355,4 @@
         raise
     except Exception as e:
         logger.error(f"Weather Regions API unexpected error: {e}")
-        raise HTTPException(status_code=500, detail="날씨 구역 API 서버 내부 오류")
-=======
-            "updated_at": "2025-01-02T08:00:00",
-        },
-    )
->>>>>>> ddbd6139
+        raise HTTPException(status_code=500, detail="날씨 구역 API 서버 내부 오류")