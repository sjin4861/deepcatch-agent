# main.py - 낚시 예약 AI 에이전트
from fastapi import FastAPI, Request, Form, HTTPException, Response, WebSocket, WebSocketDisconnect
from fastapi.middleware.cors import CORSMiddleware
from twilio.twiml.voice_response import VoiceResponse, Gather
from twilio.rest import Client
from twilio.base.exceptions import TwilioRestException
from src.config import settings, logger
from pydantic import BaseModel, Field
<<<<<<< HEAD
from typing import Optional, Dict, List
=======
from typing import Optional, Dict, List, Any, Tuple
from uuid import uuid4
from datetime import datetime
>>>>>>> cfe38c6e
import os
import json
from dotenv import load_dotenv
<<<<<<< HEAD
from sqlalchemy.orm import Session
# CORS Error 방지를 위한 미들웨어
from fastapi.middleware.cors import CORSMiddleware
# 지침에 따른 데이터베이스 연결
from .database import get_db, engine
from . import models, crud
from .agent import ChatRequest, ChatResponse, PlanAgent

# 로깅 설정
logging.basicConfig(level=logging.INFO)
logger = logging.getLogger(__name__)

# 데이터베이스 테이블 생성
models.Base.metadata.create_all(bind=engine)

# 환경 변수 로드
try:
    load_dotenv()
except ImportError:
    logger.warning(
        "python-dotenv가 설치되지 않았습니다. 환경 변수를 직접 설정해주세요."
    )
=======
import openai
from src.realtime_server import sio
>>>>>>> cfe38c6e

load_dotenv()
US_PHONENUMBER = os.getenv("US_PHONENUMBER")
KO_PHONENUMBER = os.getenv("KO_PHONENUMBER")

app = FastAPI(
    title="낚시 예약 AI 에이전트",
    description="Twilio와 OpenAI를 사용한 실시간 음성 대화 시스템",
    version="2.0.0"
)

app.add_middleware(
    CORSMiddleware,
    allow_origins=["*"],
    allow_credentials=True,
    allow_methods=["*"],
    allow_headers=["*"],
)

<<<<<<< HEAD
# Twilio 설정
TWILIO_ACCOUNT_SID = os.getenv("ACCOUNT_SID")
TWILIO_AUTH_TOKEN = os.getenv("AUTH_TOKEN")

if not TWILIO_ACCOUNT_SID or not TWILIO_AUTH_TOKEN:
    raise ValueError("Twilio 환경 변수가 설정되지 않았습니다: ACCOUNT_SID, AUTH_TOKEN")

client = Client(TWILIO_ACCOUNT_SID, TWILIO_AUTH_TOKEN)


class CallStatus(str, Enum):
    """통화 상태"""

    INITIATED = "initiated"
    RINGING = "ringing"
    IN_PROGRESS = "in-progress"
    COMPLETED = "completed"
    BUSY = "busy"
    FAILED = "failed"
    NO_ANSWER = "no-answer"


class ConversationStep(str, Enum):
    """대화 단계"""

    GREETING = "greeting"
    AVAILABILITY_CHECK = "availability_check"
    # long_distance_casting 시나리오용
    AWAITING_BAIT_QUESTION = "awaiting_bait_question"
    AWAITING_PRICE_INFO = "awaiting_price_info"
    # boat_fishing 시나리오용
    AWAITING_PEOPLE_COUNT = "awaiting_people_count"
    AWAITING_ALTERNATIVE_DATE = "awaiting_alternative_date"
    AWAITING_ALTERNATIVE_RESPONSE = "awaiting_alternative_response"
    AWAITING_FINAL_PRICE = "awaiting_final_price"
    # 공통
    PRICE_INQUIRY = "price_inquiry"
    ALTERNATIVE_DATE = "alternative_date"
    CONFIRMATION = "confirmation"
    COMPLETED = "completed"


class FishingRequest(BaseModel):
    """낚시 예약 요청 정보"""

    scenario_type: str = Field(
        default="long_distance_casting",
        description="시나리오 타입 (long_distance_casting, boat_fishing)",
    )
    date: str = Field(default="내일", description="희망 날짜 (내일, 이번 주말 등)")
    time: Optional[str] = Field(
        default="새벽 5시", description="희망 시간 (새벽 5시, 오전 6시 등)"
    )
    people_count: int = Field(default=4, ge=1, le=20, description="인원수")
    fishing_type: str = Field(default="갯바위 원투 낚시", description="낚시 종류")
    location: Optional[str] = Field(default="구룡포", description="희망 지역")
    budget: Optional[str] = Field(default="10만원 내외", description="예산 범위")
    details: Optional[Dict] = Field(
        default_factory=lambda: {
            "experience": {"초보자": 2, "경험자": 2},
            "bait": {"청갯지렁이": 2, "크릴 새우": 2},
        },
        description="세부 정보",
    )


# 지침에 따른 데이터 구조
class Plan(BaseModel):
    """사용자 계획 (지침 요구사항)"""

    date: str = Field(..., description="날짜")
    people: int = Field(..., description="인원")
    location: str = Field(..., description="지역")
    phone_user: str = Field(..., description="사용자 전화번호")


class Business(BaseModel):
    """낚시집 정보 (지침 요구사항)"""

    name: str = Field(..., description="업체명")
    phone: str = Field(..., description="전화번호")
    location: str = Field(..., description="위치")


class Reservation(BaseModel):
    """예약 결과 (지침 요구사항)"""

    success: bool = Field(..., description="예약 성공 여부")
    business_name: str = Field(..., description="업체명")
    details: str = Field(..., description="세부 내용")


class BusinessInfo(BaseModel):
    """낚시집 정보 (확장)"""

    name: str = Field(..., description="업체명")
    phone: str = Field(..., description="전화번호")
    location: str = Field(..., description="위치")
    services: List[str] = Field(default=[], description="제공 서비스")
=======
# Twilio 및 OpenAI 클라이언트 설정
twilio_client = Client(os.getenv('ACCOUNT_SID'), os.getenv('AUTH_TOKEN'))
openai_client = openai.OpenAI(api_key=settings.openai_api_key)

# 인메모리 대화 상태 저장소
conversation_history: Dict[str, List[Dict[str, str]]] = {}
############################
# 시나리오 확장 지원      #
############################
SCENARIO_MODE = os.getenv("SCENARIO_MODE", "0").lower() in ("1", "true", "yes", "on")
from pathlib import Path

# 시나리오 디렉토리 해석 로직 개선: 실행 기준 디렉토리(server/)와 루트 혼동 방지
_raw_scenario_dir = os.getenv("SCENARIO_DIR")
_base_dir = Path(__file__).resolve().parent  # server/src
_project_root = _base_dir.parent  # server/

def _resolve_scenario_dir() -> str:
    candidates = []
    if _raw_scenario_dir:
        p = Path(_raw_scenario_dir)
        if not p.is_absolute():
            # 현재 working dir이 server/ 라면 'server/data/..' 는 중복 -> 정규화
            candidates.append((_project_root / p).resolve())
            # 사용자가 server/data/scenarios 로 넣었지만 실제는 data/scenarios 일 때
            if str(p).startswith('server/'):
                candidates.append((_project_root / str(p)[7:]).resolve())
        else:
            candidates.append(p)
    # 기본 후보: server/data/scenarios -> 실제 경로는 project_root/data/scenarios
    candidates.append((_project_root / 'data' / 'scenarios').resolve())
    for c in candidates:
        if c.exists() and c.is_dir():
            return str(c)
    # 마지막 fallback (첫 후보 반환)
    return str(candidates[-1])

SCENARIO_DIR = _resolve_scenario_dir()
DEFAULT_SCENARIO_ID = os.getenv("SCENARIO_ID", "scenario1")

# per-call 상태
scenario_progress: Dict[str, int] = {}          # 진행 인덱스
call_scenario_id: Dict[str, str] = {}            # call_sid -> scenario_id 매핑
scenario_library: Dict[str, List[str]] = {}      # scenario_id -> assistant_lines

def load_scenario_library() -> Dict[str, List[str]]:
    lib: Dict[str, List[str]] = {}
    if os.path.isdir(SCENARIO_DIR):
        for fname in os.listdir(SCENARIO_DIR):
            if not fname.lower().endswith('.json'): continue
            path = os.path.join(SCENARIO_DIR, fname)
            scenario_id = os.path.splitext(fname)[0]
            try:
                with open(path, 'r', encoding='utf-8') as f:
                    data = json.load(f)
                if isinstance(data, dict) and isinstance(data.get('assistant_lines'), list):
                    lines = [str(x) for x in data['assistant_lines'] if isinstance(x, (str, int, float))]
                    if lines:
                        lib[scenario_id] = lines
                        logger.info(f"시나리오 로드: {scenario_id} ({len(lines)} lines)")
            except Exception as e:
                logger.warning(f"시나리오 파일 파싱 실패: {path} error={e}")
    else:
        logger.info(f"시나리오 디렉토리 없음: {SCENARIO_DIR} (내장 기본만 사용)")
    logger.info(f"시나리오 디렉토리 최종 경로: {SCENARIO_DIR}")
    # fallback: scenario1이 아예 없으면 임시 기본 생성
    if 'scenario1' not in lib:
        logger.warning("scenario1.json 을 찾지 못해 임시 기본 시나리오 사용")
        lib['scenario1'] = [
            "안녕하세요, 구룡포낚시프라자 맞으시죠? 내일 새벽 5시에 갯바위 원투 낚시 장비 대여 가능한지 확인해보고 싶습니다.",
            "4명인데, 초보자 2명, 경험자 2명이십니다.",
            "네, 청갯지렁이 2개랑 크릴 새우 2개로 준비 부탁드립니다. 가격은 얼마인가요?",
            "네, 알겠습니다. 확인해보고 다시 연락드리겠습니다. 좋은 하루 되세요. 감사합니다."
        ]
    logger.info(f"총 시나리오 수: {len(lib)} (ids={list(lib.keys())})")
    return lib

scenario_library = load_scenario_library()

def in_scenario() -> bool:
    return SCENARIO_MODE and len(scenario_library) > 0

def assign_scenario_for_call(call_sid: str, requested_id: Optional[str]) -> str:
    chosen = requested_id or DEFAULT_SCENARIO_ID
    if chosen not in scenario_library:
        logger.warning(f"요청된 시나리오 {chosen} 가 라이브러리에 없음. 기본 scenario1 사용")
        chosen = "scenario1"
    call_scenario_id[call_sid] = chosen
    scenario_progress[call_sid] = 0
    logger.info(f"통화 {call_sid} 시나리오 할당: {chosen}")
    return chosen

def get_current_line(call_sid: str) -> Tuple[Optional[str], int, int]:
    sid = call_scenario_id.get(call_sid)
    if not sid: return (None, 0, 0)
    lines = scenario_library.get(sid, [])
    idx = scenario_progress.get(call_sid, 0)
    if idx < len(lines):
        return (lines[idx], idx, len(lines))
    return (None, idx, len(lines))

def advance_scenario(call_sid: str):
    scenario_progress[call_sid] = scenario_progress.get(call_sid, 0) + 1

async def emit_scenario_progress(call_sid: str):
    """시나리오 진행 상황을 클라이언트에 브로드캐스트"""
    if call_sid not in call_scenario_id:
        return
    sid = call_scenario_id[call_sid]
    lines = scenario_library.get(sid, [])
    idx = scenario_progress.get(call_sid, 0)  # 이미 advance 된 상태 (소비한 개수)
    total = len(lines)
    await sio.emit('scenario_progress', {
        'call_sid': call_sid,
        'scenario_id': sid,
        'consumed': idx,          # 소비된(보낸) assistant 라인 수
        'total': total,
        'is_complete': idx >= total
    })

############################
# 기존 함수 in_scenario 재정의 완료
############################
>>>>>>> cfe38c6e


class CallRequest(BaseModel):
    # 선택적으로 번호를 받되, 없으면 KO_PHONENUMBER -> US_PHONENUMBER 순으로 fallback
    to_number: Optional[str] = Field(None, description="전화를 받을 상대방 번호 (E.164 형식, 없으면 환경변수 KO_PHONENUMBER 사용)")
    scenario_id: Optional[str] = Field(None, description="선택 실행할 시나리오 ID (scenario2, scenario3 등). SCENARIO_MODE=true 일 때만 적용")

class CallResponse(BaseModel):
<<<<<<< HEAD
    """전화 응답"""

    status: str = Field(..., description="상태")
    call_sid: Optional[str] = Field(None, description="통화 ID")
    message: str = Field(..., description="메시지")


class SpeechResponse(BaseModel):
    """음성 인식 결과"""

    speech_result: str = Field(..., description="음성 인식 텍스트")
    confidence: Optional[float] = Field(None, description="인식 정확도")
    call_sid: str = Field(..., description="통화 ID")


class ConversationState(BaseModel):
    """대화 상태"""

    call_sid: str
    step: ConversationStep
    fishing_request: FishingRequest
    business_name: str
    responses: List[str] = []
    is_successful: bool = False
    extracted_info: Dict = Field(default_factory=dict)


# 전역 상태 관리
conversation_states: Dict[str, ConversationState] = {}


class FishingCallHandler:
    def __init__(self):
        pass

    def generate_greeting_message(
        self, fishing_request: FishingRequest, business_name: str
    ) -> str:
        """시나리오에 맞는 인사말 생성"""
        time_part = f" {fishing_request.time}" if fishing_request.time else ""

        if fishing_request.scenario_type == "boat_fishing":
            # 선상낚시 시나리오
            return (
                f"안녕하세요, {business_name} 선장님 맞으시죠? "
                f"{fishing_request.date}{time_part}에 가족 단위로 선상낚시 가능한지 확인해보고 싶습니다."
            )
        else:
            # 기본 (long_distance_casting) 시나리오
            return (
                f"안녕하세요, {business_name} 맞으시죠? "
                f"{fishing_request.date}{time_part}에 {fishing_request.fishing_type} 장비 대여 가능한지 확인해보고 싶습니다."
            )

    def generate_initial_prompt(self, state: ConversationState) -> str:
        req = state.fishing_request
        return (
            f"안녕하세요, {state.business_name} 맞으시죠? "
            f"{req.date}에 {req.fishing_type} 장비 대여 가능한지 확인해보고 싶습니다."
        )


fishing_handler = FishingCallHandler()
plan_agent = PlanAgent()
=======
    status: str
    call_sid: Optional[str] = None
    message: str
>>>>>>> cfe38c6e


@app.post("/call/initiate", response_model=CallResponse)
async def initiate_call(req: CallRequest):
    """지정된 번호로 전화를 걸고 TwiML 웹훅을 설정합니다.
    - settings.twilio_webhook_url 로 교체
    - 번호 기본 검증 및 상세 오류 로그 추가
    """
    # 번호 결정 로직 (요청 > KO > US)
    chosen_number = (req.to_number or KO_PHONENUMBER or US_PHONENUMBER or '').strip()
    logger.info(f"전화 시작 요청 수신 to={req.to_number} | fallback→ {chosen_number if req.to_number != chosen_number else '사용 안함'}")

    if not chosen_number:
        raise HTTPException(status_code=400, detail="수신 번호가 제공되지 않았고 KO_PHONENUMBER / US_PHONENUMBER 환경변수도 비어 있습니다.")

    raw_number = chosen_number

    # 기본 형식 검증 (심플)
    if not raw_number.startswith('+'):
        raise HTTPException(status_code=400, detail="E.164 형식(+국가코드...)으로 번호를 입력하세요.")
    if len(raw_number) < 8:
        raise HTTPException(status_code=400, detail="전화번호 길이가 너무 짧습니다.")

    # Twilio Trial 계정: 인증된 번호만 허용될 수 있음 - 안내 로그
    if not US_PHONENUMBER:
        logger.warning("US_PHONENUMBER 환경변수가 설정되지 않았습니다.")

    base_webhook = settings.twilio_webhook_url.rstrip('/')  # 공개 ngrok 주소 기대
    voice_url = f"{base_webhook}/voice/start"
    status_callback_url = f"{base_webhook}/voice/status"
    logger.debug(f"Webhook URL 사용: {voice_url} | Status Callback: {status_callback_url}")

    try:
        call = twilio_client.calls.create(
            to=raw_number,
            from_=US_PHONENUMBER,  # 발신자는 Twilio 구매 번호 (국제 발신 권한 확인 필요)
            url=voice_url,
            method="POST",
            status_callback=status_callback_url,
            status_callback_method='POST',
            status_callback_event=['initiated', 'ringing', 'answered', 'completed', 'busy', 'failed', 'no-answer', 'canceled'],
        )
        logger.info(f"Twilio 통화 생성 성공: sid={call.sid} to={raw_number}")
        conversation_history[call.sid] = [{"role": "system", "content": "당신은 친절한 AI 전화 상담원입니다. 한국어로 간결하고 명확하게 답변해주세요."}]
        # 시나리오 모드면 시나리오 할당 (call_scenario_id, scenario_progress)
        if in_scenario():
            assign_scenario_for_call(call.sid, req.scenario_id)

        return CallResponse(status="success", call_sid=call.sid, message="전화 연결이 시작되었습니다.")
    except TwilioRestException as e:
        logger.error(f"Twilio API 오류 code={getattr(e, 'code', None)} msg={getattr(e, 'msg', str(e))}")
        detail = getattr(e, 'msg', str(e))
        raise HTTPException(status_code=400, detail=f"Twilio 오류: {detail}")
    except Exception as e:
        logger.error(f"통화 시작 중 예상치 못한 오류: {e}", exc_info=True)
        raise HTTPException(status_code=500, detail="서버 내부 오류가 발생했습니다.")


@app.post("/voice/start")
async def handle_voice_start(request: Request):
    """통화 시작 시 초기 메시지를 재생하고 사용자 입력을 받습니다."""
    form = await request.form()
    call_sid = form.get('CallSid')
    logger.info(f"통화 시작됨 (SID: {call_sid})")
    
    # 시나리오 모드면 진행 인덱스 0의 라인을 greeting 으로 사용
    if in_scenario() and call_sid and call_sid in call_scenario_id:
        line, idx, total = get_current_line(call_sid)
        greeting = line or "안녕하세요! 무엇을 도와드릴까요?"
        # 0번 라인 소비
        advance_scenario(call_sid)
        if call_sid:
            # 진행률 이벤트 전송 (greeting 포함 1개 소비 후 상태)
            await emit_scenario_progress(call_sid)
            # 만약 시나리오가 단 한 줄로 구성되어 이미 완료되었다면 즉시 종료
            _, consumed_idx, total_lines = get_current_line(call_sid)
            # get_current_line 은 아직 남은 라인 반환. 종료 판단은 scenario_progress 사용
            if scenario_progress.get(call_sid, 0) >= total_lines:
                # 바로 종료 (Hangup)
                response.say(greeting, voice='Polly.Seoyeon', language='ko-KR')
                response.hangup()
                await sio.emit('ai_response_complete', { 'text': greeting, 'call_sid': call_sid })
                return Response(content=str(response), media_type="application/xml")
    else:
        greeting = "안녕하세요! 무엇을 도와드릴까요?"
    response = VoiceResponse()
    response.say(greeting, voice='Polly.Seoyeon', language='ko-KR')
    # 프론트엔드 실시간 표시를 위해 초기 에이전트 멘트를 Socket.IO로 전송
    if call_sid:
        # 대화 기록 초기화 (시나리오 진행도 포함)
        conversation_history.setdefault(call_sid, [{"role": "system", "content": "당신은 친절한 AI 전화 상담원입니다. 한국어로 간결하고 명확하게 답변해주세요."}])
        conversation_history[call_sid].append({"role": "assistant", "content": greeting})
        # 대화 기록에 첫 greeting 저장 (시나리오면 이미 idx 0 소비)
        await sio.emit('ai_response_complete', { 'text': greeting, 'call_sid': call_sid })
    
    # 첫 번째 사용자 입력을 받기 위해 Gather 동사 추가
    gather = Gather(input='speech',
                    action='/voice/process-speech',
                    method='POST',
                    speech_timeout='auto', # 사용자가 말 멈추면 자동 종료
                    speech_model='experimental_conversations',
                    language='ko-KR')
    response.append(gather)

    # 사용자가 아무 말도 하지 않을 경우를 대비한 리디렉션
    response.redirect('/voice/process-speech', method='POST')
    
    return Response(content=str(response), media_type="application/xml")

@app.post("/voice/process-speech")
async def process_speech(request: Request):
    """사용자 음성 입력을 처리하고 LLM 응답을 생성하여 반환합니다."""
    form = await request.form()
    call_sid = form.get('CallSid')
    user_speech = form.get('SpeechResult')
    
    logger.info(f"음성 수신 (SID: {call_sid}): {user_speech}")

    response = VoiceResponse()

    if user_speech:
        # 프론트엔드로 사용자 발화 전송 (call_sid 포함)
        await sio.emit('user_speech', {'text': user_speech, 'call_sid': call_sid})

        # 대화 기록에 사용자 발화 추가
        if call_sid in conversation_history:
            conversation_history[call_sid].append({"role": "user", "content": user_speech})
        else:
            # 만약을 대비한 초기화
            conversation_history[call_sid] = [{"role": "system", "content": "당신은 친절한 AI 전화 상담원입니다. 한국어로 간결하고 명확하게 답변해주세요."},
                                              {"role": "user", "content": user_speech}]

        
        try:
            # --- 시나리오 모드 처리: OpenAI 호출 전에 조기 분기 ---
            if in_scenario() and call_sid in call_scenario_id:
                line, idx, total = get_current_line(call_sid)
                if line is not None:  # 아직 남은 라인 있음
                    logger.info(f"시나리오 assistant 응답 (idx={idx}/{total}) (SID: {call_sid})")
                    # 스트리밍 UX 일관성을 위해 begin 이벤트 먼저 전송
                    await sio.emit('ai_response_begin', {'call_sid': call_sid})
                    conversation_history[call_sid].append({"role": "assistant", "content": line})
                    await sio.emit('ai_response_complete', {'text': line, 'call_sid': call_sid})
                    response.say(line, voice='Polly.Seoyeon', language='ko-KR')
                    advance_scenario(call_sid)
                    await emit_scenario_progress(call_sid)
                    # 모든 시나리오 라인을 소비했으면 Hangup 후 즉시 반환
                    if scenario_progress.get(call_sid, 0) >= total:
                        response.hangup()
                        return Response(content=str(response), media_type="application/xml")
                    raise StopIteration

            # OpenAI 스트리밍 호출로 토큰 단위 전송
            logger.info(f"OpenAI 스트리밍 시작 (SID: {call_sid})")
            # 프론트가 이전 응답 누적을 초기화할 수 있도록 시작 이벤트 emit
            await sio.emit('ai_response_begin', {'call_sid': call_sid})
            stream = openai_client.chat.completions.create(
                model="gpt-4o-mini",
                messages=conversation_history[call_sid],
                max_tokens=180,
                temperature=0.7,
                stream=True,
            )
            full_chunks: List[str] = []
            for chunk in stream:
                delta = None
                try:
                    choice = chunk.choices[0]
                    raw_delta = getattr(choice, 'delta', None)
                    # 다양한 포맷 지원
                    if isinstance(raw_delta, dict):
                        content_val = raw_delta.get('content')
                        if isinstance(content_val, str):
                            delta = content_val
                        elif isinstance(content_val, list):
                            parts = []
                            for part in content_val:
                                if isinstance(part, dict):
                                    t = part.get('text') or part.get('content')
                                    if t: parts.append(t)
                                elif isinstance(part, str):
                                    parts.append(part)
                            if parts:
                                delta = ''.join(parts)
                    elif raw_delta and isinstance(raw_delta, str):
                        delta = raw_delta
                except Exception as parse_e:
                    logger.debug(f"스트리밍 델타 파싱 실패 (SID: {call_sid}): {parse_e}")
                    delta = None
                if delta:
                    full_chunks.append(delta)
                    await sio.emit('ai_response_text', {'text_delta': delta, 'call_sid': call_sid})
            ai_message = ''.join(full_chunks).strip()
            if not ai_message:
                logger.warning(f"스트리밍 델타가 비어있음. 폴백 단일 요청 수행 (SID: {call_sid})")
                try:
                    fallback = openai_client.chat.completions.create(
                        model="gpt-4o-mini",
                        messages=conversation_history[call_sid],
                        max_tokens=160,
                        temperature=0.7,
                        stream=False,
                    )
                    ai_message = fallback.choices[0].message.get('content') if fallback.choices else ''
                except Exception as fb_e:
                    logger.error(f"폴백 단일 요청 실패 (SID: {call_sid}): {fb_e}")
            logger.info(f"OpenAI 스트리밍 완료 (SID: {call_sid}) 길이={len(ai_message)}")

            # 최종 발화 내용 결정 (빈 문자열이면 사용자에게 들려준 사과 멘트 사용)
            final_text = ai_message if ai_message else "죄송합니다. 지금은 답을 제공할 수 없어요."

            # 대화 기록 업데이트 (빈 응답이라도 실제 사용자에게 들린 문장 저장)
            conversation_history[call_sid].append({"role": "assistant", "content": final_text})

            # Twilio 음성 재생
            response.say(final_text, voice='Polly.Seoyeon', language='ko-KR')

            # 최종 응답 소켓 전송 (emit 시점을 Twilio say 이후로 이동해 UI와 음성 싱크 개선)
            await sio.emit('ai_response_complete', {'text': final_text, 'call_sid': call_sid})

        except StopIteration:
            # 시나리오 분기 정상 처리 - 아무 것도 하지 않고 다음 Gather 로 진행
            pass
        except Exception as e:
            logger.error(f"OpenAI/시나리오 처리 오류 (SID: {call_sid}): {e}", exc_info=True)
            error_text = "죄송합니다. 시스템에 오류가 발생했습니다. 잠시 후 다시 시도해주세요."
            await sio.emit('openai_error', {'error': str(e)})
            # 사용자에게 들리는 멘트를 UI에도 표시
            await sio.emit('ai_response_complete', {'text': error_text, 'call_sid': call_sid})
            conversation_history.setdefault(call_sid, [{"role": "system", "content": "당신은 친절한 AI 전화 상담원입니다."}])
            conversation_history[call_sid].append({"role": "assistant", "content": error_text})
            response.say(error_text, voice='Polly.Seoyeon', language='ko-KR')
    else:
        # 사용자가 아무 말도 하지 않은 경우
        logger.info(f"사용자 입력 없음 (SID: {call_sid})")
        response.say("아무 말씀도 안 하셨네요. 도움이 필요하시면 말씀해주세요.", voice='Polly.Seoyeon', language='ko-KR')

    # 다시 사용자 입력을 기다림
    gather = Gather(input='speech',
                    action='/voice/process-speech',
                    method='POST',
                    speech_timeout='auto',
                    speech_model='experimental_conversations',
                    language='ko-KR')
    response.append(gather)
    
    response.redirect('/voice/process-speech', method='POST')

    return Response(content=str(response), media_type="application/xml")


@app.post("/voice/status")
<<<<<<< HEAD
async def voice_status_callback(
    request: Request,
    CallSid: Optional[str] = Form(None),
    CallStatus: Optional[str] = Form(None),
):
    """통화 상태 콜백"""
    logger.info(f"통화 상태 업데이트: {CallSid} - {CallStatus}")
    return {"status": "received", "call_sid": CallSid, "call_status": CallStatus}


@app.get("/call/{call_sid}/status")
async def get_call_status(call_sid: str):
    """통화 상태 조회"""
    if call_sid not in conversation_states:
        raise HTTPException(status_code=404, detail="통화를 찾을 수 없습니다.")

    state = conversation_states[call_sid]
    return {
        "call_sid": call_sid,
        "current_step": state.step,
        "business_name": state.business_name,
        "responses": state.responses,
        "is_successful": state.is_successful,
    }


@app.get("/call/{call_sid}/result")
async def get_call_result(call_sid: str):
    """통화 결과 조회"""
    if call_sid not in conversation_states:
        raise HTTPException(status_code=404, detail="통화를 찾을 수 없습니다.")

    state = conversation_states[call_sid]
    return {
        "call_sid": call_sid,
        "business_name": state.business_name,
        "fishing_request": state.fishing_request,
        "conversation_log": state.responses,
        "success": state.is_successful,
        "final_step": state.step,
        "extracted_info": state.extracted_info,
        "failure_reason": (
            state.extracted_info.get("failure_reason", None)
            if not state.is_successful
            else None
        ),
    }


# 지침에 따른 API 엔드포인트 추가


@app.post("/chat", response_model=ChatResponse)
async def chat_message(payload: ChatRequest, db: Session = Depends(get_db)):
    """사용자 메시지를 받아 여행 계획 정보를 업데이트하고 응답합니다."""

    message_text = payload.message.strip()
    if not message_text:
        return ChatResponse(
            message="어떤 여행을 계획 중이신가요? 날짜와 인원수를 알려주시면 도와드릴게요!",
        )

    logger.info("채팅 메시지 수신: %s", message_text)

    try:
        response = plan_agent(message=message_text, db=db)
        return response

    except Exception as exc:
        logger.exception("채팅 처리 중 오류 발생")
        raise HTTPException(
            status_code=500,
            detail=f"채팅 처리 중 오류가 발생했습니다: {exc}",
        )


@app.get("/status")
async def get_status(db: Session = Depends(get_db)):
    """현재 상태 확인 (지침 요구사항)"""
    try:
        plan = crud.get_plan(db)
        missing = crud.missing_fields(plan)

        if missing:
            status = "정보 수집 중..."
        elif conversation_states:
            status = "통화 중..."
        else:
            status = "대기 중"

        return {
            "status": status,
            "active_calls": len(conversation_states),
            "plan": {
                "date": plan.date,
                "people": plan.people,
                "location": plan.location,
                "missing_fields": missing,
            },
        }
    except Exception as e:
        logger.error(f"상태 조회 오류: {str(e)}")
        return {"status": "error", "message": str(e)}


@app.get("/businesses")
async def get_businesses(location: Optional[str] = None, db: Session = Depends(get_db)):
    """낚시집 목록 (지침 요구사항)"""
    try:
        businesses = crud.list_businesses(db, location)
        return {
            "businesses": [
                {"name": b.name, "phone": b.phone, "location": b.location}
                for b in businesses
            ]
        }
    except Exception as e:
        logger.error(f"업체 목록 조회 오류: {str(e)}")
        return {"businesses": [], "error": str(e)}


@app.post("/reservation")
async def save_reservation(reservation: Reservation, db: Session = Depends(get_db)):
    """예약 결과 저장 (지침 요구사항)"""
    try:
        # 예약 결과를 데이터베이스에 저장 (schemas가 필요하므로 일단 dict로 처리)
        logger.info(
            f"예약 결과 저장: {reservation.business_name} - {reservation.success}"
        )

        # 실제 저장은 schemas 모듈을 확인한 후 구현
        return {"message": "예약 결과가 저장되었습니다", "reservation": reservation}

    except Exception as e:
        logger.error(f"예약 저장 오류: {str(e)}")
        raise HTTPException(status_code=500, detail=f"예약 저장 실패: {str(e)}")


@app.get("/")
async def root():
    """API 루트"""
    return {
        "message": "낚시 예약 AI 에이전트 API",
        "docs": "/docs",
        "version": "1.0.0",
        "endpoints": {
            "chat": "POST /chat - 사용자 메시지 받기",
            "status": "GET /status - 현재 상태 확인",
            "call": "POST /call/initiate - 전화 시작",
            "call_status": "GET /call/{call_sid}/status - 전화 상태",
            "businesses": "GET /businesses - 낚시집 목록",
            "reservation": "POST /reservation - 예약 결과 저장",
        },
    }
=======
async def voice_status_callback(request: Request):
    """통화 상태 변경 시 호출되는 웹훅. 통화 종료 시 프론트엔드에 알림."""
    form = await request.form()
    call_sid = form.get('CallSid')
    call_status = form.get('CallStatus')
    error_code = form.get('ErrorCode')  # Twilio가 실패 사유 코드 제공 (https://www.twilio.com/docs/api/errors)
    to_number = form.get('To')
    from_number = form.get('From')

    
    logger.info(f"통화 상태 업데이트 (SID: {call_sid}) status={call_status} error_code={error_code} to={to_number} from={from_number}")
    # 통화 종료 상태 목록
    final_statuses = ['completed', 'busy', 'failed', 'no-answer', 'canceled']

    # 실시간 상태 업데이트 이벤트 전송
    await sio.emit('call_status_update', {
        'call_sid': call_sid,
        'status': call_status,
        'timestamp': datetime.utcnow().isoformat() + 'Z',
        'data': { 'error_code': error_code }
    })

    if call_status in final_statuses:
        logger.info(f"통화 종료됨 (SID: {call_sid}). 프론트엔드에 알림 전송.")
        # Socket.IO를 통해 프론트엔드에 이벤트 전송
        await sio.emit('call_ended', {'call_sid': call_sid})
        
        # 대화 기록 삭제
        if call_sid:
            if call_sid in conversation_history:
                del conversation_history[call_sid]
                logger.info(f"대화 기록 삭제 (SID: {call_sid})")
            if call_sid in scenario_progress:
                del scenario_progress[call_sid]
                logger.info(f"시나리오 진행 상태 삭제 (SID: {call_sid})")
            if call_sid in call_scenario_id:
                del call_scenario_id[call_sid]
                logger.info(f"시나리오 ID 매핑 삭제 (SID: {call_sid})")

    return Response(status_code=200)

# --- 기존의 복잡한 WebSocket 및 미디어 스트리밍 관련 코드는 모두 제거 ---

# Socket.IO 앱 마운트 (realtime_server.py에서 가져옴)
from src.realtime_server import socket_app
app.mount("/socket.io", socket_app)
>>>>>>> cfe38c6e


if __name__ == "__main__":
    import uvicorn
    uvicorn.run(app, host="0.0.0.0", port=8000)<|MERGE_RESOLUTION|>--- conflicted
+++ resolved
@@ -6,43 +6,25 @@
 from twilio.base.exceptions import TwilioRestException
 from src.config import settings, logger
 from pydantic import BaseModel, Field
-<<<<<<< HEAD
-from typing import Optional, Dict, List
-=======
 from typing import Optional, Dict, List, Any, Tuple
 from uuid import uuid4
 from datetime import datetime
->>>>>>> cfe38c6e
+
 import os
 import json
 from dotenv import load_dotenv
-<<<<<<< HEAD
+
 from sqlalchemy.orm import Session
-# CORS Error 방지를 위한 미들웨어
-from fastapi.middleware.cors import CORSMiddleware
 # 지침에 따른 데이터베이스 연결
 from .database import get_db, engine
 from . import models, crud
 from .agent import ChatRequest, ChatResponse, PlanAgent
 
-# 로깅 설정
-logging.basicConfig(level=logging.INFO)
-logger = logging.getLogger(__name__)
-
 # 데이터베이스 테이블 생성
 models.Base.metadata.create_all(bind=engine)
 
-# 환경 변수 로드
-try:
-    load_dotenv()
-except ImportError:
-    logger.warning(
-        "python-dotenv가 설치되지 않았습니다. 환경 변수를 직접 설정해주세요."
-    )
-=======
 import openai
 from src.realtime_server import sio
->>>>>>> cfe38c6e
 
 load_dotenv()
 US_PHONENUMBER = os.getenv("US_PHONENUMBER")
@@ -62,107 +44,6 @@
     allow_headers=["*"],
 )
 
-<<<<<<< HEAD
-# Twilio 설정
-TWILIO_ACCOUNT_SID = os.getenv("ACCOUNT_SID")
-TWILIO_AUTH_TOKEN = os.getenv("AUTH_TOKEN")
-
-if not TWILIO_ACCOUNT_SID or not TWILIO_AUTH_TOKEN:
-    raise ValueError("Twilio 환경 변수가 설정되지 않았습니다: ACCOUNT_SID, AUTH_TOKEN")
-
-client = Client(TWILIO_ACCOUNT_SID, TWILIO_AUTH_TOKEN)
-
-
-class CallStatus(str, Enum):
-    """통화 상태"""
-
-    INITIATED = "initiated"
-    RINGING = "ringing"
-    IN_PROGRESS = "in-progress"
-    COMPLETED = "completed"
-    BUSY = "busy"
-    FAILED = "failed"
-    NO_ANSWER = "no-answer"
-
-
-class ConversationStep(str, Enum):
-    """대화 단계"""
-
-    GREETING = "greeting"
-    AVAILABILITY_CHECK = "availability_check"
-    # long_distance_casting 시나리오용
-    AWAITING_BAIT_QUESTION = "awaiting_bait_question"
-    AWAITING_PRICE_INFO = "awaiting_price_info"
-    # boat_fishing 시나리오용
-    AWAITING_PEOPLE_COUNT = "awaiting_people_count"
-    AWAITING_ALTERNATIVE_DATE = "awaiting_alternative_date"
-    AWAITING_ALTERNATIVE_RESPONSE = "awaiting_alternative_response"
-    AWAITING_FINAL_PRICE = "awaiting_final_price"
-    # 공통
-    PRICE_INQUIRY = "price_inquiry"
-    ALTERNATIVE_DATE = "alternative_date"
-    CONFIRMATION = "confirmation"
-    COMPLETED = "completed"
-
-
-class FishingRequest(BaseModel):
-    """낚시 예약 요청 정보"""
-
-    scenario_type: str = Field(
-        default="long_distance_casting",
-        description="시나리오 타입 (long_distance_casting, boat_fishing)",
-    )
-    date: str = Field(default="내일", description="희망 날짜 (내일, 이번 주말 등)")
-    time: Optional[str] = Field(
-        default="새벽 5시", description="희망 시간 (새벽 5시, 오전 6시 등)"
-    )
-    people_count: int = Field(default=4, ge=1, le=20, description="인원수")
-    fishing_type: str = Field(default="갯바위 원투 낚시", description="낚시 종류")
-    location: Optional[str] = Field(default="구룡포", description="희망 지역")
-    budget: Optional[str] = Field(default="10만원 내외", description="예산 범위")
-    details: Optional[Dict] = Field(
-        default_factory=lambda: {
-            "experience": {"초보자": 2, "경험자": 2},
-            "bait": {"청갯지렁이": 2, "크릴 새우": 2},
-        },
-        description="세부 정보",
-    )
-
-
-# 지침에 따른 데이터 구조
-class Plan(BaseModel):
-    """사용자 계획 (지침 요구사항)"""
-
-    date: str = Field(..., description="날짜")
-    people: int = Field(..., description="인원")
-    location: str = Field(..., description="지역")
-    phone_user: str = Field(..., description="사용자 전화번호")
-
-
-class Business(BaseModel):
-    """낚시집 정보 (지침 요구사항)"""
-
-    name: str = Field(..., description="업체명")
-    phone: str = Field(..., description="전화번호")
-    location: str = Field(..., description="위치")
-
-
-class Reservation(BaseModel):
-    """예약 결과 (지침 요구사항)"""
-
-    success: bool = Field(..., description="예약 성공 여부")
-    business_name: str = Field(..., description="업체명")
-    details: str = Field(..., description="세부 내용")
-
-
-class BusinessInfo(BaseModel):
-    """낚시집 정보 (확장)"""
-
-    name: str = Field(..., description="업체명")
-    phone: str = Field(..., description="전화번호")
-    location: str = Field(..., description="위치")
-    services: List[str] = Field(default=[], description="제공 서비스")
-=======
 # Twilio 및 OpenAI 클라이언트 설정
 twilio_client = Client(os.getenv('ACCOUNT_SID'), os.getenv('AUTH_TOKEN'))
 openai_client = openai.OpenAI(api_key=settings.openai_api_key)
@@ -286,7 +167,6 @@
 ############################
 # 기존 함수 in_scenario 재정의 완료
 ############################
->>>>>>> cfe38c6e
 
 
 class CallRequest(BaseModel):
@@ -295,77 +175,13 @@
     scenario_id: Optional[str] = Field(None, description="선택 실행할 시나리오 ID (scenario2, scenario3 등). SCENARIO_MODE=true 일 때만 적용")
 
 class CallResponse(BaseModel):
-<<<<<<< HEAD
-    """전화 응답"""
-
-    status: str = Field(..., description="상태")
-    call_sid: Optional[str] = Field(None, description="통화 ID")
-    message: str = Field(..., description="메시지")
-
-
-class SpeechResponse(BaseModel):
-    """음성 인식 결과"""
-
-    speech_result: str = Field(..., description="음성 인식 텍스트")
-    confidence: Optional[float] = Field(None, description="인식 정확도")
-    call_sid: str = Field(..., description="통화 ID")
-
-
-class ConversationState(BaseModel):
-    """대화 상태"""
-
-    call_sid: str
-    step: ConversationStep
-    fishing_request: FishingRequest
-    business_name: str
-    responses: List[str] = []
-    is_successful: bool = False
-    extracted_info: Dict = Field(default_factory=dict)
-
-
-# 전역 상태 관리
-conversation_states: Dict[str, ConversationState] = {}
-
-
-class FishingCallHandler:
-    def __init__(self):
-        pass
-
-    def generate_greeting_message(
-        self, fishing_request: FishingRequest, business_name: str
-    ) -> str:
-        """시나리오에 맞는 인사말 생성"""
-        time_part = f" {fishing_request.time}" if fishing_request.time else ""
-
-        if fishing_request.scenario_type == "boat_fishing":
-            # 선상낚시 시나리오
-            return (
-                f"안녕하세요, {business_name} 선장님 맞으시죠? "
-                f"{fishing_request.date}{time_part}에 가족 단위로 선상낚시 가능한지 확인해보고 싶습니다."
-            )
-        else:
-            # 기본 (long_distance_casting) 시나리오
-            return (
-                f"안녕하세요, {business_name} 맞으시죠? "
-                f"{fishing_request.date}{time_part}에 {fishing_request.fishing_type} 장비 대여 가능한지 확인해보고 싶습니다."
-            )
-
-    def generate_initial_prompt(self, state: ConversationState) -> str:
-        req = state.fishing_request
-        return (
-            f"안녕하세요, {state.business_name} 맞으시죠? "
-            f"{req.date}에 {req.fishing_type} 장비 대여 가능한지 확인해보고 싶습니다."
-        )
-
-
-fishing_handler = FishingCallHandler()
-plan_agent = PlanAgent()
-=======
     status: str
     call_sid: Optional[str] = None
     message: str
->>>>>>> cfe38c6e
-
+
+
+fishing_handler = FishingCallHandler()
+plan_agent = PlanAgent()
 
 @app.post("/call/initiate", response_model=CallResponse)
 async def initiate_call(req: CallRequest):
@@ -617,162 +433,6 @@
 
 
 @app.post("/voice/status")
-<<<<<<< HEAD
-async def voice_status_callback(
-    request: Request,
-    CallSid: Optional[str] = Form(None),
-    CallStatus: Optional[str] = Form(None),
-):
-    """통화 상태 콜백"""
-    logger.info(f"통화 상태 업데이트: {CallSid} - {CallStatus}")
-    return {"status": "received", "call_sid": CallSid, "call_status": CallStatus}
-
-
-@app.get("/call/{call_sid}/status")
-async def get_call_status(call_sid: str):
-    """통화 상태 조회"""
-    if call_sid not in conversation_states:
-        raise HTTPException(status_code=404, detail="통화를 찾을 수 없습니다.")
-
-    state = conversation_states[call_sid]
-    return {
-        "call_sid": call_sid,
-        "current_step": state.step,
-        "business_name": state.business_name,
-        "responses": state.responses,
-        "is_successful": state.is_successful,
-    }
-
-
-@app.get("/call/{call_sid}/result")
-async def get_call_result(call_sid: str):
-    """통화 결과 조회"""
-    if call_sid not in conversation_states:
-        raise HTTPException(status_code=404, detail="통화를 찾을 수 없습니다.")
-
-    state = conversation_states[call_sid]
-    return {
-        "call_sid": call_sid,
-        "business_name": state.business_name,
-        "fishing_request": state.fishing_request,
-        "conversation_log": state.responses,
-        "success": state.is_successful,
-        "final_step": state.step,
-        "extracted_info": state.extracted_info,
-        "failure_reason": (
-            state.extracted_info.get("failure_reason", None)
-            if not state.is_successful
-            else None
-        ),
-    }
-
-
-# 지침에 따른 API 엔드포인트 추가
-
-
-@app.post("/chat", response_model=ChatResponse)
-async def chat_message(payload: ChatRequest, db: Session = Depends(get_db)):
-    """사용자 메시지를 받아 여행 계획 정보를 업데이트하고 응답합니다."""
-
-    message_text = payload.message.strip()
-    if not message_text:
-        return ChatResponse(
-            message="어떤 여행을 계획 중이신가요? 날짜와 인원수를 알려주시면 도와드릴게요!",
-        )
-
-    logger.info("채팅 메시지 수신: %s", message_text)
-
-    try:
-        response = plan_agent(message=message_text, db=db)
-        return response
-
-    except Exception as exc:
-        logger.exception("채팅 처리 중 오류 발생")
-        raise HTTPException(
-            status_code=500,
-            detail=f"채팅 처리 중 오류가 발생했습니다: {exc}",
-        )
-
-
-@app.get("/status")
-async def get_status(db: Session = Depends(get_db)):
-    """현재 상태 확인 (지침 요구사항)"""
-    try:
-        plan = crud.get_plan(db)
-        missing = crud.missing_fields(plan)
-
-        if missing:
-            status = "정보 수집 중..."
-        elif conversation_states:
-            status = "통화 중..."
-        else:
-            status = "대기 중"
-
-        return {
-            "status": status,
-            "active_calls": len(conversation_states),
-            "plan": {
-                "date": plan.date,
-                "people": plan.people,
-                "location": plan.location,
-                "missing_fields": missing,
-            },
-        }
-    except Exception as e:
-        logger.error(f"상태 조회 오류: {str(e)}")
-        return {"status": "error", "message": str(e)}
-
-
-@app.get("/businesses")
-async def get_businesses(location: Optional[str] = None, db: Session = Depends(get_db)):
-    """낚시집 목록 (지침 요구사항)"""
-    try:
-        businesses = crud.list_businesses(db, location)
-        return {
-            "businesses": [
-                {"name": b.name, "phone": b.phone, "location": b.location}
-                for b in businesses
-            ]
-        }
-    except Exception as e:
-        logger.error(f"업체 목록 조회 오류: {str(e)}")
-        return {"businesses": [], "error": str(e)}
-
-
-@app.post("/reservation")
-async def save_reservation(reservation: Reservation, db: Session = Depends(get_db)):
-    """예약 결과 저장 (지침 요구사항)"""
-    try:
-        # 예약 결과를 데이터베이스에 저장 (schemas가 필요하므로 일단 dict로 처리)
-        logger.info(
-            f"예약 결과 저장: {reservation.business_name} - {reservation.success}"
-        )
-
-        # 실제 저장은 schemas 모듈을 확인한 후 구현
-        return {"message": "예약 결과가 저장되었습니다", "reservation": reservation}
-
-    except Exception as e:
-        logger.error(f"예약 저장 오류: {str(e)}")
-        raise HTTPException(status_code=500, detail=f"예약 저장 실패: {str(e)}")
-
-
-@app.get("/")
-async def root():
-    """API 루트"""
-    return {
-        "message": "낚시 예약 AI 에이전트 API",
-        "docs": "/docs",
-        "version": "1.0.0",
-        "endpoints": {
-            "chat": "POST /chat - 사용자 메시지 받기",
-            "status": "GET /status - 현재 상태 확인",
-            "call": "POST /call/initiate - 전화 시작",
-            "call_status": "GET /call/{call_sid}/status - 전화 상태",
-            "businesses": "GET /businesses - 낚시집 목록",
-            "reservation": "POST /reservation - 예약 결과 저장",
-        },
-    }
-=======
 async def voice_status_callback(request: Request):
     """통화 상태 변경 시 호출되는 웹훅. 통화 종료 시 프론트엔드에 알림."""
     form = await request.form()
@@ -819,7 +479,6 @@
 # Socket.IO 앱 마운트 (realtime_server.py에서 가져옴)
 from src.realtime_server import socket_app
 app.mount("/socket.io", socket_app)
->>>>>>> cfe38c6e
 
 
 if __name__ == "__main__":
