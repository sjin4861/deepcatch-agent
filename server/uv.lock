version = 1
<<<<<<< HEAD
revision = 1
=======
revision = 3
>>>>>>> cfe38c6e
requires-python = ">=3.10"
resolution-markers = [
    "python_full_version >= '3.11'",
    "python_full_version < '3.11'",
]

[[package]]
name = "aiofiles"
version = "24.1.0"
source = { registry = "https://pypi.org/simple" }
sdist = { url = "https://files.pythonhosted.org/packages/0b/03/a88171e277e8caa88a4c77808c20ebb04ba74cc4681bf1e9416c862de237/aiofiles-24.1.0.tar.gz", hash = "sha256:22a075c9e5a3810f0c2e48f3008c94d68c65d763b9b03857924c99e57355166c", size = 30247, upload-time = "2024-06-24T11:02:03.584Z" }
wheels = [
    { url = "https://files.pythonhosted.org/packages/a5/45/30bb92d442636f570cb5651bc661f52b610e2eec3f891a5dc3a4c3667db0/aiofiles-24.1.0-py3-none-any.whl", hash = "sha256:b4ec55f4195e3eb5d7abd1bf7e061763e864dd4954231fb8539a0ef8bb8260e5", size = 15896, upload-time = "2024-06-24T11:02:01.529Z" },
]

[[package]]
name = "aiohappyeyeballs"
version = "2.6.1"
source = { registry = "https://pypi.org/simple" }
sdist = { url = "https://files.pythonhosted.org/packages/26/30/f84a107a9c4331c14b2b586036f40965c128aa4fee4dda5d3d51cb14ad54/aiohappyeyeballs-2.6.1.tar.gz", hash = "sha256:c3f9d0113123803ccadfdf3f0faa505bc78e6a72d1cc4806cbd719826e943558", size = 22760 }
wheels = [
    { url = "https://files.pythonhosted.org/packages/0f/15/5bf3b99495fb160b63f95972b81750f18f7f4e02ad051373b669d17d44f2/aiohappyeyeballs-2.6.1-py3-none-any.whl", hash = "sha256:f349ba8f4b75cb25c99c5c2d84e997e485204d2902a9597802b0371f09331fb8", size = 15265 },
]

[[package]]
name = "aiohttp"
version = "3.12.15"
source = { registry = "https://pypi.org/simple" }
dependencies = [
    { name = "aiohappyeyeballs" },
    { name = "aiosignal" },
    { name = "async-timeout", marker = "python_full_version < '3.11'" },
    { name = "attrs" },
    { name = "frozenlist" },
    { name = "multidict" },
    { name = "propcache" },
    { name = "yarl" },
]
sdist = { url = "https://files.pythonhosted.org/packages/9b/e7/d92a237d8802ca88483906c388f7c201bbe96cd80a165ffd0ac2f6a8d59f/aiohttp-3.12.15.tar.gz", hash = "sha256:4fc61385e9c98d72fcdf47e6dd81833f47b2f77c114c29cd64a361be57a763a2", size = 7823716 }
wheels = [
    { url = "https://files.pythonhosted.org/packages/47/dc/ef9394bde9080128ad401ac7ede185267ed637df03b51f05d14d1c99ad67/aiohttp-3.12.15-cp310-cp310-macosx_10_9_universal2.whl", hash = "sha256:b6fc902bff74d9b1879ad55f5404153e2b33a82e72a95c89cec5eb6cc9e92fbc", size = 703921 },
    { url = "https://files.pythonhosted.org/packages/8f/42/63fccfc3a7ed97eb6e1a71722396f409c46b60a0552d8a56d7aad74e0df5/aiohttp-3.12.15-cp310-cp310-macosx_10_9_x86_64.whl", hash = "sha256:098e92835b8119b54c693f2f88a1dec690e20798ca5f5fe5f0520245253ee0af", size = 480288 },
    { url = "https://files.pythonhosted.org/packages/9c/a2/7b8a020549f66ea2a68129db6960a762d2393248f1994499f8ba9728bbed/aiohttp-3.12.15-cp310-cp310-macosx_11_0_arm64.whl", hash = "sha256:40b3fee496a47c3b4a39a731954c06f0bd9bd3e8258c059a4beb76ac23f8e421", size = 468063 },
    { url = "https://files.pythonhosted.org/packages/8f/f5/d11e088da9176e2ad8220338ae0000ed5429a15f3c9dfd983f39105399cd/aiohttp-3.12.15-cp310-cp310-manylinux_2_17_aarch64.manylinux2014_aarch64.whl", hash = "sha256:2ce13fcfb0bb2f259fb42106cdc63fa5515fb85b7e87177267d89a771a660b79", size = 1650122 },
    { url = "https://files.pythonhosted.org/packages/b0/6b/b60ce2757e2faed3d70ed45dafee48cee7bfb878785a9423f7e883f0639c/aiohttp-3.12.15-cp310-cp310-manylinux_2_17_armv7l.manylinux2014_armv7l.manylinux_2_31_armv7l.whl", hash = "sha256:3beb14f053222b391bf9cf92ae82e0171067cc9c8f52453a0f1ec7c37df12a77", size = 1624176 },
    { url = "https://files.pythonhosted.org/packages/dd/de/8c9fde2072a1b72c4fadecf4f7d4be7a85b1d9a4ab333d8245694057b4c6/aiohttp-3.12.15-cp310-cp310-manylinux_2_17_ppc64le.manylinux2014_ppc64le.whl", hash = "sha256:4c39e87afe48aa3e814cac5f535bc6199180a53e38d3f51c5e2530f5aa4ec58c", size = 1696583 },
    { url = "https://files.pythonhosted.org/packages/0c/ad/07f863ca3d895a1ad958a54006c6dafb4f9310f8c2fdb5f961b8529029d3/aiohttp-3.12.15-cp310-cp310-manylinux_2_17_s390x.manylinux2014_s390x.whl", hash = "sha256:d5f1b4ce5bc528a6ee38dbf5f39bbf11dd127048726323b72b8e85769319ffc4", size = 1738896 },
    { url = "https://files.pythonhosted.org/packages/20/43/2bd482ebe2b126533e8755a49b128ec4e58f1a3af56879a3abdb7b42c54f/aiohttp-3.12.15-cp310-cp310-manylinux_2_17_x86_64.manylinux2014_x86_64.whl", hash = "sha256:1004e67962efabbaf3f03b11b4c43b834081c9e3f9b32b16a7d97d4708a9abe6", size = 1643561 },
    { url = "https://files.pythonhosted.org/packages/23/40/2fa9f514c4cf4cbae8d7911927f81a1901838baf5e09a8b2c299de1acfe5/aiohttp-3.12.15-cp310-cp310-manylinux_2_5_i686.manylinux1_i686.manylinux_2_17_i686.manylinux2014_i686.whl", hash = "sha256:8faa08fcc2e411f7ab91d1541d9d597d3a90e9004180edb2072238c085eac8c2", size = 1583685 },
    { url = "https://files.pythonhosted.org/packages/b8/c3/94dc7357bc421f4fb978ca72a201a6c604ee90148f1181790c129396ceeb/aiohttp-3.12.15-cp310-cp310-musllinux_1_2_aarch64.whl", hash = "sha256:fe086edf38b2222328cdf89af0dde2439ee173b8ad7cb659b4e4c6f385b2be3d", size = 1627533 },
    { url = "https://files.pythonhosted.org/packages/bf/3f/1f8911fe1844a07001e26593b5c255a685318943864b27b4e0267e840f95/aiohttp-3.12.15-cp310-cp310-musllinux_1_2_armv7l.whl", hash = "sha256:79b26fe467219add81d5e47b4a4ba0f2394e8b7c7c3198ed36609f9ba161aecb", size = 1638319 },
    { url = "https://files.pythonhosted.org/packages/4e/46/27bf57a99168c4e145ffee6b63d0458b9c66e58bb70687c23ad3d2f0bd17/aiohttp-3.12.15-cp310-cp310-musllinux_1_2_i686.whl", hash = "sha256:b761bac1192ef24e16706d761aefcb581438b34b13a2f069a6d343ec8fb693a5", size = 1613776 },
    { url = "https://files.pythonhosted.org/packages/0f/7e/1d2d9061a574584bb4ad3dbdba0da90a27fdc795bc227def3a46186a8bc1/aiohttp-3.12.15-cp310-cp310-musllinux_1_2_ppc64le.whl", hash = "sha256:e153e8adacfe2af562861b72f8bc47f8a5c08e010ac94eebbe33dc21d677cd5b", size = 1693359 },
    { url = "https://files.pythonhosted.org/packages/08/98/bee429b52233c4a391980a5b3b196b060872a13eadd41c3a34be9b1469ed/aiohttp-3.12.15-cp310-cp310-musllinux_1_2_s390x.whl", hash = "sha256:fc49c4de44977aa8601a00edbf157e9a421f227aa7eb477d9e3df48343311065", size = 1716598 },
    { url = "https://files.pythonhosted.org/packages/57/39/b0314c1ea774df3392751b686104a3938c63ece2b7ce0ba1ed7c0b4a934f/aiohttp-3.12.15-cp310-cp310-musllinux_1_2_x86_64.whl", hash = "sha256:2776c7ec89c54a47029940177e75c8c07c29c66f73464784971d6a81904ce9d1", size = 1644940 },
    { url = "https://files.pythonhosted.org/packages/1b/83/3dacb8d3f8f512c8ca43e3fa8a68b20583bd25636ffa4e56ee841ffd79ae/aiohttp-3.12.15-cp310-cp310-win32.whl", hash = "sha256:2c7d81a277fa78b2203ab626ced1487420e8c11a8e373707ab72d189fcdad20a", size = 429239 },
    { url = "https://files.pythonhosted.org/packages/eb/f9/470b5daba04d558c9673ca2034f28d067f3202a40e17804425f0c331c89f/aiohttp-3.12.15-cp310-cp310-win_amd64.whl", hash = "sha256:83603f881e11f0f710f8e2327817c82e79431ec976448839f3cd05d7afe8f830", size = 452297 },
    { url = "https://files.pythonhosted.org/packages/20/19/9e86722ec8e835959bd97ce8c1efa78cf361fa4531fca372551abcc9cdd6/aiohttp-3.12.15-cp311-cp311-macosx_10_9_universal2.whl", hash = "sha256:d3ce17ce0220383a0f9ea07175eeaa6aa13ae5a41f30bc61d84df17f0e9b1117", size = 711246 },
    { url = "https://files.pythonhosted.org/packages/71/f9/0a31fcb1a7d4629ac9d8f01f1cb9242e2f9943f47f5d03215af91c3c1a26/aiohttp-3.12.15-cp311-cp311-macosx_10_9_x86_64.whl", hash = "sha256:010cc9bbd06db80fe234d9003f67e97a10fe003bfbedb40da7d71c1008eda0fe", size = 483515 },
    { url = "https://files.pythonhosted.org/packages/62/6c/94846f576f1d11df0c2e41d3001000527c0fdf63fce7e69b3927a731325d/aiohttp-3.12.15-cp311-cp311-macosx_11_0_arm64.whl", hash = "sha256:3f9d7c55b41ed687b9d7165b17672340187f87a773c98236c987f08c858145a9", size = 471776 },
    { url = "https://files.pythonhosted.org/packages/f8/6c/f766d0aaafcee0447fad0328da780d344489c042e25cd58fde566bf40aed/aiohttp-3.12.15-cp311-cp311-manylinux_2_17_aarch64.manylinux2014_aarch64.whl", hash = "sha256:bc4fbc61bb3548d3b482f9ac7ddd0f18c67e4225aaa4e8552b9f1ac7e6bda9e5", size = 1741977 },
    { url = "https://files.pythonhosted.org/packages/17/e5/fb779a05ba6ff44d7bc1e9d24c644e876bfff5abe5454f7b854cace1b9cc/aiohttp-3.12.15-cp311-cp311-manylinux_2_17_armv7l.manylinux2014_armv7l.manylinux_2_31_armv7l.whl", hash = "sha256:7fbc8a7c410bb3ad5d595bb7118147dfbb6449d862cc1125cf8867cb337e8728", size = 1690645 },
    { url = "https://files.pythonhosted.org/packages/37/4e/a22e799c2035f5d6a4ad2cf8e7c1d1bd0923192871dd6e367dafb158b14c/aiohttp-3.12.15-cp311-cp311-manylinux_2_17_ppc64le.manylinux2014_ppc64le.whl", hash = "sha256:74dad41b3458dbb0511e760fb355bb0b6689e0630de8a22b1b62a98777136e16", size = 1789437 },
    { url = "https://files.pythonhosted.org/packages/28/e5/55a33b991f6433569babb56018b2fb8fb9146424f8b3a0c8ecca80556762/aiohttp-3.12.15-cp311-cp311-manylinux_2_17_s390x.manylinux2014_s390x.whl", hash = "sha256:3b6f0af863cf17e6222b1735a756d664159e58855da99cfe965134a3ff63b0b0", size = 1828482 },
    { url = "https://files.pythonhosted.org/packages/c6/82/1ddf0ea4f2f3afe79dffed5e8a246737cff6cbe781887a6a170299e33204/aiohttp-3.12.15-cp311-cp311-manylinux_2_17_x86_64.manylinux2014_x86_64.whl", hash = "sha256:b5b7fe4972d48a4da367043b8e023fb70a04d1490aa7d68800e465d1b97e493b", size = 1730944 },
    { url = "https://files.pythonhosted.org/packages/1b/96/784c785674117b4cb3877522a177ba1b5e4db9ce0fd519430b5de76eec90/aiohttp-3.12.15-cp311-cp311-manylinux_2_5_i686.manylinux1_i686.manylinux_2_17_i686.manylinux2014_i686.whl", hash = "sha256:6443cca89553b7a5485331bc9bedb2342b08d073fa10b8c7d1c60579c4a7b9bd", size = 1668020 },
    { url = "https://files.pythonhosted.org/packages/12/8a/8b75f203ea7e5c21c0920d84dd24a5c0e971fe1e9b9ebbf29ae7e8e39790/aiohttp-3.12.15-cp311-cp311-musllinux_1_2_aarch64.whl", hash = "sha256:6c5f40ec615e5264f44b4282ee27628cea221fcad52f27405b80abb346d9f3f8", size = 1716292 },
    { url = "https://files.pythonhosted.org/packages/47/0b/a1451543475bb6b86a5cfc27861e52b14085ae232896a2654ff1231c0992/aiohttp-3.12.15-cp311-cp311-musllinux_1_2_armv7l.whl", hash = "sha256:2abbb216a1d3a2fe86dbd2edce20cdc5e9ad0be6378455b05ec7f77361b3ab50", size = 1711451 },
    { url = "https://files.pythonhosted.org/packages/55/fd/793a23a197cc2f0d29188805cfc93aa613407f07e5f9da5cd1366afd9d7c/aiohttp-3.12.15-cp311-cp311-musllinux_1_2_i686.whl", hash = "sha256:db71ce547012a5420a39c1b744d485cfb823564d01d5d20805977f5ea1345676", size = 1691634 },
    { url = "https://files.pythonhosted.org/packages/ca/bf/23a335a6670b5f5dfc6d268328e55a22651b440fca341a64fccf1eada0c6/aiohttp-3.12.15-cp311-cp311-musllinux_1_2_ppc64le.whl", hash = "sha256:ced339d7c9b5030abad5854aa5413a77565e5b6e6248ff927d3e174baf3badf7", size = 1785238 },
    { url = "https://files.pythonhosted.org/packages/57/4f/ed60a591839a9d85d40694aba5cef86dde9ee51ce6cca0bb30d6eb1581e7/aiohttp-3.12.15-cp311-cp311-musllinux_1_2_s390x.whl", hash = "sha256:7c7dd29c7b5bda137464dc9bfc738d7ceea46ff70309859ffde8c022e9b08ba7", size = 1805701 },
    { url = "https://files.pythonhosted.org/packages/85/e0/444747a9455c5de188c0f4a0173ee701e2e325d4b2550e9af84abb20cdba/aiohttp-3.12.15-cp311-cp311-musllinux_1_2_x86_64.whl", hash = "sha256:421da6fd326460517873274875c6c5a18ff225b40da2616083c5a34a7570b685", size = 1718758 },
    { url = "https://files.pythonhosted.org/packages/36/ab/1006278d1ffd13a698e5dd4bfa01e5878f6bddefc296c8b62649753ff249/aiohttp-3.12.15-cp311-cp311-win32.whl", hash = "sha256:4420cf9d179ec8dfe4be10e7d0fe47d6d606485512ea2265b0d8c5113372771b", size = 428868 },
    { url = "https://files.pythonhosted.org/packages/10/97/ad2b18700708452400278039272032170246a1bf8ec5d832772372c71f1a/aiohttp-3.12.15-cp311-cp311-win_amd64.whl", hash = "sha256:edd533a07da85baa4b423ee8839e3e91681c7bfa19b04260a469ee94b778bf6d", size = 453273 },
    { url = "https://files.pythonhosted.org/packages/63/97/77cb2450d9b35f517d6cf506256bf4f5bda3f93a66b4ad64ba7fc917899c/aiohttp-3.12.15-cp312-cp312-macosx_10_13_universal2.whl", hash = "sha256:802d3868f5776e28f7bf69d349c26fc0efadb81676d0afa88ed00d98a26340b7", size = 702333 },
    { url = "https://files.pythonhosted.org/packages/83/6d/0544e6b08b748682c30b9f65640d006e51f90763b41d7c546693bc22900d/aiohttp-3.12.15-cp312-cp312-macosx_10_13_x86_64.whl", hash = "sha256:f2800614cd560287be05e33a679638e586a2d7401f4ddf99e304d98878c29444", size = 476948 },
    { url = "https://files.pythonhosted.org/packages/3a/1d/c8c40e611e5094330284b1aea8a4b02ca0858f8458614fa35754cab42b9c/aiohttp-3.12.15-cp312-cp312-macosx_11_0_arm64.whl", hash = "sha256:8466151554b593909d30a0a125d638b4e5f3836e5aecde85b66b80ded1cb5b0d", size = 469787 },
    { url = "https://files.pythonhosted.org/packages/38/7d/b76438e70319796bfff717f325d97ce2e9310f752a267bfdf5192ac6082b/aiohttp-3.12.15-cp312-cp312-manylinux_2_17_aarch64.manylinux2014_aarch64.whl", hash = "sha256:2e5a495cb1be69dae4b08f35a6c4579c539e9b5706f606632102c0f855bcba7c", size = 1716590 },
    { url = "https://files.pythonhosted.org/packages/79/b1/60370d70cdf8b269ee1444b390cbd72ce514f0d1cd1a715821c784d272c9/aiohttp-3.12.15-cp312-cp312-manylinux_2_17_armv7l.manylinux2014_armv7l.manylinux_2_31_armv7l.whl", hash = "sha256:6404dfc8cdde35c69aaa489bb3542fb86ef215fc70277c892be8af540e5e21c0", size = 1699241 },
    { url = "https://files.pythonhosted.org/packages/a3/2b/4968a7b8792437ebc12186db31523f541943e99bda8f30335c482bea6879/aiohttp-3.12.15-cp312-cp312-manylinux_2_17_ppc64le.manylinux2014_ppc64le.whl", hash = "sha256:3ead1c00f8521a5c9070fcb88f02967b1d8a0544e6d85c253f6968b785e1a2ab", size = 1754335 },
    { url = "https://files.pythonhosted.org/packages/fb/c1/49524ed553f9a0bec1a11fac09e790f49ff669bcd14164f9fab608831c4d/aiohttp-3.12.15-cp312-cp312-manylinux_2_17_s390x.manylinux2014_s390x.whl", hash = "sha256:6990ef617f14450bc6b34941dba4f12d5613cbf4e33805932f853fbd1cf18bfb", size = 1800491 },
    { url = "https://files.pythonhosted.org/packages/de/5e/3bf5acea47a96a28c121b167f5ef659cf71208b19e52a88cdfa5c37f1fcc/aiohttp-3.12.15-cp312-cp312-manylinux_2_17_x86_64.manylinux2014_x86_64.whl", hash = "sha256:fd736ed420f4db2b8148b52b46b88ed038d0354255f9a73196b7bbce3ea97545", size = 1719929 },
    { url = "https://files.pythonhosted.org/packages/39/94/8ae30b806835bcd1cba799ba35347dee6961a11bd507db634516210e91d8/aiohttp-3.12.15-cp312-cp312-manylinux_2_5_i686.manylinux1_i686.manylinux_2_17_i686.manylinux2014_i686.whl", hash = "sha256:3c5092ce14361a73086b90c6efb3948ffa5be2f5b6fbcf52e8d8c8b8848bb97c", size = 1635733 },
    { url = "https://files.pythonhosted.org/packages/7a/46/06cdef71dd03acd9da7f51ab3a9107318aee12ad38d273f654e4f981583a/aiohttp-3.12.15-cp312-cp312-musllinux_1_2_aarch64.whl", hash = "sha256:aaa2234bb60c4dbf82893e934d8ee8dea30446f0647e024074237a56a08c01bd", size = 1696790 },
    { url = "https://files.pythonhosted.org/packages/02/90/6b4cfaaf92ed98d0ec4d173e78b99b4b1a7551250be8937d9d67ecb356b4/aiohttp-3.12.15-cp312-cp312-musllinux_1_2_armv7l.whl", hash = "sha256:6d86a2fbdd14192e2f234a92d3b494dd4457e683ba07e5905a0b3ee25389ac9f", size = 1718245 },
    { url = "https://files.pythonhosted.org/packages/2e/e6/2593751670fa06f080a846f37f112cbe6f873ba510d070136a6ed46117c6/aiohttp-3.12.15-cp312-cp312-musllinux_1_2_i686.whl", hash = "sha256:a041e7e2612041a6ddf1c6a33b883be6a421247c7afd47e885969ee4cc58bd8d", size = 1658899 },
    { url = "https://files.pythonhosted.org/packages/8f/28/c15bacbdb8b8eb5bf39b10680d129ea7410b859e379b03190f02fa104ffd/aiohttp-3.12.15-cp312-cp312-musllinux_1_2_ppc64le.whl", hash = "sha256:5015082477abeafad7203757ae44299a610e89ee82a1503e3d4184e6bafdd519", size = 1738459 },
    { url = "https://files.pythonhosted.org/packages/00/de/c269cbc4faa01fb10f143b1670633a8ddd5b2e1ffd0548f7aa49cb5c70e2/aiohttp-3.12.15-cp312-cp312-musllinux_1_2_s390x.whl", hash = "sha256:56822ff5ddfd1b745534e658faba944012346184fbfe732e0d6134b744516eea", size = 1766434 },
    { url = "https://files.pythonhosted.org/packages/52/b0/4ff3abd81aa7d929b27d2e1403722a65fc87b763e3a97b3a2a494bfc63bc/aiohttp-3.12.15-cp312-cp312-musllinux_1_2_x86_64.whl", hash = "sha256:b2acbbfff69019d9014508c4ba0401822e8bae5a5fdc3b6814285b71231b60f3", size = 1726045 },
    { url = "https://files.pythonhosted.org/packages/71/16/949225a6a2dd6efcbd855fbd90cf476052e648fb011aa538e3b15b89a57a/aiohttp-3.12.15-cp312-cp312-win32.whl", hash = "sha256:d849b0901b50f2185874b9a232f38e26b9b3d4810095a7572eacea939132d4e1", size = 423591 },
    { url = "https://files.pythonhosted.org/packages/2b/d8/fa65d2a349fe938b76d309db1a56a75c4fb8cc7b17a398b698488a939903/aiohttp-3.12.15-cp312-cp312-win_amd64.whl", hash = "sha256:b390ef5f62bb508a9d67cb3bba9b8356e23b3996da7062f1a57ce1a79d2b3d34", size = 450266 },
    { url = "https://files.pythonhosted.org/packages/f2/33/918091abcf102e39d15aba2476ad9e7bd35ddb190dcdd43a854000d3da0d/aiohttp-3.12.15-cp313-cp313-macosx_10_13_universal2.whl", hash = "sha256:9f922ffd05034d439dde1c77a20461cf4a1b0831e6caa26151fe7aa8aaebc315", size = 696741 },
    { url = "https://files.pythonhosted.org/packages/b5/2a/7495a81e39a998e400f3ecdd44a62107254803d1681d9189be5c2e4530cd/aiohttp-3.12.15-cp313-cp313-macosx_10_13_x86_64.whl", hash = "sha256:2ee8a8ac39ce45f3e55663891d4b1d15598c157b4d494a4613e704c8b43112cd", size = 474407 },
    { url = "https://files.pythonhosted.org/packages/49/fc/a9576ab4be2dcbd0f73ee8675d16c707cfc12d5ee80ccf4015ba543480c9/aiohttp-3.12.15-cp313-cp313-macosx_11_0_arm64.whl", hash = "sha256:3eae49032c29d356b94eee45a3f39fdf4b0814b397638c2f718e96cfadf4c4e4", size = 466703 },
    { url = "https://files.pythonhosted.org/packages/09/2f/d4bcc8448cf536b2b54eed48f19682031ad182faa3a3fee54ebe5b156387/aiohttp-3.12.15-cp313-cp313-manylinux_2_17_aarch64.manylinux2014_aarch64.whl", hash = "sha256:b97752ff12cc12f46a9b20327104448042fce5c33a624f88c18f66f9368091c7", size = 1705532 },
    { url = "https://files.pythonhosted.org/packages/f1/f3/59406396083f8b489261e3c011aa8aee9df360a96ac8fa5c2e7e1b8f0466/aiohttp-3.12.15-cp313-cp313-manylinux_2_17_armv7l.manylinux2014_armv7l.manylinux_2_31_armv7l.whl", hash = "sha256:894261472691d6fe76ebb7fcf2e5870a2ac284c7406ddc95823c8598a1390f0d", size = 1686794 },
    { url = "https://files.pythonhosted.org/packages/dc/71/164d194993a8d114ee5656c3b7ae9c12ceee7040d076bf7b32fb98a8c5c6/aiohttp-3.12.15-cp313-cp313-manylinux_2_17_ppc64le.manylinux2014_ppc64le.whl", hash = "sha256:5fa5d9eb82ce98959fc1031c28198b431b4d9396894f385cb63f1e2f3f20ca6b", size = 1738865 },
    { url = "https://files.pythonhosted.org/packages/1c/00/d198461b699188a93ead39cb458554d9f0f69879b95078dce416d3209b54/aiohttp-3.12.15-cp313-cp313-manylinux_2_17_s390x.manylinux2014_s390x.whl", hash = "sha256:f0fa751efb11a541f57db59c1dd821bec09031e01452b2b6217319b3a1f34f3d", size = 1788238 },
    { url = "https://files.pythonhosted.org/packages/85/b8/9e7175e1fa0ac8e56baa83bf3c214823ce250d0028955dfb23f43d5e61fd/aiohttp-3.12.15-cp313-cp313-manylinux_2_17_x86_64.manylinux2014_x86_64.whl", hash = "sha256:5346b93e62ab51ee2a9d68e8f73c7cf96ffb73568a23e683f931e52450e4148d", size = 1710566 },
    { url = "https://files.pythonhosted.org/packages/59/e4/16a8eac9df39b48ae102ec030fa9f726d3570732e46ba0c592aeeb507b93/aiohttp-3.12.15-cp313-cp313-manylinux_2_5_i686.manylinux1_i686.manylinux_2_17_i686.manylinux2014_i686.whl", hash = "sha256:049ec0360f939cd164ecbfd2873eaa432613d5e77d6b04535e3d1fbae5a9e645", size = 1624270 },
    { url = "https://files.pythonhosted.org/packages/1f/f8/cd84dee7b6ace0740908fd0af170f9fab50c2a41ccbc3806aabcb1050141/aiohttp-3.12.15-cp313-cp313-musllinux_1_2_aarch64.whl", hash = "sha256:b52dcf013b57464b6d1e51b627adfd69a8053e84b7103a7cd49c030f9ca44461", size = 1677294 },
    { url = "https://files.pythonhosted.org/packages/ce/42/d0f1f85e50d401eccd12bf85c46ba84f947a84839c8a1c2c5f6e8ab1eb50/aiohttp-3.12.15-cp313-cp313-musllinux_1_2_armv7l.whl", hash = "sha256:9b2af240143dd2765e0fb661fd0361a1b469cab235039ea57663cda087250ea9", size = 1708958 },
    { url = "https://files.pythonhosted.org/packages/d5/6b/f6fa6c5790fb602538483aa5a1b86fcbad66244997e5230d88f9412ef24c/aiohttp-3.12.15-cp313-cp313-musllinux_1_2_i686.whl", hash = "sha256:ac77f709a2cde2cc71257ab2d8c74dd157c67a0558a0d2799d5d571b4c63d44d", size = 1651553 },
    { url = "https://files.pythonhosted.org/packages/04/36/a6d36ad545fa12e61d11d1932eef273928b0495e6a576eb2af04297fdd3c/aiohttp-3.12.15-cp313-cp313-musllinux_1_2_ppc64le.whl", hash = "sha256:47f6b962246f0a774fbd3b6b7be25d59b06fdb2f164cf2513097998fc6a29693", size = 1727688 },
    { url = "https://files.pythonhosted.org/packages/aa/c8/f195e5e06608a97a4e52c5d41c7927301bf757a8e8bb5bbf8cef6c314961/aiohttp-3.12.15-cp313-cp313-musllinux_1_2_s390x.whl", hash = "sha256:760fb7db442f284996e39cf9915a94492e1896baac44f06ae551974907922b64", size = 1761157 },
    { url = "https://files.pythonhosted.org/packages/05/6a/ea199e61b67f25ba688d3ce93f63b49b0a4e3b3d380f03971b4646412fc6/aiohttp-3.12.15-cp313-cp313-musllinux_1_2_x86_64.whl", hash = "sha256:ad702e57dc385cae679c39d318def49aef754455f237499d5b99bea4ef582e51", size = 1710050 },
    { url = "https://files.pythonhosted.org/packages/b4/2e/ffeb7f6256b33635c29dbed29a22a723ff2dd7401fff42ea60cf2060abfb/aiohttp-3.12.15-cp313-cp313-win32.whl", hash = "sha256:f813c3e9032331024de2eb2e32a88d86afb69291fbc37a3a3ae81cc9917fb3d0", size = 422647 },
    { url = "https://files.pythonhosted.org/packages/1b/8e/78ee35774201f38d5e1ba079c9958f7629b1fd079459aea9467441dbfbf5/aiohttp-3.12.15-cp313-cp313-win_amd64.whl", hash = "sha256:1a649001580bdb37c6fdb1bebbd7e3bc688e8ec2b5c6f52edbb664662b17dc84", size = 449067 },
]

[[package]]
name = "aiohttp-retry"
version = "2.9.1"
source = { registry = "https://pypi.org/simple" }
dependencies = [
    { name = "aiohttp" },
]
sdist = { url = "https://files.pythonhosted.org/packages/9d/61/ebda4d8e3d8cfa1fd3db0fb428db2dd7461d5742cea35178277ad180b033/aiohttp_retry-2.9.1.tar.gz", hash = "sha256:8eb75e904ed4ee5c2ec242fefe85bf04240f685391c4879d8f541d6028ff01f1", size = 13608 }
wheels = [
    { url = "https://files.pythonhosted.org/packages/1a/99/84ba7273339d0f3dfa57901b846489d2e5c2cd731470167757f1935fffbd/aiohttp_retry-2.9.1-py3-none-any.whl", hash = "sha256:66d2759d1921838256a05a3f80ad7e724936f083e35be5abb5e16eed6be6dc54", size = 9981 },
]

[[package]]
name = "aiosignal"
version = "1.4.0"
source = { registry = "https://pypi.org/simple" }
dependencies = [
    { name = "frozenlist" },
    { name = "typing-extensions", marker = "python_full_version < '3.13'" },
]
sdist = { url = "https://files.pythonhosted.org/packages/61/62/06741b579156360248d1ec624842ad0edf697050bbaf7c3e46394e106ad1/aiosignal-1.4.0.tar.gz", hash = "sha256:f47eecd9468083c2029cc99945502cb7708b082c232f9aca65da147157b251c7", size = 25007 }
wheels = [
    { url = "https://files.pythonhosted.org/packages/fb/76/641ae371508676492379f16e2fa48f4e2c11741bd63c48be4b12a6b09cba/aiosignal-1.4.0-py3-none-any.whl", hash = "sha256:053243f8b92b990551949e63930a839ff0cf0b0ebbe0597b0f3fb19e1a0fe82e", size = 7490 },
]

[[package]]
name = "annotated-types"
version = "0.7.0"
source = { registry = "https://pypi.org/simple" }
sdist = { url = "https://files.pythonhosted.org/packages/ee/67/531ea369ba64dcff5ec9c3402f9f51bf748cec26dde048a2f973a4eea7f5/annotated_types-0.7.0.tar.gz", hash = "sha256:aff07c09a53a08bc8cfccb9c85b05f1aa9a2a6f23728d790723543408344ce89", size = 16081 }
wheels = [
    { url = "https://files.pythonhosted.org/packages/78/b6/6307fbef88d9b5ee7421e68d78a9f162e0da4900bc5f5793f6d3d0e34fb8/annotated_types-0.7.0-py3-none-any.whl", hash = "sha256:1f02e8b43a8fbbc3f3e0d4f0f4bfc8131bcb4eebe8849b8e5c773f3a1c582a53", size = 13643 },
]

[[package]]
name = "anyio"
version = "4.11.0"
source = { registry = "https://pypi.org/simple" }
dependencies = [
    { name = "exceptiongroup", marker = "python_full_version < '3.11'" },
    { name = "idna" },
    { name = "sniffio" },
    { name = "typing-extensions", marker = "python_full_version < '3.13'" },
]
sdist = { url = "https://files.pythonhosted.org/packages/c6/78/7d432127c41b50bccba979505f272c16cbcadcc33645d5fa3a738110ae75/anyio-4.11.0.tar.gz", hash = "sha256:82a8d0b81e318cc5ce71a5f1f8b5c4e63619620b63141ef8c995fa0db95a57c4", size = 219094 }
wheels = [
    { url = "https://files.pythonhosted.org/packages/15/b3/9b1a8074496371342ec1e796a96f99c82c945a339cd81a8e73de28b4cf9e/anyio-4.11.0-py3-none-any.whl", hash = "sha256:0287e96f4d26d4149305414d4e3bc32f0dcd0862365a4bddea19d7a1ec38c4fc", size = 109097 },
]

[[package]]
name = "async-timeout"
version = "5.0.1"
source = { registry = "https://pypi.org/simple" }
sdist = { url = "https://files.pythonhosted.org/packages/a5/ae/136395dfbfe00dfc94da3f3e136d0b13f394cba8f4841120e34226265780/async_timeout-5.0.1.tar.gz", hash = "sha256:d9321a7a3d5a6a5e187e824d2fa0793ce379a202935782d555d6e9d2735677d3", size = 9274 }
wheels = [
    { url = "https://files.pythonhosted.org/packages/fe/ba/e2081de779ca30d473f21f5b30e0e737c438205440784c7dfc81efc2b029/async_timeout-5.0.1-py3-none-any.whl", hash = "sha256:39e3809566ff85354557ec2398b55e096c8364bacac9405a7a1fa429e77fe76c", size = 6233 },
]

[[package]]
name = "attrs"
version = "25.3.0"
source = { registry = "https://pypi.org/simple" }
sdist = { url = "https://files.pythonhosted.org/packages/5a/b0/1367933a8532ee6ff8d63537de4f1177af4bff9f3e829baf7331f595bb24/attrs-25.3.0.tar.gz", hash = "sha256:75d7cefc7fb576747b2c81b4442d4d4a1ce0900973527c011d1030fd3bf4af1b", size = 812032 }
wheels = [
    { url = "https://files.pythonhosted.org/packages/77/06/bb80f5f86020c4551da315d78b3ab75e8228f89f0162f2c3a819e407941a/attrs-25.3.0-py3-none-any.whl", hash = "sha256:427318ce031701fea540783410126f03899a97ffc6f61596ad581ac2e40e3bc3", size = 63815 },
]

[[package]]
name = "bidict"
version = "0.23.1"
source = { registry = "https://pypi.org/simple" }
sdist = { url = "https://files.pythonhosted.org/packages/9a/6e/026678aa5a830e07cd9498a05d3e7e650a4f56a42f267a53d22bcda1bdc9/bidict-0.23.1.tar.gz", hash = "sha256:03069d763bc387bbd20e7d49914e75fc4132a41937fa3405417e1a5a2d006d71", size = 29093, upload-time = "2024-02-18T19:09:05.748Z" }
wheels = [
    { url = "https://files.pythonhosted.org/packages/99/37/e8730c3587a65eb5645d4aba2d27aae48e8003614d6aaf15dda67f702f1f/bidict-0.23.1-py3-none-any.whl", hash = "sha256:5dae8d4d79b552a71cbabc7deb25dfe8ce710b17ff41711e13010ead2abfc3e5", size = 32764, upload-time = "2024-02-18T19:09:04.156Z" },
]

[[package]]
name = "blinker"
version = "1.9.0"
source = { registry = "https://pypi.org/simple" }
sdist = { url = "https://files.pythonhosted.org/packages/21/28/9b3f50ce0e048515135495f198351908d99540d69bfdc8c1d15b73dc55ce/blinker-1.9.0.tar.gz", hash = "sha256:b4ce2265a7abece45e7cc896e98dbebe6cead56bcf805a3d23136d145f5445bf", size = 22460 }
wheels = [
    { url = "https://files.pythonhosted.org/packages/10/cb/f2ad4230dc2eb1a74edf38f1a38b9b52277f75bef262d8908e60d957e13c/blinker-1.9.0-py3-none-any.whl", hash = "sha256:ba0efaa9080b619ff2f3459d1d500c57bddea4a6b424b60a91141db6fd2f08bc", size = 8458 },
]

[[package]]
name = "certifi"
version = "2025.8.3"
source = { registry = "https://pypi.org/simple" }
sdist = { url = "https://files.pythonhosted.org/packages/dc/67/960ebe6bf230a96cda2e0abcf73af550ec4f090005363542f0765df162e0/certifi-2025.8.3.tar.gz", hash = "sha256:e564105f78ded564e3ae7c923924435e1daa7463faeab5bb932bc53ffae63407", size = 162386 }
wheels = [
    { url = "https://files.pythonhosted.org/packages/e5/48/1549795ba7742c948d2ad169c1c8cdbae65bc450d6cd753d124b17c8cd32/certifi-2025.8.3-py3-none-any.whl", hash = "sha256:f6c12493cfb1b06ba2ff328595af9350c65d6644968e5d3a2ffd78699af217a5", size = 161216 },
]

[[package]]
name = "charset-normalizer"
version = "3.4.3"
source = { registry = "https://pypi.org/simple" }
sdist = { url = "https://files.pythonhosted.org/packages/83/2d/5fd176ceb9b2fc619e63405525573493ca23441330fcdaee6bef9460e924/charset_normalizer-3.4.3.tar.gz", hash = "sha256:6fce4b8500244f6fcb71465d4a4930d132ba9ab8e71a7859e6a5d59851068d14", size = 122371 }
wheels = [
    { url = "https://files.pythonhosted.org/packages/d6/98/f3b8013223728a99b908c9344da3aa04ee6e3fa235f19409033eda92fb78/charset_normalizer-3.4.3-cp310-cp310-macosx_10_9_universal2.whl", hash = "sha256:fb7f67a1bfa6e40b438170ebdc8158b78dc465a5a67b6dde178a46987b244a72", size = 207695 },
    { url = "https://files.pythonhosted.org/packages/21/40/5188be1e3118c82dcb7c2a5ba101b783822cfb413a0268ed3be0468532de/charset_normalizer-3.4.3-cp310-cp310-manylinux2014_aarch64.manylinux_2_17_aarch64.manylinux_2_28_aarch64.whl", hash = "sha256:cc9370a2da1ac13f0153780040f465839e6cccb4a1e44810124b4e22483c93fe", size = 147153 },
    { url = "https://files.pythonhosted.org/packages/37/60/5d0d74bc1e1380f0b72c327948d9c2aca14b46a9efd87604e724260f384c/charset_normalizer-3.4.3-cp310-cp310-manylinux2014_ppc64le.manylinux_2_17_ppc64le.manylinux_2_28_ppc64le.whl", hash = "sha256:07a0eae9e2787b586e129fdcbe1af6997f8d0e5abaa0bc98c0e20e124d67e601", size = 160428 },
    { url = "https://files.pythonhosted.org/packages/85/9a/d891f63722d9158688de58d050c59dc3da560ea7f04f4c53e769de5140f5/charset_normalizer-3.4.3-cp310-cp310-manylinux2014_s390x.manylinux_2_17_s390x.manylinux_2_28_s390x.whl", hash = "sha256:74d77e25adda8581ffc1c720f1c81ca082921329452eba58b16233ab1842141c", size = 157627 },
    { url = "https://files.pythonhosted.org/packages/65/1a/7425c952944a6521a9cfa7e675343f83fd82085b8af2b1373a2409c683dc/charset_normalizer-3.4.3-cp310-cp310-manylinux2014_x86_64.manylinux_2_17_x86_64.manylinux_2_28_x86_64.whl", hash = "sha256:d0e909868420b7049dafd3a31d45125b31143eec59235311fc4c57ea26a4acd2", size = 152388 },
    { url = "https://files.pythonhosted.org/packages/f0/c9/a2c9c2a355a8594ce2446085e2ec97fd44d323c684ff32042e2a6b718e1d/charset_normalizer-3.4.3-cp310-cp310-musllinux_1_2_aarch64.whl", hash = "sha256:c6f162aabe9a91a309510d74eeb6507fab5fff92337a15acbe77753d88d9dcf0", size = 150077 },
    { url = "https://files.pythonhosted.org/packages/3b/38/20a1f44e4851aa1c9105d6e7110c9d020e093dfa5836d712a5f074a12bf7/charset_normalizer-3.4.3-cp310-cp310-musllinux_1_2_ppc64le.whl", hash = "sha256:4ca4c094de7771a98d7fbd67d9e5dbf1eb73efa4f744a730437d8a3a5cf994f0", size = 161631 },
    { url = "https://files.pythonhosted.org/packages/a4/fa/384d2c0f57edad03d7bec3ebefb462090d8905b4ff5a2d2525f3bb711fac/charset_normalizer-3.4.3-cp310-cp310-musllinux_1_2_s390x.whl", hash = "sha256:02425242e96bcf29a49711b0ca9f37e451da7c70562bc10e8ed992a5a7a25cc0", size = 159210 },
    { url = "https://files.pythonhosted.org/packages/33/9e/eca49d35867ca2db336b6ca27617deed4653b97ebf45dfc21311ce473c37/charset_normalizer-3.4.3-cp310-cp310-musllinux_1_2_x86_64.whl", hash = "sha256:78deba4d8f9590fe4dae384aeff04082510a709957e968753ff3c48399f6f92a", size = 153739 },
    { url = "https://files.pythonhosted.org/packages/2a/91/26c3036e62dfe8de8061182d33be5025e2424002125c9500faff74a6735e/charset_normalizer-3.4.3-cp310-cp310-win32.whl", hash = "sha256:d79c198e27580c8e958906f803e63cddb77653731be08851c7df0b1a14a8fc0f", size = 99825 },
    { url = "https://files.pythonhosted.org/packages/e2/c6/f05db471f81af1fa01839d44ae2a8bfeec8d2a8b4590f16c4e7393afd323/charset_normalizer-3.4.3-cp310-cp310-win_amd64.whl", hash = "sha256:c6e490913a46fa054e03699c70019ab869e990270597018cef1d8562132c2669", size = 107452 },
    { url = "https://files.pythonhosted.org/packages/7f/b5/991245018615474a60965a7c9cd2b4efbaabd16d582a5547c47ee1c7730b/charset_normalizer-3.4.3-cp311-cp311-macosx_10_9_universal2.whl", hash = "sha256:b256ee2e749283ef3ddcff51a675ff43798d92d746d1a6e4631bf8c707d22d0b", size = 204483 },
    { url = "https://files.pythonhosted.org/packages/c7/2a/ae245c41c06299ec18262825c1569c5d3298fc920e4ddf56ab011b417efd/charset_normalizer-3.4.3-cp311-cp311-manylinux2014_aarch64.manylinux_2_17_aarch64.manylinux_2_28_aarch64.whl", hash = "sha256:13faeacfe61784e2559e690fc53fa4c5ae97c6fcedb8eb6fb8d0a15b475d2c64", size = 145520 },
    { url = "https://files.pythonhosted.org/packages/3a/a4/b3b6c76e7a635748c4421d2b92c7b8f90a432f98bda5082049af37ffc8e3/charset_normalizer-3.4.3-cp311-cp311-manylinux2014_ppc64le.manylinux_2_17_ppc64le.manylinux_2_28_ppc64le.whl", hash = "sha256:00237675befef519d9af72169d8604a067d92755e84fe76492fef5441db05b91", size = 158876 },
    { url = "https://files.pythonhosted.org/packages/e2/e6/63bb0e10f90a8243c5def74b5b105b3bbbfb3e7bb753915fe333fb0c11ea/charset_normalizer-3.4.3-cp311-cp311-manylinux2014_s390x.manylinux_2_17_s390x.manylinux_2_28_s390x.whl", hash = "sha256:585f3b2a80fbd26b048a0be90c5aae8f06605d3c92615911c3a2b03a8a3b796f", size = 156083 },
    { url = "https://files.pythonhosted.org/packages/87/df/b7737ff046c974b183ea9aa111b74185ac8c3a326c6262d413bd5a1b8c69/charset_normalizer-3.4.3-cp311-cp311-manylinux2014_x86_64.manylinux_2_17_x86_64.manylinux_2_28_x86_64.whl", hash = "sha256:0e78314bdc32fa80696f72fa16dc61168fda4d6a0c014e0380f9d02f0e5d8a07", size = 150295 },
    { url = "https://files.pythonhosted.org/packages/61/f1/190d9977e0084d3f1dc169acd060d479bbbc71b90bf3e7bf7b9927dec3eb/charset_normalizer-3.4.3-cp311-cp311-musllinux_1_2_aarch64.whl", hash = "sha256:96b2b3d1a83ad55310de8c7b4a2d04d9277d5591f40761274856635acc5fcb30", size = 148379 },
    { url = "https://files.pythonhosted.org/packages/4c/92/27dbe365d34c68cfe0ca76f1edd70e8705d82b378cb54ebbaeabc2e3029d/charset_normalizer-3.4.3-cp311-cp311-musllinux_1_2_ppc64le.whl", hash = "sha256:939578d9d8fd4299220161fdd76e86c6a251987476f5243e8864a7844476ba14", size = 160018 },
    { url = "https://files.pythonhosted.org/packages/99/04/baae2a1ea1893a01635d475b9261c889a18fd48393634b6270827869fa34/charset_normalizer-3.4.3-cp311-cp311-musllinux_1_2_s390x.whl", hash = "sha256:fd10de089bcdcd1be95a2f73dbe6254798ec1bda9f450d5828c96f93e2536b9c", size = 157430 },
    { url = "https://files.pythonhosted.org/packages/2f/36/77da9c6a328c54d17b960c89eccacfab8271fdaaa228305330915b88afa9/charset_normalizer-3.4.3-cp311-cp311-musllinux_1_2_x86_64.whl", hash = "sha256:1e8ac75d72fa3775e0b7cb7e4629cec13b7514d928d15ef8ea06bca03ef01cae", size = 151600 },
    { url = "https://files.pythonhosted.org/packages/64/d4/9eb4ff2c167edbbf08cdd28e19078bf195762e9bd63371689cab5ecd3d0d/charset_normalizer-3.4.3-cp311-cp311-win32.whl", hash = "sha256:6cf8fd4c04756b6b60146d98cd8a77d0cdae0e1ca20329da2ac85eed779b6849", size = 99616 },
    { url = "https://files.pythonhosted.org/packages/f4/9c/996a4a028222e7761a96634d1820de8a744ff4327a00ada9c8942033089b/charset_normalizer-3.4.3-cp311-cp311-win_amd64.whl", hash = "sha256:31a9a6f775f9bcd865d88ee350f0ffb0e25936a7f930ca98995c05abf1faf21c", size = 107108 },
    { url = "https://files.pythonhosted.org/packages/e9/5e/14c94999e418d9b87682734589404a25854d5f5d0408df68bc15b6ff54bb/charset_normalizer-3.4.3-cp312-cp312-macosx_10_13_universal2.whl", hash = "sha256:e28e334d3ff134e88989d90ba04b47d84382a828c061d0d1027b1b12a62b39b1", size = 205655 },
    { url = "https://files.pythonhosted.org/packages/7d/a8/c6ec5d389672521f644505a257f50544c074cf5fc292d5390331cd6fc9c3/charset_normalizer-3.4.3-cp312-cp312-manylinux2014_aarch64.manylinux_2_17_aarch64.manylinux_2_28_aarch64.whl", hash = "sha256:0cacf8f7297b0c4fcb74227692ca46b4a5852f8f4f24b3c766dd94a1075c4884", size = 146223 },
    { url = "https://files.pythonhosted.org/packages/fc/eb/a2ffb08547f4e1e5415fb69eb7db25932c52a52bed371429648db4d84fb1/charset_normalizer-3.4.3-cp312-cp312-manylinux2014_ppc64le.manylinux_2_17_ppc64le.manylinux_2_28_ppc64le.whl", hash = "sha256:c6fd51128a41297f5409deab284fecbe5305ebd7e5a1f959bee1c054622b7018", size = 159366 },
    { url = "https://files.pythonhosted.org/packages/82/10/0fd19f20c624b278dddaf83b8464dcddc2456cb4b02bb902a6da126b87a1/charset_normalizer-3.4.3-cp312-cp312-manylinux2014_s390x.manylinux_2_17_s390x.manylinux_2_28_s390x.whl", hash = "sha256:3cfb2aad70f2c6debfbcb717f23b7eb55febc0bb23dcffc0f076009da10c6392", size = 157104 },
    { url = "https://files.pythonhosted.org/packages/16/ab/0233c3231af734f5dfcf0844aa9582d5a1466c985bbed6cedab85af9bfe3/charset_normalizer-3.4.3-cp312-cp312-manylinux2014_x86_64.manylinux_2_17_x86_64.manylinux_2_28_x86_64.whl", hash = "sha256:1606f4a55c0fd363d754049cdf400175ee96c992b1f8018b993941f221221c5f", size = 151830 },
    { url = "https://files.pythonhosted.org/packages/ae/02/e29e22b4e02839a0e4a06557b1999d0a47db3567e82989b5bb21f3fbbd9f/charset_normalizer-3.4.3-cp312-cp312-musllinux_1_2_aarch64.whl", hash = "sha256:027b776c26d38b7f15b26a5da1044f376455fb3766df8fc38563b4efbc515154", size = 148854 },
    { url = "https://files.pythonhosted.org/packages/05/6b/e2539a0a4be302b481e8cafb5af8792da8093b486885a1ae4d15d452bcec/charset_normalizer-3.4.3-cp312-cp312-musllinux_1_2_ppc64le.whl", hash = "sha256:42e5088973e56e31e4fa58eb6bd709e42fc03799c11c42929592889a2e54c491", size = 160670 },
    { url = "https://files.pythonhosted.org/packages/31/e7/883ee5676a2ef217a40ce0bffcc3d0dfbf9e64cbcfbdf822c52981c3304b/charset_normalizer-3.4.3-cp312-cp312-musllinux_1_2_s390x.whl", hash = "sha256:cc34f233c9e71701040d772aa7490318673aa7164a0efe3172b2981218c26d93", size = 158501 },
    { url = "https://files.pythonhosted.org/packages/c1/35/6525b21aa0db614cf8b5792d232021dca3df7f90a1944db934efa5d20bb1/charset_normalizer-3.4.3-cp312-cp312-musllinux_1_2_x86_64.whl", hash = "sha256:320e8e66157cc4e247d9ddca8e21f427efc7a04bbd0ac8a9faf56583fa543f9f", size = 153173 },
    { url = "https://files.pythonhosted.org/packages/50/ee/f4704bad8201de513fdc8aac1cabc87e38c5818c93857140e06e772b5892/charset_normalizer-3.4.3-cp312-cp312-win32.whl", hash = "sha256:fb6fecfd65564f208cbf0fba07f107fb661bcd1a7c389edbced3f7a493f70e37", size = 99822 },
    { url = "https://files.pythonhosted.org/packages/39/f5/3b3836ca6064d0992c58c7561c6b6eee1b3892e9665d650c803bd5614522/charset_normalizer-3.4.3-cp312-cp312-win_amd64.whl", hash = "sha256:86df271bf921c2ee3818f0522e9a5b8092ca2ad8b065ece5d7d9d0e9f4849bcc", size = 107543 },
    { url = "https://files.pythonhosted.org/packages/65/ca/2135ac97709b400c7654b4b764daf5c5567c2da45a30cdd20f9eefe2d658/charset_normalizer-3.4.3-cp313-cp313-macosx_10_13_universal2.whl", hash = "sha256:14c2a87c65b351109f6abfc424cab3927b3bdece6f706e4d12faaf3d52ee5efe", size = 205326 },
    { url = "https://files.pythonhosted.org/packages/71/11/98a04c3c97dd34e49c7d247083af03645ca3730809a5509443f3c37f7c99/charset_normalizer-3.4.3-cp313-cp313-manylinux2014_aarch64.manylinux_2_17_aarch64.manylinux_2_28_aarch64.whl", hash = "sha256:41d1fc408ff5fdfb910200ec0e74abc40387bccb3252f3f27c0676731df2b2c8", size = 146008 },
    { url = "https://files.pythonhosted.org/packages/60/f5/4659a4cb3c4ec146bec80c32d8bb16033752574c20b1252ee842a95d1a1e/charset_normalizer-3.4.3-cp313-cp313-manylinux2014_ppc64le.manylinux_2_17_ppc64le.manylinux_2_28_ppc64le.whl", hash = "sha256:1bb60174149316da1c35fa5233681f7c0f9f514509b8e399ab70fea5f17e45c9", size = 159196 },
    { url = "https://files.pythonhosted.org/packages/86/9e/f552f7a00611f168b9a5865a1414179b2c6de8235a4fa40189f6f79a1753/charset_normalizer-3.4.3-cp313-cp313-manylinux2014_s390x.manylinux_2_17_s390x.manylinux_2_28_s390x.whl", hash = "sha256:30d006f98569de3459c2fc1f2acde170b7b2bd265dc1943e87e1a4efe1b67c31", size = 156819 },
    { url = "https://files.pythonhosted.org/packages/7e/95/42aa2156235cbc8fa61208aded06ef46111c4d3f0de233107b3f38631803/charset_normalizer-3.4.3-cp313-cp313-manylinux2014_x86_64.manylinux_2_17_x86_64.manylinux_2_28_x86_64.whl", hash = "sha256:416175faf02e4b0810f1f38bcb54682878a4af94059a1cd63b8747244420801f", size = 151350 },
    { url = "https://files.pythonhosted.org/packages/c2/a9/3865b02c56f300a6f94fc631ef54f0a8a29da74fb45a773dfd3dcd380af7/charset_normalizer-3.4.3-cp313-cp313-musllinux_1_2_aarch64.whl", hash = "sha256:6aab0f181c486f973bc7262a97f5aca3ee7e1437011ef0c2ec04b5a11d16c927", size = 148644 },
    { url = "https://files.pythonhosted.org/packages/77/d9/cbcf1a2a5c7d7856f11e7ac2d782aec12bdfea60d104e60e0aa1c97849dc/charset_normalizer-3.4.3-cp313-cp313-musllinux_1_2_ppc64le.whl", hash = "sha256:fdabf8315679312cfa71302f9bd509ded4f2f263fb5b765cf1433b39106c3cc9", size = 160468 },
    { url = "https://files.pythonhosted.org/packages/f6/42/6f45efee8697b89fda4d50580f292b8f7f9306cb2971d4b53f8914e4d890/charset_normalizer-3.4.3-cp313-cp313-musllinux_1_2_s390x.whl", hash = "sha256:bd28b817ea8c70215401f657edef3a8aa83c29d447fb0b622c35403780ba11d5", size = 158187 },
    { url = "https://files.pythonhosted.org/packages/70/99/f1c3bdcfaa9c45b3ce96f70b14f070411366fa19549c1d4832c935d8e2c3/charset_normalizer-3.4.3-cp313-cp313-musllinux_1_2_x86_64.whl", hash = "sha256:18343b2d246dc6761a249ba1fb13f9ee9a2bcd95decc767319506056ea4ad4dc", size = 152699 },
    { url = "https://files.pythonhosted.org/packages/a3/ad/b0081f2f99a4b194bcbb1934ef3b12aa4d9702ced80a37026b7607c72e58/charset_normalizer-3.4.3-cp313-cp313-win32.whl", hash = "sha256:6fb70de56f1859a3f71261cbe41005f56a7842cc348d3aeb26237560bfa5e0ce", size = 99580 },
    { url = "https://files.pythonhosted.org/packages/9a/8f/ae790790c7b64f925e5c953b924aaa42a243fb778fed9e41f147b2a5715a/charset_normalizer-3.4.3-cp313-cp313-win_amd64.whl", hash = "sha256:cf1ebb7d78e1ad8ec2a8c4732c7be2e736f6e5123a4146c5b89c9d1f585f8cef", size = 107366 },
    { url = "https://files.pythonhosted.org/packages/8e/91/b5a06ad970ddc7a0e513112d40113e834638f4ca1120eb727a249fb2715e/charset_normalizer-3.4.3-cp314-cp314-macosx_10_13_universal2.whl", hash = "sha256:3cd35b7e8aedeb9e34c41385fda4f73ba609e561faedfae0a9e75e44ac558a15", size = 204342 },
    { url = "https://files.pythonhosted.org/packages/ce/ec/1edc30a377f0a02689342f214455c3f6c2fbedd896a1d2f856c002fc3062/charset_normalizer-3.4.3-cp314-cp314-manylinux2014_aarch64.manylinux_2_17_aarch64.manylinux_2_28_aarch64.whl", hash = "sha256:b89bc04de1d83006373429975f8ef9e7932534b8cc9ca582e4db7d20d91816db", size = 145995 },
    { url = "https://files.pythonhosted.org/packages/17/e5/5e67ab85e6d22b04641acb5399c8684f4d37caf7558a53859f0283a650e9/charset_normalizer-3.4.3-cp314-cp314-manylinux2014_ppc64le.manylinux_2_17_ppc64le.manylinux_2_28_ppc64le.whl", hash = "sha256:2001a39612b241dae17b4687898843f254f8748b796a2e16f1051a17078d991d", size = 158640 },
    { url = "https://files.pythonhosted.org/packages/f1/e5/38421987f6c697ee3722981289d554957c4be652f963d71c5e46a262e135/charset_normalizer-3.4.3-cp314-cp314-manylinux2014_s390x.manylinux_2_17_s390x.manylinux_2_28_s390x.whl", hash = "sha256:8dcfc373f888e4fb39a7bc57e93e3b845e7f462dacc008d9749568b1c4ece096", size = 156636 },
    { url = "https://files.pythonhosted.org/packages/a0/e4/5a075de8daa3ec0745a9a3b54467e0c2967daaaf2cec04c845f73493e9a1/charset_normalizer-3.4.3-cp314-cp314-manylinux2014_x86_64.manylinux_2_17_x86_64.manylinux_2_28_x86_64.whl", hash = "sha256:18b97b8404387b96cdbd30ad660f6407799126d26a39ca65729162fd810a99aa", size = 150939 },
    { url = "https://files.pythonhosted.org/packages/02/f7/3611b32318b30974131db62b4043f335861d4d9b49adc6d57c1149cc49d4/charset_normalizer-3.4.3-cp314-cp314-musllinux_1_2_aarch64.whl", hash = "sha256:ccf600859c183d70eb47e05a44cd80a4ce77394d1ac0f79dbd2dd90a69a3a049", size = 148580 },
    { url = "https://files.pythonhosted.org/packages/7e/61/19b36f4bd67f2793ab6a99b979b4e4f3d8fc754cbdffb805335df4337126/charset_normalizer-3.4.3-cp314-cp314-musllinux_1_2_ppc64le.whl", hash = "sha256:53cd68b185d98dde4ad8990e56a58dea83a4162161b1ea9272e5c9182ce415e0", size = 159870 },
    { url = "https://files.pythonhosted.org/packages/06/57/84722eefdd338c04cf3030ada66889298eaedf3e7a30a624201e0cbe424a/charset_normalizer-3.4.3-cp314-cp314-musllinux_1_2_s390x.whl", hash = "sha256:30a96e1e1f865f78b030d65241c1ee850cdf422d869e9028e2fc1d5e4db73b92", size = 157797 },
    { url = "https://files.pythonhosted.org/packages/72/2a/aff5dd112b2f14bcc3462c312dce5445806bfc8ab3a7328555da95330e4b/charset_normalizer-3.4.3-cp314-cp314-musllinux_1_2_x86_64.whl", hash = "sha256:d716a916938e03231e86e43782ca7878fb602a125a91e7acb8b5112e2e96ac16", size = 152224 },
    { url = "https://files.pythonhosted.org/packages/b7/8c/9839225320046ed279c6e839d51f028342eb77c91c89b8ef2549f951f3ec/charset_normalizer-3.4.3-cp314-cp314-win32.whl", hash = "sha256:c6dbd0ccdda3a2ba7c2ecd9d77b37f3b5831687d8dc1b6ca5f56a4880cc7b7ce", size = 100086 },
    { url = "https://files.pythonhosted.org/packages/ee/7a/36fbcf646e41f710ce0a563c1c9a343c6edf9be80786edeb15b6f62e17db/charset_normalizer-3.4.3-cp314-cp314-win_amd64.whl", hash = "sha256:73dc19b562516fc9bcf6e5d6e596df0b4eb98d87e4f79f3ae71840e6ed21361c", size = 107400 },
    { url = "https://files.pythonhosted.org/packages/8a/1f/f041989e93b001bc4e44bb1669ccdcf54d3f00e628229a85b08d330615c5/charset_normalizer-3.4.3-py3-none-any.whl", hash = "sha256:ce571ab16d890d23b5c278547ba694193a45011ff86a9162a71307ed9f86759a", size = 53175 },
]

[[package]]
name = "click"
version = "8.3.0"
source = { registry = "https://pypi.org/simple" }
dependencies = [
    { name = "colorama", marker = "sys_platform == 'win32'" },
]
sdist = { url = "https://files.pythonhosted.org/packages/46/61/de6cd827efad202d7057d93e0fed9294b96952e188f7384832791c7b2254/click-8.3.0.tar.gz", hash = "sha256:e7b8232224eba16f4ebe410c25ced9f7875cb5f3263ffc93cc3e8da705e229c4", size = 276943 }
wheels = [
    { url = "https://files.pythonhosted.org/packages/db/d3/9dcc0f5797f070ec8edf30fbadfb200e71d9db6b84d211e3b2085a7589a0/click-8.3.0-py3-none-any.whl", hash = "sha256:9b9f285302c6e3064f4330c05f05b81945b2a39544279343e6e7c5f27a9baddc", size = 107295 },
]

[[package]]
name = "colorama"
version = "0.4.6"
source = { registry = "https://pypi.org/simple" }
sdist = { url = "https://files.pythonhosted.org/packages/d8/53/6f443c9a4a8358a93a6792e2acffb9d9d5cb0a5cfd8802644b7b1c9a02e4/colorama-0.4.6.tar.gz", hash = "sha256:08695f5cb7ed6e0531a20572697297273c47b8cae5a63ffc6d6ed5c201be6e44", size = 27697 }
wheels = [
    { url = "https://files.pythonhosted.org/packages/d1/d6/3965ed04c63042e047cb6a3e6ed1a63a35087b6a609aa3a15ed8ac56c221/colorama-0.4.6-py2.py3-none-any.whl", hash = "sha256:4f1d9991f5acc0ca119f9d443620b77f9d6b33703e51011c16baf57afb285fc6", size = 25335 },
]

[[package]]
name = "distro"
version = "1.9.0"
source = { registry = "https://pypi.org/simple" }
sdist = { url = "https://files.pythonhosted.org/packages/fc/f8/98eea607f65de6527f8a2e8885fc8015d3e6f5775df186e443e0964a11c3/distro-1.9.0.tar.gz", hash = "sha256:2fa77c6fd8940f116ee1d6b94a2f90b13b5ea8d019b98bc8bafdcabcdd9bdbed", size = 60722 }
wheels = [
    { url = "https://files.pythonhosted.org/packages/12/b3/231ffd4ab1fc9d679809f356cebee130ac7daa00d6d6f3206dd4fd137e9e/distro-1.9.0-py3-none-any.whl", hash = "sha256:7bffd925d65168f85027d8da9af6bddab658135b840670a223589bc0c8ef02b2", size = 20277 },
]

[[package]]
name = "distro"
version = "1.9.0"
source = { registry = "https://pypi.org/simple" }
sdist = { url = "https://files.pythonhosted.org/packages/fc/f8/98eea607f65de6527f8a2e8885fc8015d3e6f5775df186e443e0964a11c3/distro-1.9.0.tar.gz", hash = "sha256:2fa77c6fd8940f116ee1d6b94a2f90b13b5ea8d019b98bc8bafdcabcdd9bdbed", size = 60722, upload-time = "2023-12-24T09:54:32.31Z" }
wheels = [
    { url = "https://files.pythonhosted.org/packages/12/b3/231ffd4ab1fc9d679809f356cebee130ac7daa00d6d6f3206dd4fd137e9e/distro-1.9.0-py3-none-any.whl", hash = "sha256:7bffd925d65168f85027d8da9af6bddab658135b840670a223589bc0c8ef02b2", size = 20277, upload-time = "2023-12-24T09:54:30.421Z" },
]

[[package]]
name = "exceptiongroup"
version = "1.3.0"
source = { registry = "https://pypi.org/simple" }
dependencies = [
    { name = "typing-extensions", marker = "python_full_version < '3.11'" },
]
sdist = { url = "https://files.pythonhosted.org/packages/0b/9f/a65090624ecf468cdca03533906e7c69ed7588582240cfe7cc9e770b50eb/exceptiongroup-1.3.0.tar.gz", hash = "sha256:b241f5885f560bc56a59ee63ca4c6a8bfa46ae4ad651af316d4e81817bb9fd88", size = 29749 }
wheels = [
    { url = "https://files.pythonhosted.org/packages/36/f4/c6e662dade71f56cd2f3735141b265c3c79293c109549c1e6933b0651ffc/exceptiongroup-1.3.0-py3-none-any.whl", hash = "sha256:4d111e6e0c13d0644cad6ddaa7ed0261a0b36971f6d23e7ec9b4b9097da78a10", size = 16674 },
]

[[package]]
name = "fastapi"
version = "0.117.1"
source = { registry = "https://pypi.org/simple" }
dependencies = [
    { name = "pydantic" },
    { name = "starlette" },
    { name = "typing-extensions" },
]
sdist = { url = "https://files.pythonhosted.org/packages/7e/7e/d9788300deaf416178f61fb3c2ceb16b7d0dc9f82a08fdb87a5e64ee3cc7/fastapi-0.117.1.tar.gz", hash = "sha256:fb2d42082d22b185f904ca0ecad2e195b851030bd6c5e4c032d1c981240c631a", size = 307155 }
wheels = [
    { url = "https://files.pythonhosted.org/packages/6d/45/d9d3e8eeefbe93be1c50060a9d9a9f366dba66f288bb518a9566a23a8631/fastapi-0.117.1-py3-none-any.whl", hash = "sha256:33c51a0d21cab2b9722d4e56dbb9316f3687155be6b276191790d8da03507552", size = 95959 },
]

[[package]]
name = "flask"
version = "3.1.2"
source = { registry = "https://pypi.org/simple" }
dependencies = [
    { name = "blinker" },
    { name = "click" },
    { name = "itsdangerous" },
    { name = "jinja2" },
    { name = "markupsafe" },
    { name = "werkzeug" },
]
sdist = { url = "https://files.pythonhosted.org/packages/dc/6d/cfe3c0fcc5e477df242b98bfe186a4c34357b4847e87ecaef04507332dab/flask-3.1.2.tar.gz", hash = "sha256:bf656c15c80190ed628ad08cdfd3aaa35beb087855e2f494910aa3774cc4fd87", size = 720160 }
wheels = [
    { url = "https://files.pythonhosted.org/packages/ec/f9/7f9263c5695f4bd0023734af91bedb2ff8209e8de6ead162f35d8dc762fd/flask-3.1.2-py3-none-any.whl", hash = "sha256:ca1d8112ec8a6158cc29ea4858963350011b5c846a414cdb7a954aa9e967d03c", size = 103308 },
]

[[package]]
name = "frozenlist"
version = "1.7.0"
source = { registry = "https://pypi.org/simple" }
sdist = { url = "https://files.pythonhosted.org/packages/79/b1/b64018016eeb087db503b038296fd782586432b9c077fc5c7839e9cb6ef6/frozenlist-1.7.0.tar.gz", hash = "sha256:2e310d81923c2437ea8670467121cc3e9b0f76d3043cc1d2331d56c7fb7a3a8f", size = 45078 }
wheels = [
    { url = "https://files.pythonhosted.org/packages/af/36/0da0a49409f6b47cc2d060dc8c9040b897b5902a8a4e37d9bc1deb11f680/frozenlist-1.7.0-cp310-cp310-macosx_10_9_universal2.whl", hash = "sha256:cc4df77d638aa2ed703b878dd093725b72a824c3c546c076e8fdf276f78ee84a", size = 81304 },
    { url = "https://files.pythonhosted.org/packages/77/f0/77c11d13d39513b298e267b22eb6cb559c103d56f155aa9a49097221f0b6/frozenlist-1.7.0-cp310-cp310-macosx_10_9_x86_64.whl", hash = "sha256:716a9973a2cc963160394f701964fe25012600f3d311f60c790400b00e568b61", size = 47735 },
    { url = "https://files.pythonhosted.org/packages/37/12/9d07fa18971a44150593de56b2f2947c46604819976784bcf6ea0d5db43b/frozenlist-1.7.0-cp310-cp310-macosx_11_0_arm64.whl", hash = "sha256:a0fd1bad056a3600047fb9462cff4c5322cebc59ebf5d0a3725e0ee78955001d", size = 46775 },
    { url = "https://files.pythonhosted.org/packages/70/34/f73539227e06288fcd1f8a76853e755b2b48bca6747e99e283111c18bcd4/frozenlist-1.7.0-cp310-cp310-manylinux_2_17_aarch64.manylinux2014_aarch64.whl", hash = "sha256:3789ebc19cb811163e70fe2bd354cea097254ce6e707ae42e56f45e31e96cb8e", size = 224644 },
    { url = "https://files.pythonhosted.org/packages/fb/68/c1d9c2f4a6e438e14613bad0f2973567586610cc22dcb1e1241da71de9d3/frozenlist-1.7.0-cp310-cp310-manylinux_2_17_armv7l.manylinux2014_armv7l.manylinux_2_31_armv7l.whl", hash = "sha256:af369aa35ee34f132fcfad5be45fbfcde0e3a5f6a1ec0712857f286b7d20cca9", size = 222125 },
    { url = "https://files.pythonhosted.org/packages/b9/d0/98e8f9a515228d708344d7c6986752be3e3192d1795f748c24bcf154ad99/frozenlist-1.7.0-cp310-cp310-manylinux_2_17_ppc64le.manylinux2014_ppc64le.whl", hash = "sha256:ac64b6478722eeb7a3313d494f8342ef3478dff539d17002f849101b212ef97c", size = 233455 },
    { url = "https://files.pythonhosted.org/packages/79/df/8a11bcec5600557f40338407d3e5bea80376ed1c01a6c0910fcfdc4b8993/frozenlist-1.7.0-cp310-cp310-manylinux_2_17_s390x.manylinux2014_s390x.whl", hash = "sha256:f89f65d85774f1797239693cef07ad4c97fdd0639544bad9ac4b869782eb1981", size = 227339 },
    { url = "https://files.pythonhosted.org/packages/50/82/41cb97d9c9a5ff94438c63cc343eb7980dac4187eb625a51bdfdb7707314/frozenlist-1.7.0-cp310-cp310-manylinux_2_5_i686.manylinux1_i686.manylinux_2_17_i686.manylinux2014_i686.whl", hash = "sha256:1073557c941395fdfcfac13eb2456cb8aad89f9de27bae29fabca8e563b12615", size = 212969 },
    { url = "https://files.pythonhosted.org/packages/13/47/f9179ee5ee4f55629e4f28c660b3fdf2775c8bfde8f9c53f2de2d93f52a9/frozenlist-1.7.0-cp310-cp310-manylinux_2_5_x86_64.manylinux1_x86_64.manylinux_2_17_x86_64.manylinux2014_x86_64.whl", hash = "sha256:1ed8d2fa095aae4bdc7fdd80351009a48d286635edffee66bf865e37a9125c50", size = 222862 },
    { url = "https://files.pythonhosted.org/packages/1a/52/df81e41ec6b953902c8b7e3a83bee48b195cb0e5ec2eabae5d8330c78038/frozenlist-1.7.0-cp310-cp310-musllinux_1_2_aarch64.whl", hash = "sha256:24c34bea555fe42d9f928ba0a740c553088500377448febecaa82cc3e88aa1fa", size = 222492 },
    { url = "https://files.pythonhosted.org/packages/84/17/30d6ea87fa95a9408245a948604b82c1a4b8b3e153cea596421a2aef2754/frozenlist-1.7.0-cp310-cp310-musllinux_1_2_armv7l.whl", hash = "sha256:69cac419ac6a6baad202c85aaf467b65ac860ac2e7f2ac1686dc40dbb52f6577", size = 238250 },
    { url = "https://files.pythonhosted.org/packages/8f/00/ecbeb51669e3c3df76cf2ddd66ae3e48345ec213a55e3887d216eb4fbab3/frozenlist-1.7.0-cp310-cp310-musllinux_1_2_i686.whl", hash = "sha256:960d67d0611f4c87da7e2ae2eacf7ea81a5be967861e0c63cf205215afbfac59", size = 218720 },
    { url = "https://files.pythonhosted.org/packages/1a/c0/c224ce0e0eb31cc57f67742071bb470ba8246623c1823a7530be0e76164c/frozenlist-1.7.0-cp310-cp310-musllinux_1_2_ppc64le.whl", hash = "sha256:41be2964bd4b15bf575e5daee5a5ce7ed3115320fb3c2b71fca05582ffa4dc9e", size = 232585 },
    { url = "https://files.pythonhosted.org/packages/55/3c/34cb694abf532f31f365106deebdeac9e45c19304d83cf7d51ebbb4ca4d1/frozenlist-1.7.0-cp310-cp310-musllinux_1_2_s390x.whl", hash = "sha256:46d84d49e00c9429238a7ce02dc0be8f6d7cd0cd405abd1bebdc991bf27c15bd", size = 234248 },
    { url = "https://files.pythonhosted.org/packages/98/c0/2052d8b6cecda2e70bd81299e3512fa332abb6dcd2969b9c80dfcdddbf75/frozenlist-1.7.0-cp310-cp310-musllinux_1_2_x86_64.whl", hash = "sha256:15900082e886edb37480335d9d518cec978afc69ccbc30bd18610b7c1b22a718", size = 221621 },
    { url = "https://files.pythonhosted.org/packages/c5/bf/7dcebae315436903b1d98ffb791a09d674c88480c158aa171958a3ac07f0/frozenlist-1.7.0-cp310-cp310-win32.whl", hash = "sha256:400ddd24ab4e55014bba442d917203c73b2846391dd42ca5e38ff52bb18c3c5e", size = 39578 },
    { url = "https://files.pythonhosted.org/packages/8f/5f/f69818f017fa9a3d24d1ae39763e29b7f60a59e46d5f91b9c6b21622f4cd/frozenlist-1.7.0-cp310-cp310-win_amd64.whl", hash = "sha256:6eb93efb8101ef39d32d50bce242c84bcbddb4f7e9febfa7b524532a239b4464", size = 43830 },
    { url = "https://files.pythonhosted.org/packages/34/7e/803dde33760128acd393a27eb002f2020ddb8d99d30a44bfbaab31c5f08a/frozenlist-1.7.0-cp311-cp311-macosx_10_9_universal2.whl", hash = "sha256:aa51e147a66b2d74de1e6e2cf5921890de6b0f4820b257465101d7f37b49fb5a", size = 82251 },
    { url = "https://files.pythonhosted.org/packages/75/a9/9c2c5760b6ba45eae11334db454c189d43d34a4c0b489feb2175e5e64277/frozenlist-1.7.0-cp311-cp311-macosx_10_9_x86_64.whl", hash = "sha256:9b35db7ce1cd71d36ba24f80f0c9e7cff73a28d7a74e91fe83e23d27c7828750", size = 48183 },
    { url = "https://files.pythonhosted.org/packages/47/be/4038e2d869f8a2da165f35a6befb9158c259819be22eeaf9c9a8f6a87771/frozenlist-1.7.0-cp311-cp311-macosx_11_0_arm64.whl", hash = "sha256:34a69a85e34ff37791e94542065c8416c1afbf820b68f720452f636d5fb990cd", size = 47107 },
    { url = "https://files.pythonhosted.org/packages/79/26/85314b8a83187c76a37183ceed886381a5f992975786f883472fcb6dc5f2/frozenlist-1.7.0-cp311-cp311-manylinux_2_17_aarch64.manylinux2014_aarch64.whl", hash = "sha256:4a646531fa8d82c87fe4bb2e596f23173caec9185bfbca5d583b4ccfb95183e2", size = 237333 },
    { url = "https://files.pythonhosted.org/packages/1f/fd/e5b64f7d2c92a41639ffb2ad44a6a82f347787abc0c7df5f49057cf11770/frozenlist-1.7.0-cp311-cp311-manylinux_2_17_armv7l.manylinux2014_armv7l.manylinux_2_31_armv7l.whl", hash = "sha256:79b2ffbba483f4ed36a0f236ccb85fbb16e670c9238313709638167670ba235f", size = 231724 },
    { url = "https://files.pythonhosted.org/packages/20/fb/03395c0a43a5976af4bf7534759d214405fbbb4c114683f434dfdd3128ef/frozenlist-1.7.0-cp311-cp311-manylinux_2_17_ppc64le.manylinux2014_ppc64le.whl", hash = "sha256:a26f205c9ca5829cbf82bb2a84b5c36f7184c4316617d7ef1b271a56720d6b30", size = 245842 },
    { url = "https://files.pythonhosted.org/packages/d0/15/c01c8e1dffdac5d9803507d824f27aed2ba76b6ed0026fab4d9866e82f1f/frozenlist-1.7.0-cp311-cp311-manylinux_2_17_s390x.manylinux2014_s390x.whl", hash = "sha256:bcacfad3185a623fa11ea0e0634aac7b691aa925d50a440f39b458e41c561d98", size = 239767 },
    { url = "https://files.pythonhosted.org/packages/14/99/3f4c6fe882c1f5514b6848aa0a69b20cb5e5d8e8f51a339d48c0e9305ed0/frozenlist-1.7.0-cp311-cp311-manylinux_2_5_i686.manylinux1_i686.manylinux_2_17_i686.manylinux2014_i686.whl", hash = "sha256:72c1b0fe8fe451b34f12dce46445ddf14bd2a5bcad7e324987194dc8e3a74c86", size = 224130 },
    { url = "https://files.pythonhosted.org/packages/4d/83/220a374bd7b2aeba9d0725130665afe11de347d95c3620b9b82cc2fcab97/frozenlist-1.7.0-cp311-cp311-manylinux_2_5_x86_64.manylinux1_x86_64.manylinux_2_17_x86_64.manylinux2014_x86_64.whl", hash = "sha256:61d1a5baeaac6c0798ff6edfaeaa00e0e412d49946c53fae8d4b8e8b3566c4ae", size = 235301 },
    { url = "https://files.pythonhosted.org/packages/03/3c/3e3390d75334a063181625343e8daab61b77e1b8214802cc4e8a1bb678fc/frozenlist-1.7.0-cp311-cp311-musllinux_1_2_aarch64.whl", hash = "sha256:7edf5c043c062462f09b6820de9854bf28cc6cc5b6714b383149745e287181a8", size = 234606 },
    { url = "https://files.pythonhosted.org/packages/23/1e/58232c19608b7a549d72d9903005e2d82488f12554a32de2d5fb59b9b1ba/frozenlist-1.7.0-cp311-cp311-musllinux_1_2_armv7l.whl", hash = "sha256:d50ac7627b3a1bd2dcef6f9da89a772694ec04d9a61b66cf87f7d9446b4a0c31", size = 248372 },
    { url = "https://files.pythonhosted.org/packages/c0/a4/e4a567e01702a88a74ce8a324691e62a629bf47d4f8607f24bf1c7216e7f/frozenlist-1.7.0-cp311-cp311-musllinux_1_2_i686.whl", hash = "sha256:ce48b2fece5aeb45265bb7a58259f45027db0abff478e3077e12b05b17fb9da7", size = 229860 },
    { url = "https://files.pythonhosted.org/packages/73/a6/63b3374f7d22268b41a9db73d68a8233afa30ed164c46107b33c4d18ecdd/frozenlist-1.7.0-cp311-cp311-musllinux_1_2_ppc64le.whl", hash = "sha256:fe2365ae915a1fafd982c146754e1de6ab3478def8a59c86e1f7242d794f97d5", size = 245893 },
    { url = "https://files.pythonhosted.org/packages/6d/eb/d18b3f6e64799a79673c4ba0b45e4cfbe49c240edfd03a68be20002eaeaa/frozenlist-1.7.0-cp311-cp311-musllinux_1_2_s390x.whl", hash = "sha256:45a6f2fdbd10e074e8814eb98b05292f27bad7d1883afbe009d96abdcf3bc898", size = 246323 },
    { url = "https://files.pythonhosted.org/packages/5a/f5/720f3812e3d06cd89a1d5db9ff6450088b8f5c449dae8ffb2971a44da506/frozenlist-1.7.0-cp311-cp311-musllinux_1_2_x86_64.whl", hash = "sha256:21884e23cffabb157a9dd7e353779077bf5b8f9a58e9b262c6caad2ef5f80a56", size = 233149 },
    { url = "https://files.pythonhosted.org/packages/69/68/03efbf545e217d5db8446acfd4c447c15b7c8cf4dbd4a58403111df9322d/frozenlist-1.7.0-cp311-cp311-win32.whl", hash = "sha256:284d233a8953d7b24f9159b8a3496fc1ddc00f4db99c324bd5fb5f22d8698ea7", size = 39565 },
    { url = "https://files.pythonhosted.org/packages/58/17/fe61124c5c333ae87f09bb67186d65038834a47d974fc10a5fadb4cc5ae1/frozenlist-1.7.0-cp311-cp311-win_amd64.whl", hash = "sha256:387cbfdcde2f2353f19c2f66bbb52406d06ed77519ac7ee21be0232147c2592d", size = 44019 },
    { url = "https://files.pythonhosted.org/packages/ef/a2/c8131383f1e66adad5f6ecfcce383d584ca94055a34d683bbb24ac5f2f1c/frozenlist-1.7.0-cp312-cp312-macosx_10_13_universal2.whl", hash = "sha256:3dbf9952c4bb0e90e98aec1bd992b3318685005702656bc6f67c1a32b76787f2", size = 81424 },
    { url = "https://files.pythonhosted.org/packages/4c/9d/02754159955088cb52567337d1113f945b9e444c4960771ea90eb73de8db/frozenlist-1.7.0-cp312-cp312-macosx_10_13_x86_64.whl", hash = "sha256:1f5906d3359300b8a9bb194239491122e6cf1444c2efb88865426f170c262cdb", size = 47952 },
    { url = "https://files.pythonhosted.org/packages/01/7a/0046ef1bd6699b40acd2067ed6d6670b4db2f425c56980fa21c982c2a9db/frozenlist-1.7.0-cp312-cp312-macosx_11_0_arm64.whl", hash = "sha256:3dabd5a8f84573c8d10d8859a50ea2dec01eea372031929871368c09fa103478", size = 46688 },
    { url = "https://files.pythonhosted.org/packages/d6/a2/a910bafe29c86997363fb4c02069df4ff0b5bc39d33c5198b4e9dd42d8f8/frozenlist-1.7.0-cp312-cp312-manylinux_2_17_aarch64.manylinux2014_aarch64.whl", hash = "sha256:aa57daa5917f1738064f302bf2626281a1cb01920c32f711fbc7bc36111058a8", size = 243084 },
    { url = "https://files.pythonhosted.org/packages/64/3e/5036af9d5031374c64c387469bfcc3af537fc0f5b1187d83a1cf6fab1639/frozenlist-1.7.0-cp312-cp312-manylinux_2_17_armv7l.manylinux2014_armv7l.manylinux_2_31_armv7l.whl", hash = "sha256:c193dda2b6d49f4c4398962810fa7d7c78f032bf45572b3e04dd5249dff27e08", size = 233524 },
    { url = "https://files.pythonhosted.org/packages/06/39/6a17b7c107a2887e781a48ecf20ad20f1c39d94b2a548c83615b5b879f28/frozenlist-1.7.0-cp312-cp312-manylinux_2_17_ppc64le.manylinux2014_ppc64le.whl", hash = "sha256:bfe2b675cf0aaa6d61bf8fbffd3c274b3c9b7b1623beb3809df8a81399a4a9c4", size = 248493 },
    { url = "https://files.pythonhosted.org/packages/be/00/711d1337c7327d88c44d91dd0f556a1c47fb99afc060ae0ef66b4d24793d/frozenlist-1.7.0-cp312-cp312-manylinux_2_17_s390x.manylinux2014_s390x.whl", hash = "sha256:8fc5d5cda37f62b262405cf9652cf0856839c4be8ee41be0afe8858f17f4c94b", size = 244116 },
    { url = "https://files.pythonhosted.org/packages/24/fe/74e6ec0639c115df13d5850e75722750adabdc7de24e37e05a40527ca539/frozenlist-1.7.0-cp312-cp312-manylinux_2_5_i686.manylinux1_i686.manylinux_2_17_i686.manylinux2014_i686.whl", hash = "sha256:b0d5ce521d1dd7d620198829b87ea002956e4319002ef0bc8d3e6d045cb4646e", size = 224557 },
    { url = "https://files.pythonhosted.org/packages/8d/db/48421f62a6f77c553575201e89048e97198046b793f4a089c79a6e3268bd/frozenlist-1.7.0-cp312-cp312-manylinux_2_5_x86_64.manylinux1_x86_64.manylinux_2_17_x86_64.manylinux2014_x86_64.whl", hash = "sha256:488d0a7d6a0008ca0db273c542098a0fa9e7dfaa7e57f70acef43f32b3f69dca", size = 241820 },
    { url = "https://files.pythonhosted.org/packages/1d/fa/cb4a76bea23047c8462976ea7b7a2bf53997a0ca171302deae9d6dd12096/frozenlist-1.7.0-cp312-cp312-musllinux_1_2_aarch64.whl", hash = "sha256:15a7eaba63983d22c54d255b854e8108e7e5f3e89f647fc854bd77a237e767df", size = 236542 },
    { url = "https://files.pythonhosted.org/packages/5d/32/476a4b5cfaa0ec94d3f808f193301debff2ea42288a099afe60757ef6282/frozenlist-1.7.0-cp312-cp312-musllinux_1_2_armv7l.whl", hash = "sha256:1eaa7e9c6d15df825bf255649e05bd8a74b04a4d2baa1ae46d9c2d00b2ca2cb5", size = 249350 },
    { url = "https://files.pythonhosted.org/packages/8d/ba/9a28042f84a6bf8ea5dbc81cfff8eaef18d78b2a1ad9d51c7bc5b029ad16/frozenlist-1.7.0-cp312-cp312-musllinux_1_2_i686.whl", hash = "sha256:e4389e06714cfa9d47ab87f784a7c5be91d3934cd6e9a7b85beef808297cc025", size = 225093 },
    { url = "https://files.pythonhosted.org/packages/bc/29/3a32959e68f9cf000b04e79ba574527c17e8842e38c91d68214a37455786/frozenlist-1.7.0-cp312-cp312-musllinux_1_2_ppc64le.whl", hash = "sha256:73bd45e1488c40b63fe5a7df892baf9e2a4d4bb6409a2b3b78ac1c6236178e01", size = 245482 },
    { url = "https://files.pythonhosted.org/packages/80/e8/edf2f9e00da553f07f5fa165325cfc302dead715cab6ac8336a5f3d0adc2/frozenlist-1.7.0-cp312-cp312-musllinux_1_2_s390x.whl", hash = "sha256:99886d98e1643269760e5fe0df31e5ae7050788dd288947f7f007209b8c33f08", size = 249590 },
    { url = "https://files.pythonhosted.org/packages/1c/80/9a0eb48b944050f94cc51ee1c413eb14a39543cc4f760ed12657a5a3c45a/frozenlist-1.7.0-cp312-cp312-musllinux_1_2_x86_64.whl", hash = "sha256:290a172aae5a4c278c6da8a96222e6337744cd9c77313efe33d5670b9f65fc43", size = 237785 },
    { url = "https://files.pythonhosted.org/packages/f3/74/87601e0fb0369b7a2baf404ea921769c53b7ae00dee7dcfe5162c8c6dbf0/frozenlist-1.7.0-cp312-cp312-win32.whl", hash = "sha256:426c7bc70e07cfebc178bc4c2bf2d861d720c4fff172181eeb4a4c41d4ca2ad3", size = 39487 },
    { url = "https://files.pythonhosted.org/packages/0b/15/c026e9a9fc17585a9d461f65d8593d281fedf55fbf7eb53f16c6df2392f9/frozenlist-1.7.0-cp312-cp312-win_amd64.whl", hash = "sha256:563b72efe5da92e02eb68c59cb37205457c977aa7a449ed1b37e6939e5c47c6a", size = 43874 },
    { url = "https://files.pythonhosted.org/packages/24/90/6b2cebdabdbd50367273c20ff6b57a3dfa89bd0762de02c3a1eb42cb6462/frozenlist-1.7.0-cp313-cp313-macosx_10_13_universal2.whl", hash = "sha256:ee80eeda5e2a4e660651370ebffd1286542b67e268aa1ac8d6dbe973120ef7ee", size = 79791 },
    { url = "https://files.pythonhosted.org/packages/83/2e/5b70b6a3325363293fe5fc3ae74cdcbc3e996c2a11dde2fd9f1fb0776d19/frozenlist-1.7.0-cp313-cp313-macosx_10_13_x86_64.whl", hash = "sha256:d1a81c85417b914139e3a9b995d4a1c84559afc839a93cf2cb7f15e6e5f6ed2d", size = 47165 },
    { url = "https://files.pythonhosted.org/packages/f4/25/a0895c99270ca6966110f4ad98e87e5662eab416a17e7fd53c364bf8b954/frozenlist-1.7.0-cp313-cp313-macosx_11_0_arm64.whl", hash = "sha256:cbb65198a9132ebc334f237d7b0df163e4de83fb4f2bdfe46c1e654bdb0c5d43", size = 45881 },
    { url = "https://files.pythonhosted.org/packages/19/7c/71bb0bbe0832793c601fff68cd0cf6143753d0c667f9aec93d3c323f4b55/frozenlist-1.7.0-cp313-cp313-manylinux_2_17_aarch64.manylinux2014_aarch64.whl", hash = "sha256:dab46c723eeb2c255a64f9dc05b8dd601fde66d6b19cdb82b2e09cc6ff8d8b5d", size = 232409 },
    { url = "https://files.pythonhosted.org/packages/c0/45/ed2798718910fe6eb3ba574082aaceff4528e6323f9a8570be0f7028d8e9/frozenlist-1.7.0-cp313-cp313-manylinux_2_17_armv7l.manylinux2014_armv7l.manylinux_2_31_armv7l.whl", hash = "sha256:6aeac207a759d0dedd2e40745575ae32ab30926ff4fa49b1635def65806fddee", size = 225132 },
    { url = "https://files.pythonhosted.org/packages/ba/e2/8417ae0f8eacb1d071d4950f32f229aa6bf68ab69aab797b72a07ea68d4f/frozenlist-1.7.0-cp313-cp313-manylinux_2_17_ppc64le.manylinux2014_ppc64le.whl", hash = "sha256:bd8c4e58ad14b4fa7802b8be49d47993182fdd4023393899632c88fd8cd994eb", size = 237638 },
    { url = "https://files.pythonhosted.org/packages/f8/b7/2ace5450ce85f2af05a871b8c8719b341294775a0a6c5585d5e6170f2ce7/frozenlist-1.7.0-cp313-cp313-manylinux_2_17_s390x.manylinux2014_s390x.whl", hash = "sha256:04fb24d104f425da3540ed83cbfc31388a586a7696142004c577fa61c6298c3f", size = 233539 },
    { url = "https://files.pythonhosted.org/packages/46/b9/6989292c5539553dba63f3c83dc4598186ab2888f67c0dc1d917e6887db6/frozenlist-1.7.0-cp313-cp313-manylinux_2_5_i686.manylinux1_i686.manylinux_2_17_i686.manylinux2014_i686.whl", hash = "sha256:6a5c505156368e4ea6b53b5ac23c92d7edc864537ff911d2fb24c140bb175e60", size = 215646 },
    { url = "https://files.pythonhosted.org/packages/72/31/bc8c5c99c7818293458fe745dab4fd5730ff49697ccc82b554eb69f16a24/frozenlist-1.7.0-cp313-cp313-manylinux_2_5_x86_64.manylinux1_x86_64.manylinux_2_17_x86_64.manylinux2014_x86_64.whl", hash = "sha256:8bd7eb96a675f18aa5c553eb7ddc24a43c8c18f22e1f9925528128c052cdbe00", size = 232233 },
    { url = "https://files.pythonhosted.org/packages/59/52/460db4d7ba0811b9ccb85af996019f5d70831f2f5f255f7cc61f86199795/frozenlist-1.7.0-cp313-cp313-musllinux_1_2_aarch64.whl", hash = "sha256:05579bf020096fe05a764f1f84cd104a12f78eaab68842d036772dc6d4870b4b", size = 227996 },
    { url = "https://files.pythonhosted.org/packages/ba/c9/f4b39e904c03927b7ecf891804fd3b4df3db29b9e487c6418e37988d6e9d/frozenlist-1.7.0-cp313-cp313-musllinux_1_2_armv7l.whl", hash = "sha256:376b6222d114e97eeec13d46c486facd41d4f43bab626b7c3f6a8b4e81a5192c", size = 242280 },
    { url = "https://files.pythonhosted.org/packages/b8/33/3f8d6ced42f162d743e3517781566b8481322be321b486d9d262adf70bfb/frozenlist-1.7.0-cp313-cp313-musllinux_1_2_i686.whl", hash = "sha256:0aa7e176ebe115379b5b1c95b4096fb1c17cce0847402e227e712c27bdb5a949", size = 217717 },
    { url = "https://files.pythonhosted.org/packages/3e/e8/ad683e75da6ccef50d0ab0c2b2324b32f84fc88ceee778ed79b8e2d2fe2e/frozenlist-1.7.0-cp313-cp313-musllinux_1_2_ppc64le.whl", hash = "sha256:3fbba20e662b9c2130dc771e332a99eff5da078b2b2648153a40669a6d0e36ca", size = 236644 },
    { url = "https://files.pythonhosted.org/packages/b2/14/8d19ccdd3799310722195a72ac94ddc677541fb4bef4091d8e7775752360/frozenlist-1.7.0-cp313-cp313-musllinux_1_2_s390x.whl", hash = "sha256:f3f4410a0a601d349dd406b5713fec59b4cee7e71678d5b17edda7f4655a940b", size = 238879 },
    { url = "https://files.pythonhosted.org/packages/ce/13/c12bf657494c2fd1079a48b2db49fa4196325909249a52d8f09bc9123fd7/frozenlist-1.7.0-cp313-cp313-musllinux_1_2_x86_64.whl", hash = "sha256:e2cdfaaec6a2f9327bf43c933c0319a7c429058e8537c508964a133dffee412e", size = 232502 },
    { url = "https://files.pythonhosted.org/packages/d7/8b/e7f9dfde869825489382bc0d512c15e96d3964180c9499efcec72e85db7e/frozenlist-1.7.0-cp313-cp313-win32.whl", hash = "sha256:5fc4df05a6591c7768459caba1b342d9ec23fa16195e744939ba5914596ae3e1", size = 39169 },
    { url = "https://files.pythonhosted.org/packages/35/89/a487a98d94205d85745080a37860ff5744b9820a2c9acbcdd9440bfddf98/frozenlist-1.7.0-cp313-cp313-win_amd64.whl", hash = "sha256:52109052b9791a3e6b5d1b65f4b909703984b770694d3eb64fad124c835d7cba", size = 43219 },
    { url = "https://files.pythonhosted.org/packages/56/d5/5c4cf2319a49eddd9dd7145e66c4866bdc6f3dbc67ca3d59685149c11e0d/frozenlist-1.7.0-cp313-cp313t-macosx_10_13_universal2.whl", hash = "sha256:a6f86e4193bb0e235ef6ce3dde5cbabed887e0b11f516ce8a0f4d3b33078ec2d", size = 84345 },
    { url = "https://files.pythonhosted.org/packages/a4/7d/ec2c1e1dc16b85bc9d526009961953df9cec8481b6886debb36ec9107799/frozenlist-1.7.0-cp313-cp313t-macosx_10_13_x86_64.whl", hash = "sha256:82d664628865abeb32d90ae497fb93df398a69bb3434463d172b80fc25b0dd7d", size = 48880 },
    { url = "https://files.pythonhosted.org/packages/69/86/f9596807b03de126e11e7d42ac91e3d0b19a6599c714a1989a4e85eeefc4/frozenlist-1.7.0-cp313-cp313t-macosx_11_0_arm64.whl", hash = "sha256:912a7e8375a1c9a68325a902f3953191b7b292aa3c3fb0d71a216221deca460b", size = 48498 },
    { url = "https://files.pythonhosted.org/packages/5e/cb/df6de220f5036001005f2d726b789b2c0b65f2363b104bbc16f5be8084f8/frozenlist-1.7.0-cp313-cp313t-manylinux_2_17_aarch64.manylinux2014_aarch64.whl", hash = "sha256:9537c2777167488d539bc5de2ad262efc44388230e5118868e172dd4a552b146", size = 292296 },
    { url = "https://files.pythonhosted.org/packages/83/1f/de84c642f17c8f851a2905cee2dae401e5e0daca9b5ef121e120e19aa825/frozenlist-1.7.0-cp313-cp313t-manylinux_2_17_armv7l.manylinux2014_armv7l.manylinux_2_31_armv7l.whl", hash = "sha256:f34560fb1b4c3e30ba35fa9a13894ba39e5acfc5f60f57d8accde65f46cc5e74", size = 273103 },
    { url = "https://files.pythonhosted.org/packages/88/3c/c840bfa474ba3fa13c772b93070893c6e9d5c0350885760376cbe3b6c1b3/frozenlist-1.7.0-cp313-cp313t-manylinux_2_17_ppc64le.manylinux2014_ppc64le.whl", hash = "sha256:acd03d224b0175f5a850edc104ac19040d35419eddad04e7cf2d5986d98427f1", size = 292869 },
    { url = "https://files.pythonhosted.org/packages/a6/1c/3efa6e7d5a39a1d5ef0abeb51c48fb657765794a46cf124e5aca2c7a592c/frozenlist-1.7.0-cp313-cp313t-manylinux_2_17_s390x.manylinux2014_s390x.whl", hash = "sha256:f2038310bc582f3d6a09b3816ab01737d60bf7b1ec70f5356b09e84fb7408ab1", size = 291467 },
    { url = "https://files.pythonhosted.org/packages/4f/00/d5c5e09d4922c395e2f2f6b79b9a20dab4b67daaf78ab92e7729341f61f6/frozenlist-1.7.0-cp313-cp313t-manylinux_2_5_i686.manylinux1_i686.manylinux_2_17_i686.manylinux2014_i686.whl", hash = "sha256:b8c05e4c8e5f36e5e088caa1bf78a687528f83c043706640a92cb76cd6999384", size = 266028 },
    { url = "https://files.pythonhosted.org/packages/4e/27/72765be905619dfde25a7f33813ac0341eb6b076abede17a2e3fbfade0cb/frozenlist-1.7.0-cp313-cp313t-manylinux_2_5_x86_64.manylinux1_x86_64.manylinux_2_17_x86_64.manylinux2014_x86_64.whl", hash = "sha256:765bb588c86e47d0b68f23c1bee323d4b703218037765dcf3f25c838c6fecceb", size = 284294 },
    { url = "https://files.pythonhosted.org/packages/88/67/c94103a23001b17808eb7dd1200c156bb69fb68e63fcf0693dde4cd6228c/frozenlist-1.7.0-cp313-cp313t-musllinux_1_2_aarch64.whl", hash = "sha256:32dc2e08c67d86d0969714dd484fd60ff08ff81d1a1e40a77dd34a387e6ebc0c", size = 281898 },
    { url = "https://files.pythonhosted.org/packages/42/34/a3e2c00c00f9e2a9db5653bca3fec306349e71aff14ae45ecc6d0951dd24/frozenlist-1.7.0-cp313-cp313t-musllinux_1_2_armv7l.whl", hash = "sha256:c0303e597eb5a5321b4de9c68e9845ac8f290d2ab3f3e2c864437d3c5a30cd65", size = 290465 },
    { url = "https://files.pythonhosted.org/packages/bb/73/f89b7fbce8b0b0c095d82b008afd0590f71ccb3dee6eee41791cf8cd25fd/frozenlist-1.7.0-cp313-cp313t-musllinux_1_2_i686.whl", hash = "sha256:a47f2abb4e29b3a8d0b530f7c3598badc6b134562b1a5caee867f7c62fee51e3", size = 266385 },
    { url = "https://files.pythonhosted.org/packages/cd/45/e365fdb554159462ca12df54bc59bfa7a9a273ecc21e99e72e597564d1ae/frozenlist-1.7.0-cp313-cp313t-musllinux_1_2_ppc64le.whl", hash = "sha256:3d688126c242a6fabbd92e02633414d40f50bb6002fa4cf995a1d18051525657", size = 288771 },
    { url = "https://files.pythonhosted.org/packages/00/11/47b6117002a0e904f004d70ec5194fe9144f117c33c851e3d51c765962d0/frozenlist-1.7.0-cp313-cp313t-musllinux_1_2_s390x.whl", hash = "sha256:4e7e9652b3d367c7bd449a727dc79d5043f48b88d0cbfd4f9f1060cf2b414104", size = 288206 },
    { url = "https://files.pythonhosted.org/packages/40/37/5f9f3c3fd7f7746082ec67bcdc204db72dad081f4f83a503d33220a92973/frozenlist-1.7.0-cp313-cp313t-musllinux_1_2_x86_64.whl", hash = "sha256:1a85e345b4c43db8b842cab1feb41be5cc0b10a1830e6295b69d7310f99becaf", size = 282620 },
    { url = "https://files.pythonhosted.org/packages/0b/31/8fbc5af2d183bff20f21aa743b4088eac4445d2bb1cdece449ae80e4e2d1/frozenlist-1.7.0-cp313-cp313t-win32.whl", hash = "sha256:3a14027124ddb70dfcee5148979998066897e79f89f64b13328595c4bdf77c81", size = 43059 },
    { url = "https://files.pythonhosted.org/packages/bb/ed/41956f52105b8dbc26e457c5705340c67c8cc2b79f394b79bffc09d0e938/frozenlist-1.7.0-cp313-cp313t-win_amd64.whl", hash = "sha256:3bf8010d71d4507775f658e9823210b7427be36625b387221642725b515dcf3e", size = 47516 },
    { url = "https://files.pythonhosted.org/packages/ee/45/b82e3c16be2182bff01179db177fe144d58b5dc787a7d4492c6ed8b9317f/frozenlist-1.7.0-py3-none-any.whl", hash = "sha256:9a5af342e34f7e97caf8c995864c7a396418ae2859cc6fdf1b1073020d516a7e", size = 13106 },
]

[[package]]
name = "greenlet"
version = "3.2.4"
source = { registry = "https://pypi.org/simple" }
sdist = { url = "https://files.pythonhosted.org/packages/03/b8/704d753a5a45507a7aab61f18db9509302ed3d0a27ac7e0359ec2905b1a6/greenlet-3.2.4.tar.gz", hash = "sha256:0dca0d95ff849f9a364385f36ab49f50065d76964944638be9691e1832e9f86d", size = 188260 }
wheels = [
    { url = "https://files.pythonhosted.org/packages/7d/ed/6bfa4109fcb23a58819600392564fea69cdc6551ffd5e69ccf1d52a40cbc/greenlet-3.2.4-cp310-cp310-macosx_11_0_universal2.whl", hash = "sha256:8c68325b0d0acf8d91dde4e6f930967dd52a5302cd4062932a6b2e7c2969f47c", size = 271061 },
    { url = "https://files.pythonhosted.org/packages/2a/fc/102ec1a2fc015b3a7652abab7acf3541d58c04d3d17a8d3d6a44adae1eb1/greenlet-3.2.4-cp310-cp310-manylinux2014_aarch64.manylinux_2_17_aarch64.whl", hash = "sha256:94385f101946790ae13da500603491f04a76b6e4c059dab271b3ce2e283b2590", size = 629475 },
    { url = "https://files.pythonhosted.org/packages/c5/26/80383131d55a4ac0fb08d71660fd77e7660b9db6bdb4e8884f46d9f2cc04/greenlet-3.2.4-cp310-cp310-manylinux2014_ppc64le.manylinux_2_17_ppc64le.whl", hash = "sha256:f10fd42b5ee276335863712fa3da6608e93f70629c631bf77145021600abc23c", size = 640802 },
    { url = "https://files.pythonhosted.org/packages/9f/7c/e7833dbcd8f376f3326bd728c845d31dcde4c84268d3921afcae77d90d08/greenlet-3.2.4-cp310-cp310-manylinux2014_s390x.manylinux_2_17_s390x.whl", hash = "sha256:c8c9e331e58180d0d83c5b7999255721b725913ff6bc6cf39fa2a45841a4fd4b", size = 636703 },
    { url = "https://files.pythonhosted.org/packages/e9/49/547b93b7c0428ede7b3f309bc965986874759f7d89e4e04aeddbc9699acb/greenlet-3.2.4-cp310-cp310-manylinux2014_x86_64.manylinux_2_17_x86_64.whl", hash = "sha256:58b97143c9cc7b86fc458f215bd0932f1757ce649e05b640fea2e79b54cedb31", size = 635417 },
    { url = "https://files.pythonhosted.org/packages/7f/91/ae2eb6b7979e2f9b035a9f612cf70f1bf54aad4e1d125129bef1eae96f19/greenlet-3.2.4-cp310-cp310-manylinux_2_24_x86_64.manylinux_2_28_x86_64.whl", hash = "sha256:c2ca18a03a8cfb5b25bc1cbe20f3d9a4c80d8c3b13ba3df49ac3961af0b1018d", size = 584358 },
    { url = "https://files.pythonhosted.org/packages/f7/85/433de0c9c0252b22b16d413c9407e6cb3b41df7389afc366ca204dbc1393/greenlet-3.2.4-cp310-cp310-musllinux_1_1_aarch64.whl", hash = "sha256:9fe0a28a7b952a21e2c062cd5756d34354117796c6d9215a87f55e38d15402c5", size = 1113550 },
    { url = "https://files.pythonhosted.org/packages/a1/8d/88f3ebd2bc96bf7747093696f4335a0a8a4c5acfcf1b757717c0d2474ba3/greenlet-3.2.4-cp310-cp310-musllinux_1_1_x86_64.whl", hash = "sha256:8854167e06950ca75b898b104b63cc646573aa5fef1353d4508ecdd1ee76254f", size = 1137126 },
    { url = "https://files.pythonhosted.org/packages/d6/6f/b60b0291d9623c496638c582297ead61f43c4b72eef5e9c926ef4565ec13/greenlet-3.2.4-cp310-cp310-win_amd64.whl", hash = "sha256:73f49b5368b5359d04e18d15828eecc1806033db5233397748f4ca813ff1056c", size = 298654 },
    { url = "https://files.pythonhosted.org/packages/a4/de/f28ced0a67749cac23fecb02b694f6473f47686dff6afaa211d186e2ef9c/greenlet-3.2.4-cp311-cp311-macosx_11_0_universal2.whl", hash = "sha256:96378df1de302bc38e99c3a9aa311967b7dc80ced1dcc6f171e99842987882a2", size = 272305 },
    { url = "https://files.pythonhosted.org/packages/09/16/2c3792cba130000bf2a31c5272999113f4764fd9d874fb257ff588ac779a/greenlet-3.2.4-cp311-cp311-manylinux2014_aarch64.manylinux_2_17_aarch64.whl", hash = "sha256:1ee8fae0519a337f2329cb78bd7a8e128ec0f881073d43f023c7b8d4831d5246", size = 632472 },
    { url = "https://files.pythonhosted.org/packages/ae/8f/95d48d7e3d433e6dae5b1682e4292242a53f22df82e6d3dda81b1701a960/greenlet-3.2.4-cp311-cp311-manylinux2014_ppc64le.manylinux_2_17_ppc64le.whl", hash = "sha256:94abf90142c2a18151632371140b3dba4dee031633fe614cb592dbb6c9e17bc3", size = 644646 },
    { url = "https://files.pythonhosted.org/packages/d5/5e/405965351aef8c76b8ef7ad370e5da58d57ef6068df197548b015464001a/greenlet-3.2.4-cp311-cp311-manylinux2014_s390x.manylinux_2_17_s390x.whl", hash = "sha256:4d1378601b85e2e5171b99be8d2dc85f594c79967599328f95c1dc1a40f1c633", size = 640519 },
    { url = "https://files.pythonhosted.org/packages/25/5d/382753b52006ce0218297ec1b628e048c4e64b155379331f25a7316eb749/greenlet-3.2.4-cp311-cp311-manylinux2014_x86_64.manylinux_2_17_x86_64.whl", hash = "sha256:0db5594dce18db94f7d1650d7489909b57afde4c580806b8d9203b6e79cdc079", size = 639707 },
    { url = "https://files.pythonhosted.org/packages/1f/8e/abdd3f14d735b2929290a018ecf133c901be4874b858dd1c604b9319f064/greenlet-3.2.4-cp311-cp311-manylinux_2_24_x86_64.manylinux_2_28_x86_64.whl", hash = "sha256:2523e5246274f54fdadbce8494458a2ebdcdbc7b802318466ac5606d3cded1f8", size = 587684 },
    { url = "https://files.pythonhosted.org/packages/5d/65/deb2a69c3e5996439b0176f6651e0052542bb6c8f8ec2e3fba97c9768805/greenlet-3.2.4-cp311-cp311-musllinux_1_1_aarch64.whl", hash = "sha256:1987de92fec508535687fb807a5cea1560f6196285a4cde35c100b8cd632cc52", size = 1116647 },
    { url = "https://files.pythonhosted.org/packages/3f/cc/b07000438a29ac5cfb2194bfc128151d52f333cee74dd7dfe3fb733fc16c/greenlet-3.2.4-cp311-cp311-musllinux_1_1_x86_64.whl", hash = "sha256:55e9c5affaa6775e2c6b67659f3a71684de4c549b3dd9afca3bc773533d284fa", size = 1142073 },
    { url = "https://files.pythonhosted.org/packages/d8/0f/30aef242fcab550b0b3520b8e3561156857c94288f0332a79928c31a52cf/greenlet-3.2.4-cp311-cp311-win_amd64.whl", hash = "sha256:9c40adce87eaa9ddb593ccb0fa6a07caf34015a29bf8d344811665b573138db9", size = 299100 },
    { url = "https://files.pythonhosted.org/packages/44/69/9b804adb5fd0671f367781560eb5eb586c4d495277c93bde4307b9e28068/greenlet-3.2.4-cp312-cp312-macosx_11_0_universal2.whl", hash = "sha256:3b67ca49f54cede0186854a008109d6ee71f66bd57bb36abd6d0a0267b540cdd", size = 274079 },
    { url = "https://files.pythonhosted.org/packages/46/e9/d2a80c99f19a153eff70bc451ab78615583b8dac0754cfb942223d2c1a0d/greenlet-3.2.4-cp312-cp312-manylinux2014_aarch64.manylinux_2_17_aarch64.whl", hash = "sha256:ddf9164e7a5b08e9d22511526865780a576f19ddd00d62f8a665949327fde8bb", size = 640997 },
    { url = "https://files.pythonhosted.org/packages/3b/16/035dcfcc48715ccd345f3a93183267167cdd162ad123cd93067d86f27ce4/greenlet-3.2.4-cp312-cp312-manylinux2014_ppc64le.manylinux_2_17_ppc64le.whl", hash = "sha256:f28588772bb5fb869a8eb331374ec06f24a83a9c25bfa1f38b6993afe9c1e968", size = 655185 },
    { url = "https://files.pythonhosted.org/packages/31/da/0386695eef69ffae1ad726881571dfe28b41970173947e7c558d9998de0f/greenlet-3.2.4-cp312-cp312-manylinux2014_s390x.manylinux_2_17_s390x.whl", hash = "sha256:5c9320971821a7cb77cfab8d956fa8e39cd07ca44b6070db358ceb7f8797c8c9", size = 649926 },
    { url = "https://files.pythonhosted.org/packages/68/88/69bf19fd4dc19981928ceacbc5fd4bb6bc2215d53199e367832e98d1d8fe/greenlet-3.2.4-cp312-cp312-manylinux2014_x86_64.manylinux_2_17_x86_64.whl", hash = "sha256:c60a6d84229b271d44b70fb6e5fa23781abb5d742af7b808ae3f6efd7c9c60f6", size = 651839 },
    { url = "https://files.pythonhosted.org/packages/19/0d/6660d55f7373b2ff8152401a83e02084956da23ae58cddbfb0b330978fe9/greenlet-3.2.4-cp312-cp312-manylinux_2_24_x86_64.manylinux_2_28_x86_64.whl", hash = "sha256:3b3812d8d0c9579967815af437d96623f45c0f2ae5f04e366de62a12d83a8fb0", size = 607586 },
    { url = "https://files.pythonhosted.org/packages/8e/1a/c953fdedd22d81ee4629afbb38d2f9d71e37d23caace44775a3a969147d4/greenlet-3.2.4-cp312-cp312-musllinux_1_1_aarch64.whl", hash = "sha256:abbf57b5a870d30c4675928c37278493044d7c14378350b3aa5d484fa65575f0", size = 1123281 },
    { url = "https://files.pythonhosted.org/packages/3f/c7/12381b18e21aef2c6bd3a636da1088b888b97b7a0362fac2e4de92405f97/greenlet-3.2.4-cp312-cp312-musllinux_1_1_x86_64.whl", hash = "sha256:20fb936b4652b6e307b8f347665e2c615540d4b42b3b4c8a321d8286da7e520f", size = 1151142 },
    { url = "https://files.pythonhosted.org/packages/e9/08/b0814846b79399e585f974bbeebf5580fbe59e258ea7be64d9dfb253c84f/greenlet-3.2.4-cp312-cp312-win_amd64.whl", hash = "sha256:a7d4e128405eea3814a12cc2605e0e6aedb4035bf32697f72deca74de4105e02", size = 299899 },
    { url = "https://files.pythonhosted.org/packages/49/e8/58c7f85958bda41dafea50497cbd59738c5c43dbbea5ee83d651234398f4/greenlet-3.2.4-cp313-cp313-macosx_11_0_universal2.whl", hash = "sha256:1a921e542453fe531144e91e1feedf12e07351b1cf6c9e8a3325ea600a715a31", size = 272814 },
    { url = "https://files.pythonhosted.org/packages/62/dd/b9f59862e9e257a16e4e610480cfffd29e3fae018a68c2332090b53aac3d/greenlet-3.2.4-cp313-cp313-manylinux2014_aarch64.manylinux_2_17_aarch64.whl", hash = "sha256:cd3c8e693bff0fff6ba55f140bf390fa92c994083f838fece0f63be121334945", size = 641073 },
    { url = "https://files.pythonhosted.org/packages/f7/0b/bc13f787394920b23073ca3b6c4a7a21396301ed75a655bcb47196b50e6e/greenlet-3.2.4-cp313-cp313-manylinux2014_ppc64le.manylinux_2_17_ppc64le.whl", hash = "sha256:710638eb93b1fa52823aa91bf75326f9ecdfd5e0466f00789246a5280f4ba0fc", size = 655191 },
    { url = "https://files.pythonhosted.org/packages/f2/d6/6adde57d1345a8d0f14d31e4ab9c23cfe8e2cd39c3baf7674b4b0338d266/greenlet-3.2.4-cp313-cp313-manylinux2014_s390x.manylinux_2_17_s390x.whl", hash = "sha256:c5111ccdc9c88f423426df3fd1811bfc40ed66264d35aa373420a34377efc98a", size = 649516 },
    { url = "https://files.pythonhosted.org/packages/7f/3b/3a3328a788d4a473889a2d403199932be55b1b0060f4ddd96ee7cdfcad10/greenlet-3.2.4-cp313-cp313-manylinux2014_x86_64.manylinux_2_17_x86_64.whl", hash = "sha256:d76383238584e9711e20ebe14db6c88ddcedc1829a9ad31a584389463b5aa504", size = 652169 },
    { url = "https://files.pythonhosted.org/packages/ee/43/3cecdc0349359e1a527cbf2e3e28e5f8f06d3343aaf82ca13437a9aa290f/greenlet-3.2.4-cp313-cp313-manylinux_2_24_x86_64.manylinux_2_28_x86_64.whl", hash = "sha256:23768528f2911bcd7e475210822ffb5254ed10d71f4028387e5a99b4c6699671", size = 610497 },
    { url = "https://files.pythonhosted.org/packages/b8/19/06b6cf5d604e2c382a6f31cafafd6f33d5dea706f4db7bdab184bad2b21d/greenlet-3.2.4-cp313-cp313-musllinux_1_1_aarch64.whl", hash = "sha256:00fadb3fedccc447f517ee0d3fd8fe49eae949e1cd0f6a611818f4f6fb7dc83b", size = 1121662 },
    { url = "https://files.pythonhosted.org/packages/a2/15/0d5e4e1a66fab130d98168fe984c509249c833c1a3c16806b90f253ce7b9/greenlet-3.2.4-cp313-cp313-musllinux_1_1_x86_64.whl", hash = "sha256:d25c5091190f2dc0eaa3f950252122edbbadbb682aa7b1ef2f8af0f8c0afefae", size = 1149210 },
    { url = "https://files.pythonhosted.org/packages/0b/55/2321e43595e6801e105fcfdee02b34c0f996eb71e6ddffca6b10b7e1d771/greenlet-3.2.4-cp313-cp313-win_amd64.whl", hash = "sha256:554b03b6e73aaabec3745364d6239e9e012d64c68ccd0b8430c64ccc14939a8b", size = 299685 },
    { url = "https://files.pythonhosted.org/packages/22/5c/85273fd7cc388285632b0498dbbab97596e04b154933dfe0f3e68156c68c/greenlet-3.2.4-cp314-cp314-macosx_11_0_universal2.whl", hash = "sha256:49a30d5fda2507ae77be16479bdb62a660fa51b1eb4928b524975b3bde77b3c0", size = 273586 },
    { url = "https://files.pythonhosted.org/packages/d1/75/10aeeaa3da9332c2e761e4c50d4c3556c21113ee3f0afa2cf5769946f7a3/greenlet-3.2.4-cp314-cp314-manylinux2014_aarch64.manylinux_2_17_aarch64.whl", hash = "sha256:299fd615cd8fc86267b47597123e3f43ad79c9d8a22bebdce535e53550763e2f", size = 686346 },
    { url = "https://files.pythonhosted.org/packages/c0/aa/687d6b12ffb505a4447567d1f3abea23bd20e73a5bed63871178e0831b7a/greenlet-3.2.4-cp314-cp314-manylinux2014_ppc64le.manylinux_2_17_ppc64le.whl", hash = "sha256:c17b6b34111ea72fc5a4e4beec9711d2226285f0386ea83477cbb97c30a3f3a5", size = 699218 },
    { url = "https://files.pythonhosted.org/packages/dc/8b/29aae55436521f1d6f8ff4e12fb676f3400de7fcf27fccd1d4d17fd8fecd/greenlet-3.2.4-cp314-cp314-manylinux2014_s390x.manylinux_2_17_s390x.whl", hash = "sha256:b4a1870c51720687af7fa3e7cda6d08d801dae660f75a76f3845b642b4da6ee1", size = 694659 },
    { url = "https://files.pythonhosted.org/packages/92/2e/ea25914b1ebfde93b6fc4ff46d6864564fba59024e928bdc7de475affc25/greenlet-3.2.4-cp314-cp314-manylinux2014_x86_64.manylinux_2_17_x86_64.whl", hash = "sha256:061dc4cf2c34852b052a8620d40f36324554bc192be474b9e9770e8c042fd735", size = 695355 },
    { url = "https://files.pythonhosted.org/packages/72/60/fc56c62046ec17f6b0d3060564562c64c862948c9d4bc8aa807cf5bd74f4/greenlet-3.2.4-cp314-cp314-manylinux_2_24_x86_64.manylinux_2_28_x86_64.whl", hash = "sha256:44358b9bf66c8576a9f57a590d5f5d6e72fa4228b763d0e43fee6d3b06d3a337", size = 657512 },
    { url = "https://files.pythonhosted.org/packages/e3/a5/6ddab2b4c112be95601c13428db1d8b6608a8b6039816f2ba09c346c08fc/greenlet-3.2.4-cp314-cp314-win_amd64.whl", hash = "sha256:e37ab26028f12dbb0ff65f29a8d3d44a765c61e729647bf2ddfbbed621726f01", size = 303425 },
]

[[package]]
name = "h11"
version = "0.16.0"
source = { registry = "https://pypi.org/simple" }
sdist = { url = "https://files.pythonhosted.org/packages/01/ee/02a2c011bdab74c6fb3c75474d40b3052059d95df7e73351460c8588d963/h11-0.16.0.tar.gz", hash = "sha256:4e35b956cf45792e4caa5885e69fba00bdbc6ffafbfa020300e549b208ee5ff1", size = 101250 }
wheels = [
    { url = "https://files.pythonhosted.org/packages/04/4b/29cac41a4d98d144bf5f6d33995617b185d14b22401f75ca86f384e87ff1/h11-0.16.0-py3-none-any.whl", hash = "sha256:63cf8bbe7522de3bf65932fda1d9c2772064ffb3dae62d55932da54b31cb6c86", size = 37515 },
]

[[package]]
name = "httpcore"
version = "1.0.9"
source = { registry = "https://pypi.org/simple" }
dependencies = [
    { name = "certifi" },
    { name = "h11" },
]
sdist = { url = "https://files.pythonhosted.org/packages/06/94/82699a10bca87a5556c9c59b5963f2d039dbd239f25bc2a63907a05a14cb/httpcore-1.0.9.tar.gz", hash = "sha256:6e34463af53fd2ab5d807f399a9b45ea31c3dfa2276f15a2c3f00afff6e176e8", size = 85484 }
wheels = [
    { url = "https://files.pythonhosted.org/packages/7e/f5/f66802a942d491edb555dd61e3a9961140fd64c90bce1eafd741609d334d/httpcore-1.0.9-py3-none-any.whl", hash = "sha256:2d400746a40668fc9dec9810239072b40b4484b640a8c38fd654a024c7a1bf55", size = 78784 },
]

[[package]]
name = "httpx"
version = "0.28.1"
source = { registry = "https://pypi.org/simple" }
dependencies = [
    { name = "anyio" },
    { name = "certifi" },
    { name = "httpcore" },
    { name = "idna" },
]
sdist = { url = "https://files.pythonhosted.org/packages/b1/df/48c586a5fe32a0f01324ee087459e112ebb7224f646c0b5023f5e79e9956/httpx-0.28.1.tar.gz", hash = "sha256:75e98c5f16b0f35b567856f597f06ff2270a374470a5c2392242528e3e3e42fc", size = 141406 }
wheels = [
    { url = "https://files.pythonhosted.org/packages/2a/39/e50c7c3a983047577ee07d2a9e53faf5a69493943ec3f6a384bdc792deb2/httpx-0.28.1-py3-none-any.whl", hash = "sha256:d909fcccc110f8c7faf814ca82a9a4d816bc5a6dbfea25d6591d6985b8ba59ad", size = 73517 },
]

[[package]]
name = "httpcore"
version = "1.0.9"
source = { registry = "https://pypi.org/simple" }
dependencies = [
    { name = "certifi" },
    { name = "h11" },
]
sdist = { url = "https://files.pythonhosted.org/packages/06/94/82699a10bca87a5556c9c59b5963f2d039dbd239f25bc2a63907a05a14cb/httpcore-1.0.9.tar.gz", hash = "sha256:6e34463af53fd2ab5d807f399a9b45ea31c3dfa2276f15a2c3f00afff6e176e8", size = 85484, upload-time = "2025-04-24T22:06:22.219Z" }
wheels = [
    { url = "https://files.pythonhosted.org/packages/7e/f5/f66802a942d491edb555dd61e3a9961140fd64c90bce1eafd741609d334d/httpcore-1.0.9-py3-none-any.whl", hash = "sha256:2d400746a40668fc9dec9810239072b40b4484b640a8c38fd654a024c7a1bf55", size = 78784, upload-time = "2025-04-24T22:06:20.566Z" },
]

[[package]]
name = "httpx"
version = "0.28.1"
source = { registry = "https://pypi.org/simple" }
dependencies = [
    { name = "anyio" },
    { name = "certifi" },
    { name = "httpcore" },
    { name = "idna" },
]
sdist = { url = "https://files.pythonhosted.org/packages/b1/df/48c586a5fe32a0f01324ee087459e112ebb7224f646c0b5023f5e79e9956/httpx-0.28.1.tar.gz", hash = "sha256:75e98c5f16b0f35b567856f597f06ff2270a374470a5c2392242528e3e3e42fc", size = 141406, upload-time = "2024-12-06T15:37:23.222Z" }
wheels = [
    { url = "https://files.pythonhosted.org/packages/2a/39/e50c7c3a983047577ee07d2a9e53faf5a69493943ec3f6a384bdc792deb2/httpx-0.28.1-py3-none-any.whl", hash = "sha256:d909fcccc110f8c7faf814ca82a9a4d816bc5a6dbfea25d6591d6985b8ba59ad", size = 73517, upload-time = "2024-12-06T15:37:21.509Z" },
]

[[package]]
name = "idna"
version = "3.10"
source = { registry = "https://pypi.org/simple" }
sdist = { url = "https://files.pythonhosted.org/packages/f1/70/7703c29685631f5a7590aa73f1f1d3fa9a380e654b86af429e0934a32f7d/idna-3.10.tar.gz", hash = "sha256:12f65c9b470abda6dc35cf8e63cc574b1c52b11df2c86030af0ac09b01b13ea9", size = 190490 }
wheels = [
    { url = "https://files.pythonhosted.org/packages/76/c6/c88e154df9c4e1a2a66ccf0005a88dfb2650c1dffb6f5ce603dfbd452ce3/idna-3.10-py3-none-any.whl", hash = "sha256:946d195a0d259cbba61165e88e65941f16e9b36ea6ddb97f00452bae8b1287d3", size = 70442 },
]

[[package]]
name = "itsdangerous"
version = "2.2.0"
source = { registry = "https://pypi.org/simple" }
sdist = { url = "https://files.pythonhosted.org/packages/9c/cb/8ac0172223afbccb63986cc25049b154ecfb5e85932587206f42317be31d/itsdangerous-2.2.0.tar.gz", hash = "sha256:e0050c0b7da1eea53ffaf149c0cfbb5c6e2e2b69c4bef22c81fa6eb73e5f6173", size = 54410 }
wheels = [
    { url = "https://files.pythonhosted.org/packages/04/96/92447566d16df59b2a776c0fb82dbc4d9e07cd95062562af01e408583fc4/itsdangerous-2.2.0-py3-none-any.whl", hash = "sha256:c6242fc49e35958c8b15141343aa660db5fc54d4f13a1db01a3f5891b98700ef", size = 16234 },
]

[[package]]
name = "jinja2"
version = "3.1.6"
source = { registry = "https://pypi.org/simple" }
dependencies = [
    { name = "markupsafe" },
]
sdist = { url = "https://files.pythonhosted.org/packages/df/bf/f7da0350254c0ed7c72f3e33cef02e048281fec7ecec5f032d4aac52226b/jinja2-3.1.6.tar.gz", hash = "sha256:0137fb05990d35f1275a587e9aee6d56da821fc83491a0fb838183be43f66d6d", size = 245115 }
wheels = [
    { url = "https://files.pythonhosted.org/packages/62/a1/3d680cbfd5f4b8f15abc1d571870c5fc3e594bb582bc3b64ea099db13e56/jinja2-3.1.6-py3-none-any.whl", hash = "sha256:85ece4451f492d0c13c5dd7c13a64681a86afae63a5f347908daf103ce6d2f67", size = 134899 },
]

[[package]]
name = "jiter"
version = "0.11.0"
source = { registry = "https://pypi.org/simple" }
sdist = { url = "https://files.pythonhosted.org/packages/9d/c0/a3bb4cc13aced219dd18191ea66e874266bd8aa7b96744e495e1c733aa2d/jiter-0.11.0.tar.gz", hash = "sha256:1d9637eaf8c1d6a63d6562f2a6e5ab3af946c66037eb1b894e8fad75422266e4", size = 167094 }
wheels = [
    { url = "https://files.pythonhosted.org/packages/25/21/7dd1235a19e26979be6098e87e4cced2e061752f3a40a17bbce6dea7fae1/jiter-0.11.0-cp310-cp310-macosx_10_12_x86_64.whl", hash = "sha256:3893ce831e1c0094a83eeaf56c635a167d6fa8cc14393cc14298fd6fdc2a2449", size = 309875 },
    { url = "https://files.pythonhosted.org/packages/71/f9/462b54708aa85b135733ccba70529dd68a18511bf367a87c5fd28676c841/jiter-0.11.0-cp310-cp310-macosx_11_0_arm64.whl", hash = "sha256:25c625b9b61b5a8725267fdf867ef2e51b429687f6a4eef211f4612e95607179", size = 316505 },
    { url = "https://files.pythonhosted.org/packages/bd/40/14e2eeaac6a47bff27d213834795472355fd39769272eb53cb7aa83d5aa8/jiter-0.11.0-cp310-cp310-manylinux_2_17_aarch64.manylinux2014_aarch64.whl", hash = "sha256:dd4ca85fb6a62cf72e1c7f5e34ddef1b660ce4ed0886ec94a1ef9777d35eaa1f", size = 337613 },
    { url = "https://files.pythonhosted.org/packages/d3/ed/a5f1f8419c92b150a7c7fb5ccba1fb1e192887ad713d780e70874f0ce996/jiter-0.11.0-cp310-cp310-manylinux_2_17_armv7l.manylinux2014_armv7l.whl", hash = "sha256:572208127034725e79c28437b82414028c3562335f2b4f451d98136d0fc5f9cd", size = 361438 },
    { url = "https://files.pythonhosted.org/packages/dd/f5/70682c023dfcdd463a53faf5d30205a7d99c51d70d3e303c932d0936e5a2/jiter-0.11.0-cp310-cp310-manylinux_2_17_ppc64le.manylinux2014_ppc64le.whl", hash = "sha256:494ba627c7f550ad3dabb21862864b8f2216098dc18ff62f37b37796f2f7c325", size = 486180 },
    { url = "https://files.pythonhosted.org/packages/7c/39/020d08cbab4eab48142ad88b837c41eb08a15c0767fdb7c0d3265128a44b/jiter-0.11.0-cp310-cp310-manylinux_2_17_s390x.manylinux2014_s390x.whl", hash = "sha256:b8da18a99f58bca3ecc2d2bba99cac000a924e115b6c4f0a2b98f752b6fbf39a", size = 376681 },
    { url = "https://files.pythonhosted.org/packages/52/10/b86733f6e594cf51dd142f37c602d8df87c554c5844958deaab0de30eb5d/jiter-0.11.0-cp310-cp310-manylinux_2_17_x86_64.manylinux2014_x86_64.whl", hash = "sha256:e4ffd3b0fff3fabbb02cc09910c08144db6bb5697a98d227a074401e01ee63dd", size = 348685 },
    { url = "https://files.pythonhosted.org/packages/fb/ee/8861665e83a9e703aa5f65fddddb6225428e163e6b0baa95a7f9a8fb9aae/jiter-0.11.0-cp310-cp310-manylinux_2_5_i686.manylinux1_i686.whl", hash = "sha256:8fe6530aa738a4f7d4e4702aa8f9581425d04036a5f9e25af65ebe1f708f23be", size = 385573 },
    { url = "https://files.pythonhosted.org/packages/25/74/05afec03600951f128293813b5a208c9ba1bf587c57a344c05a42a69e1b1/jiter-0.11.0-cp310-cp310-musllinux_1_1_aarch64.whl", hash = "sha256:e35d66681c133a03d7e974e7eedae89720fe8ca3bd09f01a4909b86a8adf31f5", size = 516669 },
    { url = "https://files.pythonhosted.org/packages/93/d1/2e5bfe147cfbc2a5eef7f73eb75dc5c6669da4fa10fc7937181d93af9495/jiter-0.11.0-cp310-cp310-musllinux_1_1_x86_64.whl", hash = "sha256:c59459beca2fbc9718b6f1acb7bfb59ebc3eb4294fa4d40e9cb679dafdcc6c60", size = 508767 },
    { url = "https://files.pythonhosted.org/packages/87/50/597f71307e10426b5c082fd05d38c615ddbdd08c3348d8502963307f0652/jiter-0.11.0-cp310-cp310-win32.whl", hash = "sha256:b7b0178417b0dcfc5f259edbc6db2b1f5896093ed9035ee7bab0f2be8854726d", size = 205476 },
    { url = "https://files.pythonhosted.org/packages/c7/86/1e5214b3272e311754da26e63edec93a183811d4fc2e0118addec365df8b/jiter-0.11.0-cp310-cp310-win_amd64.whl", hash = "sha256:11df2bf99fb4754abddd7f5d940a48e51f9d11624d6313ca4314145fcad347f0", size = 204708 },
    { url = "https://files.pythonhosted.org/packages/38/55/a69fefeef09c2eaabae44b935a1aa81517e49639c0a0c25d861cb18cd7ac/jiter-0.11.0-cp311-cp311-macosx_10_12_x86_64.whl", hash = "sha256:cb5d9db02979c3f49071fce51a48f4b4e4cf574175fb2b11c7a535fa4867b222", size = 309503 },
    { url = "https://files.pythonhosted.org/packages/bd/d5/a6aba9e6551f32f9c127184f398208e4eddb96c59ac065c8a92056089d28/jiter-0.11.0-cp311-cp311-macosx_11_0_arm64.whl", hash = "sha256:1dc6a123f3471c4730db7ca8ba75f1bb3dcb6faeb8d46dd781083e7dee88b32d", size = 317688 },
    { url = "https://files.pythonhosted.org/packages/bb/f3/5e86f57c1883971cdc8535d0429c2787bf734840a231da30a3be12850562/jiter-0.11.0-cp311-cp311-manylinux_2_17_aarch64.manylinux2014_aarch64.whl", hash = "sha256:09858f8d230f031c7b8e557429102bf050eea29c77ad9c34c8fe253c5329acb7", size = 337418 },
    { url = "https://files.pythonhosted.org/packages/5e/4f/a71d8a24c2a70664970574a8e0b766663f5ef788f7fe1cc20ee0c016d488/jiter-0.11.0-cp311-cp311-manylinux_2_17_armv7l.manylinux2014_armv7l.whl", hash = "sha256:dbe2196c4a0ce760925a74ab4456bf644748ab0979762139626ad138f6dac72d", size = 361423 },
    { url = "https://files.pythonhosted.org/packages/8f/e5/b09076f4e7fd9471b91e16f9f3dc7330b161b738f3b39b2c37054a36e26a/jiter-0.11.0-cp311-cp311-manylinux_2_17_ppc64le.manylinux2014_ppc64le.whl", hash = "sha256:5beb56d22b63647bafd0b74979216fdee80c580c0c63410be8c11053860ffd09", size = 486367 },
    { url = "https://files.pythonhosted.org/packages/fb/f1/98cb3a36f5e62f80cd860f0179f948d9eab5a316d55d3e1bab98d9767af5/jiter-0.11.0-cp311-cp311-manylinux_2_17_s390x.manylinux2014_s390x.whl", hash = "sha256:97025d09ef549795d8dc720a824312cee3253c890ac73c621721ddfc75066789", size = 376335 },
    { url = "https://files.pythonhosted.org/packages/9f/d8/ec74886497ea393c29dbd7651ddecc1899e86404a6b1f84a3ddab0ab59fd/jiter-0.11.0-cp311-cp311-manylinux_2_17_x86_64.manylinux2014_x86_64.whl", hash = "sha256:d50880a6da65d8c23a2cf53c412847d9757e74cc9a3b95c5704a1d1a24667347", size = 348981 },
    { url = "https://files.pythonhosted.org/packages/24/93/d22ad7fa3b86ade66c86153ceea73094fc2af8b20c59cb7fceab9fea4704/jiter-0.11.0-cp311-cp311-manylinux_2_5_i686.manylinux1_i686.whl", hash = "sha256:452d80a1c86c095a242007bd9fc5d21b8a8442307193378f891cb8727e469648", size = 385797 },
    { url = "https://files.pythonhosted.org/packages/c8/bd/e25ff4a4df226e9b885f7cb01ee4b9dc74e3000e612d6f723860d71a1f34/jiter-0.11.0-cp311-cp311-musllinux_1_1_aarch64.whl", hash = "sha256:e84e58198d4894668eec2da660ffff60e0f3e60afa790ecc50cb12b0e02ca1d4", size = 516597 },
    { url = "https://files.pythonhosted.org/packages/be/fb/beda613db7d93ffa2fdd2683f90f2f5dce8daf4bc2d0d2829e7de35308c6/jiter-0.11.0-cp311-cp311-musllinux_1_1_x86_64.whl", hash = "sha256:df64edcfc5dd5279a791eea52aa113d432c933119a025b0b5739f90d2e4e75f1", size = 508853 },
    { url = "https://files.pythonhosted.org/packages/20/64/c5b0d93490634e41e38e2a15de5d54fdbd2c9f64a19abb0f95305b63373c/jiter-0.11.0-cp311-cp311-win32.whl", hash = "sha256:144fc21337d21b1d048f7f44bf70881e1586401d405ed3a98c95a114a9994982", size = 205140 },
    { url = "https://files.pythonhosted.org/packages/a1/e6/c347c0e6f5796e97d4356b7e5ff0ce336498b7f4ef848fae621a56f1ccf3/jiter-0.11.0-cp311-cp311-win_amd64.whl", hash = "sha256:b0f32e644d241293b892b1a6dd8f0b9cc029bfd94c97376b2681c36548aabab7", size = 204311 },
    { url = "https://files.pythonhosted.org/packages/ba/b5/3009b112b8f673e568ef79af9863d8309a15f0a8cdcc06ed6092051f377e/jiter-0.11.0-cp312-cp312-macosx_10_12_x86_64.whl", hash = "sha256:2fb7b377688cc3850bbe5c192a6bd493562a0bc50cbc8b047316428fbae00ada", size = 305510 },
    { url = "https://files.pythonhosted.org/packages/fe/82/15514244e03b9e71e086bbe2a6de3e4616b48f07d5f834200c873956fb8c/jiter-0.11.0-cp312-cp312-macosx_11_0_arm64.whl", hash = "sha256:a1b7cbe3f25bd0d8abb468ba4302a5d45617ee61b2a7a638f63fee1dc086be99", size = 316521 },
    { url = "https://files.pythonhosted.org/packages/92/94/7a2e905f40ad2d6d660e00b68d818f9e29fb87ffe82774f06191e93cbe4a/jiter-0.11.0-cp312-cp312-manylinux_2_17_aarch64.manylinux2014_aarch64.whl", hash = "sha256:c0a7f0ec81d5b7588c5cade1eb1925b91436ae6726dc2df2348524aeabad5de6", size = 338214 },
    { url = "https://files.pythonhosted.org/packages/a8/9c/5791ed5bdc76f12110158d3316a7a3ec0b1413d018b41c5ed399549d3ad5/jiter-0.11.0-cp312-cp312-manylinux_2_17_armv7l.manylinux2014_armv7l.whl", hash = "sha256:07630bb46ea2a6b9c6ed986c6e17e35b26148cce2c535454b26ee3f0e8dcaba1", size = 361280 },
    { url = "https://files.pythonhosted.org/packages/d4/7f/b7d82d77ff0d2cb06424141000176b53a9e6b16a1125525bb51ea4990c2e/jiter-0.11.0-cp312-cp312-manylinux_2_17_ppc64le.manylinux2014_ppc64le.whl", hash = "sha256:7764f27d28cd4a9cbc61704dfcd80c903ce3aad106a37902d3270cd6673d17f4", size = 487895 },
    { url = "https://files.pythonhosted.org/packages/42/44/10a1475d46f1fc1fd5cc2e82c58e7bca0ce5852208e0fa5df2f949353321/jiter-0.11.0-cp312-cp312-manylinux_2_17_s390x.manylinux2014_s390x.whl", hash = "sha256:1d4a6c4a737d486f77f842aeb22807edecb4a9417e6700c7b981e16d34ba7c72", size = 378421 },
    { url = "https://files.pythonhosted.org/packages/9a/5f/0dc34563d8164d31d07bc09d141d3da08157a68dcd1f9b886fa4e917805b/jiter-0.11.0-cp312-cp312-manylinux_2_17_x86_64.manylinux2014_x86_64.whl", hash = "sha256:cf408d2a0abd919b60de8c2e7bc5eeab72d4dafd18784152acc7c9adc3291591", size = 347932 },
    { url = "https://files.pythonhosted.org/packages/f7/de/b68f32a4fcb7b4a682b37c73a0e5dae32180140cd1caf11aef6ad40ddbf2/jiter-0.11.0-cp312-cp312-manylinux_2_5_i686.manylinux1_i686.whl", hash = "sha256:cdef53eda7d18e799625023e1e250dbc18fbc275153039b873ec74d7e8883e09", size = 386959 },
    { url = "https://files.pythonhosted.org/packages/76/0a/c08c92e713b6e28972a846a81ce374883dac2f78ec6f39a0dad9f2339c3a/jiter-0.11.0-cp312-cp312-musllinux_1_1_aarch64.whl", hash = "sha256:53933a38ef7b551dd9c7f1064f9d7bb235bb3168d0fa5f14f0798d1b7ea0d9c5", size = 517187 },
    { url = "https://files.pythonhosted.org/packages/89/b5/4a283bec43b15aad54fcae18d951f06a2ec3f78db5708d3b59a48e9c3fbd/jiter-0.11.0-cp312-cp312-musllinux_1_1_x86_64.whl", hash = "sha256:11840d2324c9ab5162fc1abba23bc922124fedcff0d7b7f85fffa291e2f69206", size = 509461 },
    { url = "https://files.pythonhosted.org/packages/34/a5/f8bad793010534ea73c985caaeef8cc22dfb1fedb15220ecdf15c623c07a/jiter-0.11.0-cp312-cp312-win32.whl", hash = "sha256:4f01a744d24a5f2bb4a11657a1b27b61dc038ae2e674621a74020406e08f749b", size = 206664 },
    { url = "https://files.pythonhosted.org/packages/ed/42/5823ec2b1469395a160b4bf5f14326b4a098f3b6898fbd327366789fa5d3/jiter-0.11.0-cp312-cp312-win_amd64.whl", hash = "sha256:29fff31190ab3a26de026da2f187814f4b9c6695361e20a9ac2123e4d4378a4c", size = 203520 },
    { url = "https://files.pythonhosted.org/packages/97/c4/d530e514d0f4f29b2b68145e7b389cbc7cac7f9c8c23df43b04d3d10fa3e/jiter-0.11.0-cp313-cp313-macosx_10_12_x86_64.whl", hash = "sha256:4441a91b80a80249f9a6452c14b2c24708f139f64de959943dfeaa6cb915e8eb", size = 305021 },
    { url = "https://files.pythonhosted.org/packages/7a/77/796a19c567c5734cbfc736a6f987affc0d5f240af8e12063c0fb93990ffa/jiter-0.11.0-cp313-cp313-macosx_11_0_arm64.whl", hash = "sha256:ff85fc6d2a431251ad82dbd1ea953affb5a60376b62e7d6809c5cd058bb39471", size = 314384 },
    { url = "https://files.pythonhosted.org/packages/14/9c/824334de0b037b91b6f3fa9fe5a191c83977c7ec4abe17795d3cb6d174cf/jiter-0.11.0-cp313-cp313-manylinux_2_17_aarch64.manylinux2014_aarch64.whl", hash = "sha256:c5e86126d64706fd28dfc46f910d496923c6f95b395138c02d0e252947f452bd", size = 337389 },
    { url = "https://files.pythonhosted.org/packages/a2/95/ed4feab69e6cf9b2176ea29d4ef9d01a01db210a3a2c8a31a44ecdc68c38/jiter-0.11.0-cp313-cp313-manylinux_2_17_armv7l.manylinux2014_armv7l.whl", hash = "sha256:4ad8bd82165961867a10f52010590ce0b7a8c53da5ddd8bbb62fef68c181b921", size = 360519 },
    { url = "https://files.pythonhosted.org/packages/b5/0c/2ad00f38d3e583caba3909d95b7da1c3a7cd82c0aa81ff4317a8016fb581/jiter-0.11.0-cp313-cp313-manylinux_2_17_ppc64le.manylinux2014_ppc64le.whl", hash = "sha256:b42c2cd74273455ce439fd9528db0c6e84b5623cb74572305bdd9f2f2961d3df", size = 487198 },
    { url = "https://files.pythonhosted.org/packages/ea/8b/919b64cf3499b79bdfba6036da7b0cac5d62d5c75a28fb45bad7819e22f0/jiter-0.11.0-cp313-cp313-manylinux_2_17_s390x.manylinux2014_s390x.whl", hash = "sha256:f0062dab98172dd0599fcdbf90214d0dcde070b1ff38a00cc1b90e111f071982", size = 377835 },
    { url = "https://files.pythonhosted.org/packages/29/7f/8ebe15b6e0a8026b0d286c083b553779b4dd63db35b43a3f171b544de91d/jiter-0.11.0-cp313-cp313-manylinux_2_17_x86_64.manylinux2014_x86_64.whl", hash = "sha256:bb948402821bc76d1f6ef0f9e19b816f9b09f8577844ba7140f0b6afe994bc64", size = 347655 },
    { url = "https://files.pythonhosted.org/packages/8e/64/332127cef7e94ac75719dda07b9a472af6158ba819088d87f17f3226a769/jiter-0.11.0-cp313-cp313-manylinux_2_5_i686.manylinux1_i686.whl", hash = "sha256:25a5b1110cca7329fd0daf5060faa1234be5c11e988948e4f1a1923b6a457fe1", size = 386135 },
    { url = "https://files.pythonhosted.org/packages/20/c8/557b63527442f84c14774159948262a9d4fabb0d61166f11568f22fc60d2/jiter-0.11.0-cp313-cp313-musllinux_1_1_aarch64.whl", hash = "sha256:bf11807e802a214daf6c485037778843fadd3e2ec29377ae17e0706ec1a25758", size = 516063 },
    { url = "https://files.pythonhosted.org/packages/86/13/4164c819df4a43cdc8047f9a42880f0ceef5afeb22e8b9675c0528ebdccd/jiter-0.11.0-cp313-cp313-musllinux_1_1_x86_64.whl", hash = "sha256:dbb57da40631c267861dd0090461222060960012d70fd6e4c799b0f62d0ba166", size = 508139 },
    { url = "https://files.pythonhosted.org/packages/fa/70/6e06929b401b331d41ddb4afb9f91cd1168218e3371972f0afa51c9f3c31/jiter-0.11.0-cp313-cp313-win32.whl", hash = "sha256:8e36924dad32c48d3c5e188d169e71dc6e84d6cb8dedefea089de5739d1d2f80", size = 206369 },
    { url = "https://files.pythonhosted.org/packages/f4/0d/8185b8e15de6dce24f6afae63380e16377dd75686d56007baa4f29723ea1/jiter-0.11.0-cp313-cp313-win_amd64.whl", hash = "sha256:452d13e4fd59698408087235259cebe67d9d49173b4dacb3e8d35ce4acf385d6", size = 202538 },
    { url = "https://files.pythonhosted.org/packages/13/3a/d61707803260d59520721fa326babfae25e9573a88d8b7b9cb54c5423a59/jiter-0.11.0-cp313-cp313t-macosx_11_0_arm64.whl", hash = "sha256:089f9df9f69532d1339e83142438668f52c97cd22ee2d1195551c2b1a9e6cf33", size = 313737 },
    { url = "https://files.pythonhosted.org/packages/cd/cc/c9f0eec5d00f2a1da89f6bdfac12b8afdf8d5ad974184863c75060026457/jiter-0.11.0-cp313-cp313t-manylinux_2_17_x86_64.manylinux2014_x86_64.whl", hash = "sha256:29ed1fe69a8c69bf0f2a962d8d706c7b89b50f1332cd6b9fbda014f60bd03a03", size = 346183 },
    { url = "https://files.pythonhosted.org/packages/a6/87/fc632776344e7aabbab05a95a0075476f418c5d29ab0f2eec672b7a1f0ac/jiter-0.11.0-cp313-cp313t-win_amd64.whl", hash = "sha256:a4d71d7ea6ea8786291423fe209acf6f8d398a0759d03e7f24094acb8ab686ba", size = 204225 },
    { url = "https://files.pythonhosted.org/packages/ee/3b/e7f45be7d3969bdf2e3cd4b816a7a1d272507cd0edd2d6dc4b07514f2d9a/jiter-0.11.0-cp314-cp314-macosx_10_12_x86_64.whl", hash = "sha256:9a6dff27eca70930bdbe4cbb7c1a4ba8526e13b63dc808c0670083d2d51a4a72", size = 304414 },
    { url = "https://files.pythonhosted.org/packages/06/32/13e8e0d152631fcc1907ceb4943711471be70496d14888ec6e92034e2caf/jiter-0.11.0-cp314-cp314-macosx_11_0_arm64.whl", hash = "sha256:b1ae2a7593a62132c7d4c2abbee80bbbb94fdc6d157e2c6cc966250c564ef774", size = 314223 },
    { url = "https://files.pythonhosted.org/packages/0c/7e/abedd5b5a20ca083f778d96bba0d2366567fcecb0e6e34ff42640d5d7a18/jiter-0.11.0-cp314-cp314-manylinux_2_17_aarch64.manylinux2014_aarch64.whl", hash = "sha256:7b13a431dba4b059e9e43019d3022346d009baf5066c24dcdea321a303cde9f0", size = 337306 },
    { url = "https://files.pythonhosted.org/packages/ac/e2/30d59bdc1204c86aa975ec72c48c482fee6633120ee9c3ab755e4dfefea8/jiter-0.11.0-cp314-cp314-manylinux_2_17_armv7l.manylinux2014_armv7l.whl", hash = "sha256:af62e84ca3889604ebb645df3b0a3f3bcf6b92babbff642bd214616f57abb93a", size = 360565 },
    { url = "https://files.pythonhosted.org/packages/fe/88/567288e0d2ed9fa8f7a3b425fdaf2cb82b998633c24fe0d98f5417321aa8/jiter-0.11.0-cp314-cp314-manylinux_2_17_ppc64le.manylinux2014_ppc64le.whl", hash = "sha256:c6f3b32bb723246e6b351aecace52aba78adb8eeb4b2391630322dc30ff6c773", size = 486465 },
    { url = "https://files.pythonhosted.org/packages/18/6e/7b72d09273214cadd15970e91dd5ed9634bee605176107db21e1e4205eb1/jiter-0.11.0-cp314-cp314-manylinux_2_17_s390x.manylinux2014_s390x.whl", hash = "sha256:adcab442f4a099a358a7f562eaa54ed6456fb866e922c6545a717be51dbed7d7", size = 377581 },
    { url = "https://files.pythonhosted.org/packages/58/52/4db456319f9d14deed325f70102577492e9d7e87cf7097bda9769a1fcacb/jiter-0.11.0-cp314-cp314-manylinux_2_17_x86_64.manylinux2014_x86_64.whl", hash = "sha256:c9967c2ab338ee2b2c0102fd379ec2693c496abf71ffd47e4d791d1f593b68e2", size = 347102 },
    { url = "https://files.pythonhosted.org/packages/ce/b4/433d5703c38b26083aec7a733eb5be96f9c6085d0e270a87ca6482cbf049/jiter-0.11.0-cp314-cp314-manylinux_2_5_i686.manylinux1_i686.whl", hash = "sha256:e7d0bed3b187af8b47a981d9742ddfc1d9b252a7235471ad6078e7e4e5fe75c2", size = 386477 },
    { url = "https://files.pythonhosted.org/packages/c8/7a/a60bfd9c55b55b07c5c441c5085f06420b6d493ce9db28d069cc5b45d9f3/jiter-0.11.0-cp314-cp314-musllinux_1_1_aarch64.whl", hash = "sha256:f6fe0283e903ebc55f1a6cc569b8c1f3bf4abd026fed85e3ff8598a9e6f982f0", size = 516004 },
    { url = "https://files.pythonhosted.org/packages/2e/46/f8363e5ecc179b4ed0ca6cb0a6d3bfc266078578c71ff30642ea2ce2f203/jiter-0.11.0-cp314-cp314-musllinux_1_1_x86_64.whl", hash = "sha256:4ee5821e3d66606b29ae5b497230b304f1376f38137d69e35f8d2bd5f310ff73", size = 507855 },
    { url = "https://files.pythonhosted.org/packages/90/33/396083357d51d7ff0f9805852c288af47480d30dd31d8abc74909b020761/jiter-0.11.0-cp314-cp314-win32.whl", hash = "sha256:c2d13ba7567ca8799f17c76ed56b1d49be30df996eb7fa33e46b62800562a5e2", size = 205802 },
    { url = "https://files.pythonhosted.org/packages/e7/ab/eb06ca556b2551d41de7d03bf2ee24285fa3d0c58c5f8d95c64c9c3281b1/jiter-0.11.0-cp314-cp314t-macosx_11_0_arm64.whl", hash = "sha256:fb4790497369d134a07fc763cc88888c46f734abdd66f9fdf7865038bf3a8f40", size = 313405 },
    { url = "https://files.pythonhosted.org/packages/af/22/7ab7b4ec3a1c1f03aef376af11d23b05abcca3fb31fbca1e7557053b1ba2/jiter-0.11.0-cp314-cp314t-manylinux_2_17_x86_64.manylinux2014_x86_64.whl", hash = "sha256:6e2bbf24f16ba5ad4441a9845e40e4ea0cb9eed00e76ba94050664ef53ef4406", size = 347102 },
    { url = "https://files.pythonhosted.org/packages/70/f3/ce100253c80063a7b8b406e1d1562657fd4b9b4e1b562db40e68645342fb/jiter-0.11.0-graalpy311-graalpy242_311_native-manylinux_2_17_x86_64.manylinux2014_x86_64.whl", hash = "sha256:902b43386c04739229076bd1c4c69de5d115553d982ab442a8ae82947c72ede7", size = 336380 },
]

[[package]]
name = "jsonpatch"
version = "1.33"
source = { registry = "https://pypi.org/simple" }
dependencies = [
    { name = "jsonpointer" },
]
sdist = { url = "https://files.pythonhosted.org/packages/42/78/18813351fe5d63acad16aec57f94ec2b70a09e53ca98145589e185423873/jsonpatch-1.33.tar.gz", hash = "sha256:9fcd4009c41e6d12348b4a0ff2563ba56a2923a7dfee731d004e212e1ee5030c", size = 21699 }
wheels = [
    { url = "https://files.pythonhosted.org/packages/73/07/02e16ed01e04a374e644b575638ec7987ae846d25ad97bcc9945a3ee4b0e/jsonpatch-1.33-py2.py3-none-any.whl", hash = "sha256:0ae28c0cd062bbd8b8ecc26d7d164fbbea9652a1a3693f3b956c1eae5145dade", size = 12898 },
]

[[package]]
name = "jsonpointer"
version = "3.0.0"
source = { registry = "https://pypi.org/simple" }
sdist = { url = "https://files.pythonhosted.org/packages/6a/0a/eebeb1fa92507ea94016a2a790b93c2ae41a7e18778f85471dc54475ed25/jsonpointer-3.0.0.tar.gz", hash = "sha256:2b2d729f2091522d61c3b31f82e11870f60b68f43fbc705cb76bf4b832af59ef", size = 9114 }
wheels = [
    { url = "https://files.pythonhosted.org/packages/71/92/5e77f98553e9e75130c78900d000368476aed74276eb8ae8796f65f00918/jsonpointer-3.0.0-py2.py3-none-any.whl", hash = "sha256:13e088adc14fca8b6aa8177c044e12701e6ad4b28ff10e65f2267a90109c9942", size = 7595 },
]

[[package]]
name = "langchain-core"
version = "0.3.76"
source = { registry = "https://pypi.org/simple" }
dependencies = [
    { name = "jsonpatch" },
    { name = "langsmith" },
    { name = "packaging" },
    { name = "pydantic" },
    { name = "pyyaml" },
    { name = "tenacity" },
    { name = "typing-extensions" },
]
sdist = { url = "https://files.pythonhosted.org/packages/4f/4d/5e2ea7754ee0a1f524c412801c6ba9ad49318ecb58b0d524903c3d9efe0a/langchain_core-0.3.76.tar.gz", hash = "sha256:71136a122dd1abae2c289c5809d035cf12b5f2bb682d8a4c1078cd94feae7419", size = 573568 }
wheels = [
    { url = "https://files.pythonhosted.org/packages/77/b5/501c0ffcb09c734457ceaa86bc7b1dd37b6a261147bd653add03b838aacb/langchain_core-0.3.76-py3-none-any.whl", hash = "sha256:46e0eb48c7ac532432d51f8ca1ece1804c82afe9ae3dcf027b867edadf82b3ec", size = 447508 },
]

[[package]]
name = "langgraph"
version = "0.6.7"
source = { registry = "https://pypi.org/simple" }
dependencies = [
    { name = "langchain-core" },
    { name = "langgraph-checkpoint" },
    { name = "langgraph-prebuilt" },
    { name = "langgraph-sdk" },
    { name = "pydantic" },
    { name = "xxhash" },
]
sdist = { url = "https://files.pythonhosted.org/packages/56/85/36feb25062da40ca395f6c44d0232a672842e5421885101f6faf4670b670/langgraph-0.6.7.tar.gz", hash = "sha256:ba7fd17b8220142d6a4269b6038f2b3dcbcef42cd5ecf4a4c8d9b60b010830a6", size = 465534 }
wheels = [
    { url = "https://files.pythonhosted.org/packages/67/06/f440922a58204dbfd10f7fdda0de0325529a159e9dc3d1038afe4b431a49/langgraph-0.6.7-py3-none-any.whl", hash = "sha256:c724dd8c24806b70faf4903e8e20c0234f8c0a356e0e96a88035cbecca9df2cf", size = 153329 },
]

[[package]]
name = "langgraph-checkpoint"
version = "2.1.1"
source = { registry = "https://pypi.org/simple" }
dependencies = [
    { name = "langchain-core" },
    { name = "ormsgpack" },
]
sdist = { url = "https://files.pythonhosted.org/packages/73/3e/d00eb2b56c3846a0cabd2e5aa71c17a95f882d4f799a6ffe96a19b55eba9/langgraph_checkpoint-2.1.1.tar.gz", hash = "sha256:72038c0f9e22260cb9bff1f3ebe5eb06d940b7ee5c1e4765019269d4f21cf92d", size = 136256 }
wheels = [
    { url = "https://files.pythonhosted.org/packages/4c/dd/64686797b0927fb18b290044be12ae9d4df01670dce6bb2498d5ab65cb24/langgraph_checkpoint-2.1.1-py3-none-any.whl", hash = "sha256:5a779134fd28134a9a83d078be4450bbf0e0c79fdf5e992549658899e6fc5ea7", size = 43925 },
]

[[package]]
name = "langgraph-prebuilt"
version = "0.6.4"
source = { registry = "https://pypi.org/simple" }
dependencies = [
    { name = "langchain-core" },
    { name = "langgraph-checkpoint" },
]
sdist = { url = "https://files.pythonhosted.org/packages/d6/21/9b198d11732101ee8cdf30af98d0b4f11254c768de15173e57f5260fd14b/langgraph_prebuilt-0.6.4.tar.gz", hash = "sha256:e9e53b906ee5df46541d1dc5303239e815d3ec551e52bb03dd6463acc79ec28f", size = 125695 }
wheels = [
    { url = "https://files.pythonhosted.org/packages/0a/7f/973b0d9729d9693d6e5b4bc5f3ae41138d194cb7b16b0ed230020beeb13a/langgraph_prebuilt-0.6.4-py3-none-any.whl", hash = "sha256:819f31d88b84cb2729ff1b79db2d51e9506b8fb7aaacfc0d359d4fe16e717344", size = 28025 },
]

[[package]]
name = "langgraph-sdk"
version = "0.2.9"
source = { registry = "https://pypi.org/simple" }
dependencies = [
    { name = "httpx" },
    { name = "orjson" },
]
sdist = { url = "https://files.pythonhosted.org/packages/23/d8/40e01190a73c564a4744e29a6c902f78d34d43dad9b652a363a92a67059c/langgraph_sdk-0.2.9.tar.gz", hash = "sha256:b3bd04c6be4fa382996cd2be8fbc1e7cc94857d2bc6b6f4599a7f2a245975303", size = 99802 }
wheels = [
    { url = "https://files.pythonhosted.org/packages/66/05/b2d34e16638241e6f27a6946d28160d4b8b641383787646d41a3727e0896/langgraph_sdk-0.2.9-py3-none-any.whl", hash = "sha256:fbf302edadbf0fb343596f91c597794e936ef68eebc0d3e1d358b6f9f72a1429", size = 56752 },
]

[[package]]
name = "langsmith"
version = "0.4.31"
source = { registry = "https://pypi.org/simple" }
dependencies = [
    { name = "httpx" },
    { name = "orjson", marker = "platform_python_implementation != 'PyPy'" },
    { name = "packaging" },
    { name = "pydantic" },
    { name = "requests" },
    { name = "requests-toolbelt" },
    { name = "zstandard" },
]
sdist = { url = "https://files.pythonhosted.org/packages/55/f5/edbdf89a162ee025348b3b2080fb3b88f4a1040a5a186f32d34aca913994/langsmith-0.4.31.tar.gz", hash = "sha256:5fb3729e22bd9a225391936cb9d1080322e6c375bb776514af06b56d6c46ed3e", size = 959698 }
wheels = [
    { url = "https://files.pythonhosted.org/packages/3e/8e/e7a43d907a147e1f87eebdd6737483f9feba52a5d4b20f69d0bd6f2fa22f/langsmith-0.4.31-py3-none-any.whl", hash = "sha256:64f340bdead21defe5f4a6ca330c11073e35444989169f669508edf45a19025f", size = 386347 },
]

[[package]]
name = "jiter"
version = "0.11.0"
source = { registry = "https://pypi.org/simple" }
sdist = { url = "https://files.pythonhosted.org/packages/9d/c0/a3bb4cc13aced219dd18191ea66e874266bd8aa7b96744e495e1c733aa2d/jiter-0.11.0.tar.gz", hash = "sha256:1d9637eaf8c1d6a63d6562f2a6e5ab3af946c66037eb1b894e8fad75422266e4", size = 167094, upload-time = "2025-09-15T09:20:38.212Z" }
wheels = [
    { url = "https://files.pythonhosted.org/packages/25/21/7dd1235a19e26979be6098e87e4cced2e061752f3a40a17bbce6dea7fae1/jiter-0.11.0-cp310-cp310-macosx_10_12_x86_64.whl", hash = "sha256:3893ce831e1c0094a83eeaf56c635a167d6fa8cc14393cc14298fd6fdc2a2449", size = 309875, upload-time = "2025-09-15T09:18:48.41Z" },
    { url = "https://files.pythonhosted.org/packages/71/f9/462b54708aa85b135733ccba70529dd68a18511bf367a87c5fd28676c841/jiter-0.11.0-cp310-cp310-macosx_11_0_arm64.whl", hash = "sha256:25c625b9b61b5a8725267fdf867ef2e51b429687f6a4eef211f4612e95607179", size = 316505, upload-time = "2025-09-15T09:18:51.057Z" },
    { url = "https://files.pythonhosted.org/packages/bd/40/14e2eeaac6a47bff27d213834795472355fd39769272eb53cb7aa83d5aa8/jiter-0.11.0-cp310-cp310-manylinux_2_17_aarch64.manylinux2014_aarch64.whl", hash = "sha256:dd4ca85fb6a62cf72e1c7f5e34ddef1b660ce4ed0886ec94a1ef9777d35eaa1f", size = 337613, upload-time = "2025-09-15T09:18:52.358Z" },
    { url = "https://files.pythonhosted.org/packages/d3/ed/a5f1f8419c92b150a7c7fb5ccba1fb1e192887ad713d780e70874f0ce996/jiter-0.11.0-cp310-cp310-manylinux_2_17_armv7l.manylinux2014_armv7l.whl", hash = "sha256:572208127034725e79c28437b82414028c3562335f2b4f451d98136d0fc5f9cd", size = 361438, upload-time = "2025-09-15T09:18:54.637Z" },
    { url = "https://files.pythonhosted.org/packages/dd/f5/70682c023dfcdd463a53faf5d30205a7d99c51d70d3e303c932d0936e5a2/jiter-0.11.0-cp310-cp310-manylinux_2_17_ppc64le.manylinux2014_ppc64le.whl", hash = "sha256:494ba627c7f550ad3dabb21862864b8f2216098dc18ff62f37b37796f2f7c325", size = 486180, upload-time = "2025-09-15T09:18:56.158Z" },
    { url = "https://files.pythonhosted.org/packages/7c/39/020d08cbab4eab48142ad88b837c41eb08a15c0767fdb7c0d3265128a44b/jiter-0.11.0-cp310-cp310-manylinux_2_17_s390x.manylinux2014_s390x.whl", hash = "sha256:b8da18a99f58bca3ecc2d2bba99cac000a924e115b6c4f0a2b98f752b6fbf39a", size = 376681, upload-time = "2025-09-15T09:18:57.553Z" },
    { url = "https://files.pythonhosted.org/packages/52/10/b86733f6e594cf51dd142f37c602d8df87c554c5844958deaab0de30eb5d/jiter-0.11.0-cp310-cp310-manylinux_2_17_x86_64.manylinux2014_x86_64.whl", hash = "sha256:e4ffd3b0fff3fabbb02cc09910c08144db6bb5697a98d227a074401e01ee63dd", size = 348685, upload-time = "2025-09-15T09:18:59.208Z" },
    { url = "https://files.pythonhosted.org/packages/fb/ee/8861665e83a9e703aa5f65fddddb6225428e163e6b0baa95a7f9a8fb9aae/jiter-0.11.0-cp310-cp310-manylinux_2_5_i686.manylinux1_i686.whl", hash = "sha256:8fe6530aa738a4f7d4e4702aa8f9581425d04036a5f9e25af65ebe1f708f23be", size = 385573, upload-time = "2025-09-15T09:19:00.593Z" },
    { url = "https://files.pythonhosted.org/packages/25/74/05afec03600951f128293813b5a208c9ba1bf587c57a344c05a42a69e1b1/jiter-0.11.0-cp310-cp310-musllinux_1_1_aarch64.whl", hash = "sha256:e35d66681c133a03d7e974e7eedae89720fe8ca3bd09f01a4909b86a8adf31f5", size = 516669, upload-time = "2025-09-15T09:19:02.369Z" },
    { url = "https://files.pythonhosted.org/packages/93/d1/2e5bfe147cfbc2a5eef7f73eb75dc5c6669da4fa10fc7937181d93af9495/jiter-0.11.0-cp310-cp310-musllinux_1_1_x86_64.whl", hash = "sha256:c59459beca2fbc9718b6f1acb7bfb59ebc3eb4294fa4d40e9cb679dafdcc6c60", size = 508767, upload-time = "2025-09-15T09:19:04.011Z" },
    { url = "https://files.pythonhosted.org/packages/87/50/597f71307e10426b5c082fd05d38c615ddbdd08c3348d8502963307f0652/jiter-0.11.0-cp310-cp310-win32.whl", hash = "sha256:b7b0178417b0dcfc5f259edbc6db2b1f5896093ed9035ee7bab0f2be8854726d", size = 205476, upload-time = "2025-09-15T09:19:05.594Z" },
    { url = "https://files.pythonhosted.org/packages/c7/86/1e5214b3272e311754da26e63edec93a183811d4fc2e0118addec365df8b/jiter-0.11.0-cp310-cp310-win_amd64.whl", hash = "sha256:11df2bf99fb4754abddd7f5d940a48e51f9d11624d6313ca4314145fcad347f0", size = 204708, upload-time = "2025-09-15T09:19:06.955Z" },
    { url = "https://files.pythonhosted.org/packages/38/55/a69fefeef09c2eaabae44b935a1aa81517e49639c0a0c25d861cb18cd7ac/jiter-0.11.0-cp311-cp311-macosx_10_12_x86_64.whl", hash = "sha256:cb5d9db02979c3f49071fce51a48f4b4e4cf574175fb2b11c7a535fa4867b222", size = 309503, upload-time = "2025-09-15T09:19:08.191Z" },
    { url = "https://files.pythonhosted.org/packages/bd/d5/a6aba9e6551f32f9c127184f398208e4eddb96c59ac065c8a92056089d28/jiter-0.11.0-cp311-cp311-macosx_11_0_arm64.whl", hash = "sha256:1dc6a123f3471c4730db7ca8ba75f1bb3dcb6faeb8d46dd781083e7dee88b32d", size = 317688, upload-time = "2025-09-15T09:19:09.918Z" },
    { url = "https://files.pythonhosted.org/packages/bb/f3/5e86f57c1883971cdc8535d0429c2787bf734840a231da30a3be12850562/jiter-0.11.0-cp311-cp311-manylinux_2_17_aarch64.manylinux2014_aarch64.whl", hash = "sha256:09858f8d230f031c7b8e557429102bf050eea29c77ad9c34c8fe253c5329acb7", size = 337418, upload-time = "2025-09-15T09:19:11.078Z" },
    { url = "https://files.pythonhosted.org/packages/5e/4f/a71d8a24c2a70664970574a8e0b766663f5ef788f7fe1cc20ee0c016d488/jiter-0.11.0-cp311-cp311-manylinux_2_17_armv7l.manylinux2014_armv7l.whl", hash = "sha256:dbe2196c4a0ce760925a74ab4456bf644748ab0979762139626ad138f6dac72d", size = 361423, upload-time = "2025-09-15T09:19:13.286Z" },
    { url = "https://files.pythonhosted.org/packages/8f/e5/b09076f4e7fd9471b91e16f9f3dc7330b161b738f3b39b2c37054a36e26a/jiter-0.11.0-cp311-cp311-manylinux_2_17_ppc64le.manylinux2014_ppc64le.whl", hash = "sha256:5beb56d22b63647bafd0b74979216fdee80c580c0c63410be8c11053860ffd09", size = 486367, upload-time = "2025-09-15T09:19:14.546Z" },
    { url = "https://files.pythonhosted.org/packages/fb/f1/98cb3a36f5e62f80cd860f0179f948d9eab5a316d55d3e1bab98d9767af5/jiter-0.11.0-cp311-cp311-manylinux_2_17_s390x.manylinux2014_s390x.whl", hash = "sha256:97025d09ef549795d8dc720a824312cee3253c890ac73c621721ddfc75066789", size = 376335, upload-time = "2025-09-15T09:19:15.939Z" },
    { url = "https://files.pythonhosted.org/packages/9f/d8/ec74886497ea393c29dbd7651ddecc1899e86404a6b1f84a3ddab0ab59fd/jiter-0.11.0-cp311-cp311-manylinux_2_17_x86_64.manylinux2014_x86_64.whl", hash = "sha256:d50880a6da65d8c23a2cf53c412847d9757e74cc9a3b95c5704a1d1a24667347", size = 348981, upload-time = "2025-09-15T09:19:17.568Z" },
    { url = "https://files.pythonhosted.org/packages/24/93/d22ad7fa3b86ade66c86153ceea73094fc2af8b20c59cb7fceab9fea4704/jiter-0.11.0-cp311-cp311-manylinux_2_5_i686.manylinux1_i686.whl", hash = "sha256:452d80a1c86c095a242007bd9fc5d21b8a8442307193378f891cb8727e469648", size = 385797, upload-time = "2025-09-15T09:19:19.121Z" },
    { url = "https://files.pythonhosted.org/packages/c8/bd/e25ff4a4df226e9b885f7cb01ee4b9dc74e3000e612d6f723860d71a1f34/jiter-0.11.0-cp311-cp311-musllinux_1_1_aarch64.whl", hash = "sha256:e84e58198d4894668eec2da660ffff60e0f3e60afa790ecc50cb12b0e02ca1d4", size = 516597, upload-time = "2025-09-15T09:19:20.301Z" },
    { url = "https://files.pythonhosted.org/packages/be/fb/beda613db7d93ffa2fdd2683f90f2f5dce8daf4bc2d0d2829e7de35308c6/jiter-0.11.0-cp311-cp311-musllinux_1_1_x86_64.whl", hash = "sha256:df64edcfc5dd5279a791eea52aa113d432c933119a025b0b5739f90d2e4e75f1", size = 508853, upload-time = "2025-09-15T09:19:22.075Z" },
    { url = "https://files.pythonhosted.org/packages/20/64/c5b0d93490634e41e38e2a15de5d54fdbd2c9f64a19abb0f95305b63373c/jiter-0.11.0-cp311-cp311-win32.whl", hash = "sha256:144fc21337d21b1d048f7f44bf70881e1586401d405ed3a98c95a114a9994982", size = 205140, upload-time = "2025-09-15T09:19:23.351Z" },
    { url = "https://files.pythonhosted.org/packages/a1/e6/c347c0e6f5796e97d4356b7e5ff0ce336498b7f4ef848fae621a56f1ccf3/jiter-0.11.0-cp311-cp311-win_amd64.whl", hash = "sha256:b0f32e644d241293b892b1a6dd8f0b9cc029bfd94c97376b2681c36548aabab7", size = 204311, upload-time = "2025-09-15T09:19:24.591Z" },
    { url = "https://files.pythonhosted.org/packages/ba/b5/3009b112b8f673e568ef79af9863d8309a15f0a8cdcc06ed6092051f377e/jiter-0.11.0-cp312-cp312-macosx_10_12_x86_64.whl", hash = "sha256:2fb7b377688cc3850bbe5c192a6bd493562a0bc50cbc8b047316428fbae00ada", size = 305510, upload-time = "2025-09-15T09:19:25.893Z" },
    { url = "https://files.pythonhosted.org/packages/fe/82/15514244e03b9e71e086bbe2a6de3e4616b48f07d5f834200c873956fb8c/jiter-0.11.0-cp312-cp312-macosx_11_0_arm64.whl", hash = "sha256:a1b7cbe3f25bd0d8abb468ba4302a5d45617ee61b2a7a638f63fee1dc086be99", size = 316521, upload-time = "2025-09-15T09:19:27.525Z" },
    { url = "https://files.pythonhosted.org/packages/92/94/7a2e905f40ad2d6d660e00b68d818f9e29fb87ffe82774f06191e93cbe4a/jiter-0.11.0-cp312-cp312-manylinux_2_17_aarch64.manylinux2014_aarch64.whl", hash = "sha256:c0a7f0ec81d5b7588c5cade1eb1925b91436ae6726dc2df2348524aeabad5de6", size = 338214, upload-time = "2025-09-15T09:19:28.727Z" },
    { url = "https://files.pythonhosted.org/packages/a8/9c/5791ed5bdc76f12110158d3316a7a3ec0b1413d018b41c5ed399549d3ad5/jiter-0.11.0-cp312-cp312-manylinux_2_17_armv7l.manylinux2014_armv7l.whl", hash = "sha256:07630bb46ea2a6b9c6ed986c6e17e35b26148cce2c535454b26ee3f0e8dcaba1", size = 361280, upload-time = "2025-09-15T09:19:30.013Z" },
    { url = "https://files.pythonhosted.org/packages/d4/7f/b7d82d77ff0d2cb06424141000176b53a9e6b16a1125525bb51ea4990c2e/jiter-0.11.0-cp312-cp312-manylinux_2_17_ppc64le.manylinux2014_ppc64le.whl", hash = "sha256:7764f27d28cd4a9cbc61704dfcd80c903ce3aad106a37902d3270cd6673d17f4", size = 487895, upload-time = "2025-09-15T09:19:31.424Z" },
    { url = "https://files.pythonhosted.org/packages/42/44/10a1475d46f1fc1fd5cc2e82c58e7bca0ce5852208e0fa5df2f949353321/jiter-0.11.0-cp312-cp312-manylinux_2_17_s390x.manylinux2014_s390x.whl", hash = "sha256:1d4a6c4a737d486f77f842aeb22807edecb4a9417e6700c7b981e16d34ba7c72", size = 378421, upload-time = "2025-09-15T09:19:32.746Z" },
    { url = "https://files.pythonhosted.org/packages/9a/5f/0dc34563d8164d31d07bc09d141d3da08157a68dcd1f9b886fa4e917805b/jiter-0.11.0-cp312-cp312-manylinux_2_17_x86_64.manylinux2014_x86_64.whl", hash = "sha256:cf408d2a0abd919b60de8c2e7bc5eeab72d4dafd18784152acc7c9adc3291591", size = 347932, upload-time = "2025-09-15T09:19:34.612Z" },
    { url = "https://files.pythonhosted.org/packages/f7/de/b68f32a4fcb7b4a682b37c73a0e5dae32180140cd1caf11aef6ad40ddbf2/jiter-0.11.0-cp312-cp312-manylinux_2_5_i686.manylinux1_i686.whl", hash = "sha256:cdef53eda7d18e799625023e1e250dbc18fbc275153039b873ec74d7e8883e09", size = 386959, upload-time = "2025-09-15T09:19:35.994Z" },
    { url = "https://files.pythonhosted.org/packages/76/0a/c08c92e713b6e28972a846a81ce374883dac2f78ec6f39a0dad9f2339c3a/jiter-0.11.0-cp312-cp312-musllinux_1_1_aarch64.whl", hash = "sha256:53933a38ef7b551dd9c7f1064f9d7bb235bb3168d0fa5f14f0798d1b7ea0d9c5", size = 517187, upload-time = "2025-09-15T09:19:37.426Z" },
    { url = "https://files.pythonhosted.org/packages/89/b5/4a283bec43b15aad54fcae18d951f06a2ec3f78db5708d3b59a48e9c3fbd/jiter-0.11.0-cp312-cp312-musllinux_1_1_x86_64.whl", hash = "sha256:11840d2324c9ab5162fc1abba23bc922124fedcff0d7b7f85fffa291e2f69206", size = 509461, upload-time = "2025-09-15T09:19:38.761Z" },
    { url = "https://files.pythonhosted.org/packages/34/a5/f8bad793010534ea73c985caaeef8cc22dfb1fedb15220ecdf15c623c07a/jiter-0.11.0-cp312-cp312-win32.whl", hash = "sha256:4f01a744d24a5f2bb4a11657a1b27b61dc038ae2e674621a74020406e08f749b", size = 206664, upload-time = "2025-09-15T09:19:40.096Z" },
    { url = "https://files.pythonhosted.org/packages/ed/42/5823ec2b1469395a160b4bf5f14326b4a098f3b6898fbd327366789fa5d3/jiter-0.11.0-cp312-cp312-win_amd64.whl", hash = "sha256:29fff31190ab3a26de026da2f187814f4b9c6695361e20a9ac2123e4d4378a4c", size = 203520, upload-time = "2025-09-15T09:19:41.798Z" },
    { url = "https://files.pythonhosted.org/packages/97/c4/d530e514d0f4f29b2b68145e7b389cbc7cac7f9c8c23df43b04d3d10fa3e/jiter-0.11.0-cp313-cp313-macosx_10_12_x86_64.whl", hash = "sha256:4441a91b80a80249f9a6452c14b2c24708f139f64de959943dfeaa6cb915e8eb", size = 305021, upload-time = "2025-09-15T09:19:43.523Z" },
    { url = "https://files.pythonhosted.org/packages/7a/77/796a19c567c5734cbfc736a6f987affc0d5f240af8e12063c0fb93990ffa/jiter-0.11.0-cp313-cp313-macosx_11_0_arm64.whl", hash = "sha256:ff85fc6d2a431251ad82dbd1ea953affb5a60376b62e7d6809c5cd058bb39471", size = 314384, upload-time = "2025-09-15T09:19:44.849Z" },
    { url = "https://files.pythonhosted.org/packages/14/9c/824334de0b037b91b6f3fa9fe5a191c83977c7ec4abe17795d3cb6d174cf/jiter-0.11.0-cp313-cp313-manylinux_2_17_aarch64.manylinux2014_aarch64.whl", hash = "sha256:c5e86126d64706fd28dfc46f910d496923c6f95b395138c02d0e252947f452bd", size = 337389, upload-time = "2025-09-15T09:19:46.094Z" },
    { url = "https://files.pythonhosted.org/packages/a2/95/ed4feab69e6cf9b2176ea29d4ef9d01a01db210a3a2c8a31a44ecdc68c38/jiter-0.11.0-cp313-cp313-manylinux_2_17_armv7l.manylinux2014_armv7l.whl", hash = "sha256:4ad8bd82165961867a10f52010590ce0b7a8c53da5ddd8bbb62fef68c181b921", size = 360519, upload-time = "2025-09-15T09:19:47.494Z" },
    { url = "https://files.pythonhosted.org/packages/b5/0c/2ad00f38d3e583caba3909d95b7da1c3a7cd82c0aa81ff4317a8016fb581/jiter-0.11.0-cp313-cp313-manylinux_2_17_ppc64le.manylinux2014_ppc64le.whl", hash = "sha256:b42c2cd74273455ce439fd9528db0c6e84b5623cb74572305bdd9f2f2961d3df", size = 487198, upload-time = "2025-09-15T09:19:49.116Z" },
    { url = "https://files.pythonhosted.org/packages/ea/8b/919b64cf3499b79bdfba6036da7b0cac5d62d5c75a28fb45bad7819e22f0/jiter-0.11.0-cp313-cp313-manylinux_2_17_s390x.manylinux2014_s390x.whl", hash = "sha256:f0062dab98172dd0599fcdbf90214d0dcde070b1ff38a00cc1b90e111f071982", size = 377835, upload-time = "2025-09-15T09:19:50.468Z" },
    { url = "https://files.pythonhosted.org/packages/29/7f/8ebe15b6e0a8026b0d286c083b553779b4dd63db35b43a3f171b544de91d/jiter-0.11.0-cp313-cp313-manylinux_2_17_x86_64.manylinux2014_x86_64.whl", hash = "sha256:bb948402821bc76d1f6ef0f9e19b816f9b09f8577844ba7140f0b6afe994bc64", size = 347655, upload-time = "2025-09-15T09:19:51.726Z" },
    { url = "https://files.pythonhosted.org/packages/8e/64/332127cef7e94ac75719dda07b9a472af6158ba819088d87f17f3226a769/jiter-0.11.0-cp313-cp313-manylinux_2_5_i686.manylinux1_i686.whl", hash = "sha256:25a5b1110cca7329fd0daf5060faa1234be5c11e988948e4f1a1923b6a457fe1", size = 386135, upload-time = "2025-09-15T09:19:53.075Z" },
    { url = "https://files.pythonhosted.org/packages/20/c8/557b63527442f84c14774159948262a9d4fabb0d61166f11568f22fc60d2/jiter-0.11.0-cp313-cp313-musllinux_1_1_aarch64.whl", hash = "sha256:bf11807e802a214daf6c485037778843fadd3e2ec29377ae17e0706ec1a25758", size = 516063, upload-time = "2025-09-15T09:19:54.447Z" },
    { url = "https://files.pythonhosted.org/packages/86/13/4164c819df4a43cdc8047f9a42880f0ceef5afeb22e8b9675c0528ebdccd/jiter-0.11.0-cp313-cp313-musllinux_1_1_x86_64.whl", hash = "sha256:dbb57da40631c267861dd0090461222060960012d70fd6e4c799b0f62d0ba166", size = 508139, upload-time = "2025-09-15T09:19:55.764Z" },
    { url = "https://files.pythonhosted.org/packages/fa/70/6e06929b401b331d41ddb4afb9f91cd1168218e3371972f0afa51c9f3c31/jiter-0.11.0-cp313-cp313-win32.whl", hash = "sha256:8e36924dad32c48d3c5e188d169e71dc6e84d6cb8dedefea089de5739d1d2f80", size = 206369, upload-time = "2025-09-15T09:19:57.048Z" },
    { url = "https://files.pythonhosted.org/packages/f4/0d/8185b8e15de6dce24f6afae63380e16377dd75686d56007baa4f29723ea1/jiter-0.11.0-cp313-cp313-win_amd64.whl", hash = "sha256:452d13e4fd59698408087235259cebe67d9d49173b4dacb3e8d35ce4acf385d6", size = 202538, upload-time = "2025-09-15T09:19:58.35Z" },
    { url = "https://files.pythonhosted.org/packages/13/3a/d61707803260d59520721fa326babfae25e9573a88d8b7b9cb54c5423a59/jiter-0.11.0-cp313-cp313t-macosx_11_0_arm64.whl", hash = "sha256:089f9df9f69532d1339e83142438668f52c97cd22ee2d1195551c2b1a9e6cf33", size = 313737, upload-time = "2025-09-15T09:19:59.638Z" },
    { url = "https://files.pythonhosted.org/packages/cd/cc/c9f0eec5d00f2a1da89f6bdfac12b8afdf8d5ad974184863c75060026457/jiter-0.11.0-cp313-cp313t-manylinux_2_17_x86_64.manylinux2014_x86_64.whl", hash = "sha256:29ed1fe69a8c69bf0f2a962d8d706c7b89b50f1332cd6b9fbda014f60bd03a03", size = 346183, upload-time = "2025-09-15T09:20:01.442Z" },
    { url = "https://files.pythonhosted.org/packages/a6/87/fc632776344e7aabbab05a95a0075476f418c5d29ab0f2eec672b7a1f0ac/jiter-0.11.0-cp313-cp313t-win_amd64.whl", hash = "sha256:a4d71d7ea6ea8786291423fe209acf6f8d398a0759d03e7f24094acb8ab686ba", size = 204225, upload-time = "2025-09-15T09:20:03.102Z" },
    { url = "https://files.pythonhosted.org/packages/ee/3b/e7f45be7d3969bdf2e3cd4b816a7a1d272507cd0edd2d6dc4b07514f2d9a/jiter-0.11.0-cp314-cp314-macosx_10_12_x86_64.whl", hash = "sha256:9a6dff27eca70930bdbe4cbb7c1a4ba8526e13b63dc808c0670083d2d51a4a72", size = 304414, upload-time = "2025-09-15T09:20:04.357Z" },
    { url = "https://files.pythonhosted.org/packages/06/32/13e8e0d152631fcc1907ceb4943711471be70496d14888ec6e92034e2caf/jiter-0.11.0-cp314-cp314-macosx_11_0_arm64.whl", hash = "sha256:b1ae2a7593a62132c7d4c2abbee80bbbb94fdc6d157e2c6cc966250c564ef774", size = 314223, upload-time = "2025-09-15T09:20:05.631Z" },
    { url = "https://files.pythonhosted.org/packages/0c/7e/abedd5b5a20ca083f778d96bba0d2366567fcecb0e6e34ff42640d5d7a18/jiter-0.11.0-cp314-cp314-manylinux_2_17_aarch64.manylinux2014_aarch64.whl", hash = "sha256:7b13a431dba4b059e9e43019d3022346d009baf5066c24dcdea321a303cde9f0", size = 337306, upload-time = "2025-09-15T09:20:06.917Z" },
    { url = "https://files.pythonhosted.org/packages/ac/e2/30d59bdc1204c86aa975ec72c48c482fee6633120ee9c3ab755e4dfefea8/jiter-0.11.0-cp314-cp314-manylinux_2_17_armv7l.manylinux2014_armv7l.whl", hash = "sha256:af62e84ca3889604ebb645df3b0a3f3bcf6b92babbff642bd214616f57abb93a", size = 360565, upload-time = "2025-09-15T09:20:08.283Z" },
    { url = "https://files.pythonhosted.org/packages/fe/88/567288e0d2ed9fa8f7a3b425fdaf2cb82b998633c24fe0d98f5417321aa8/jiter-0.11.0-cp314-cp314-manylinux_2_17_ppc64le.manylinux2014_ppc64le.whl", hash = "sha256:c6f3b32bb723246e6b351aecace52aba78adb8eeb4b2391630322dc30ff6c773", size = 486465, upload-time = "2025-09-15T09:20:09.613Z" },
    { url = "https://files.pythonhosted.org/packages/18/6e/7b72d09273214cadd15970e91dd5ed9634bee605176107db21e1e4205eb1/jiter-0.11.0-cp314-cp314-manylinux_2_17_s390x.manylinux2014_s390x.whl", hash = "sha256:adcab442f4a099a358a7f562eaa54ed6456fb866e922c6545a717be51dbed7d7", size = 377581, upload-time = "2025-09-15T09:20:10.884Z" },
    { url = "https://files.pythonhosted.org/packages/58/52/4db456319f9d14deed325f70102577492e9d7e87cf7097bda9769a1fcacb/jiter-0.11.0-cp314-cp314-manylinux_2_17_x86_64.manylinux2014_x86_64.whl", hash = "sha256:c9967c2ab338ee2b2c0102fd379ec2693c496abf71ffd47e4d791d1f593b68e2", size = 347102, upload-time = "2025-09-15T09:20:12.175Z" },
    { url = "https://files.pythonhosted.org/packages/ce/b4/433d5703c38b26083aec7a733eb5be96f9c6085d0e270a87ca6482cbf049/jiter-0.11.0-cp314-cp314-manylinux_2_5_i686.manylinux1_i686.whl", hash = "sha256:e7d0bed3b187af8b47a981d9742ddfc1d9b252a7235471ad6078e7e4e5fe75c2", size = 386477, upload-time = "2025-09-15T09:20:13.428Z" },
    { url = "https://files.pythonhosted.org/packages/c8/7a/a60bfd9c55b55b07c5c441c5085f06420b6d493ce9db28d069cc5b45d9f3/jiter-0.11.0-cp314-cp314-musllinux_1_1_aarch64.whl", hash = "sha256:f6fe0283e903ebc55f1a6cc569b8c1f3bf4abd026fed85e3ff8598a9e6f982f0", size = 516004, upload-time = "2025-09-15T09:20:14.848Z" },
    { url = "https://files.pythonhosted.org/packages/2e/46/f8363e5ecc179b4ed0ca6cb0a6d3bfc266078578c71ff30642ea2ce2f203/jiter-0.11.0-cp314-cp314-musllinux_1_1_x86_64.whl", hash = "sha256:4ee5821e3d66606b29ae5b497230b304f1376f38137d69e35f8d2bd5f310ff73", size = 507855, upload-time = "2025-09-15T09:20:16.176Z" },
    { url = "https://files.pythonhosted.org/packages/90/33/396083357d51d7ff0f9805852c288af47480d30dd31d8abc74909b020761/jiter-0.11.0-cp314-cp314-win32.whl", hash = "sha256:c2d13ba7567ca8799f17c76ed56b1d49be30df996eb7fa33e46b62800562a5e2", size = 205802, upload-time = "2025-09-15T09:20:17.661Z" },
    { url = "https://files.pythonhosted.org/packages/e7/ab/eb06ca556b2551d41de7d03bf2ee24285fa3d0c58c5f8d95c64c9c3281b1/jiter-0.11.0-cp314-cp314t-macosx_11_0_arm64.whl", hash = "sha256:fb4790497369d134a07fc763cc88888c46f734abdd66f9fdf7865038bf3a8f40", size = 313405, upload-time = "2025-09-15T09:20:18.918Z" },
    { url = "https://files.pythonhosted.org/packages/af/22/7ab7b4ec3a1c1f03aef376af11d23b05abcca3fb31fbca1e7557053b1ba2/jiter-0.11.0-cp314-cp314t-manylinux_2_17_x86_64.manylinux2014_x86_64.whl", hash = "sha256:6e2bbf24f16ba5ad4441a9845e40e4ea0cb9eed00e76ba94050664ef53ef4406", size = 347102, upload-time = "2025-09-15T09:20:20.16Z" },
    { url = "https://files.pythonhosted.org/packages/70/f3/ce100253c80063a7b8b406e1d1562657fd4b9b4e1b562db40e68645342fb/jiter-0.11.0-graalpy311-graalpy242_311_native-manylinux_2_17_x86_64.manylinux2014_x86_64.whl", hash = "sha256:902b43386c04739229076bd1c4c69de5d115553d982ab442a8ae82947c72ede7", size = 336380, upload-time = "2025-09-15T09:20:36.867Z" },
]

[[package]]
name = "markupsafe"
version = "3.0.2"
source = { registry = "https://pypi.org/simple" }
sdist = { url = "https://files.pythonhosted.org/packages/b2/97/5d42485e71dfc078108a86d6de8fa46db44a1a9295e89c5d6d4a06e23a62/markupsafe-3.0.2.tar.gz", hash = "sha256:ee55d3edf80167e48ea11a923c7386f4669df67d7994554387f84e7d8b0a2bf0", size = 20537 }
wheels = [
    { url = "https://files.pythonhosted.org/packages/04/90/d08277ce111dd22f77149fd1a5d4653eeb3b3eaacbdfcbae5afb2600eebd/MarkupSafe-3.0.2-cp310-cp310-macosx_10_9_universal2.whl", hash = "sha256:7e94c425039cde14257288fd61dcfb01963e658efbc0ff54f5306b06054700f8", size = 14357 },
    { url = "https://files.pythonhosted.org/packages/04/e1/6e2194baeae0bca1fae6629dc0cbbb968d4d941469cbab11a3872edff374/MarkupSafe-3.0.2-cp310-cp310-macosx_11_0_arm64.whl", hash = "sha256:9e2d922824181480953426608b81967de705c3cef4d1af983af849d7bd619158", size = 12393 },
    { url = "https://files.pythonhosted.org/packages/1d/69/35fa85a8ece0a437493dc61ce0bb6d459dcba482c34197e3efc829aa357f/MarkupSafe-3.0.2-cp310-cp310-manylinux_2_17_aarch64.manylinux2014_aarch64.whl", hash = "sha256:38a9ef736c01fccdd6600705b09dc574584b89bea478200c5fbf112a6b0d5579", size = 21732 },
    { url = "https://files.pythonhosted.org/packages/22/35/137da042dfb4720b638d2937c38a9c2df83fe32d20e8c8f3185dbfef05f7/MarkupSafe-3.0.2-cp310-cp310-manylinux_2_17_x86_64.manylinux2014_x86_64.whl", hash = "sha256:bbcb445fa71794da8f178f0f6d66789a28d7319071af7a496d4d507ed566270d", size = 20866 },
    { url = "https://files.pythonhosted.org/packages/29/28/6d029a903727a1b62edb51863232152fd335d602def598dade38996887f0/MarkupSafe-3.0.2-cp310-cp310-manylinux_2_5_i686.manylinux1_i686.manylinux_2_17_i686.manylinux2014_i686.whl", hash = "sha256:57cb5a3cf367aeb1d316576250f65edec5bb3be939e9247ae594b4bcbc317dfb", size = 20964 },
    { url = "https://files.pythonhosted.org/packages/cc/cd/07438f95f83e8bc028279909d9c9bd39e24149b0d60053a97b2bc4f8aa51/MarkupSafe-3.0.2-cp310-cp310-musllinux_1_2_aarch64.whl", hash = "sha256:3809ede931876f5b2ec92eef964286840ed3540dadf803dd570c3b7e13141a3b", size = 21977 },
    { url = "https://files.pythonhosted.org/packages/29/01/84b57395b4cc062f9c4c55ce0df7d3108ca32397299d9df00fedd9117d3d/MarkupSafe-3.0.2-cp310-cp310-musllinux_1_2_i686.whl", hash = "sha256:e07c3764494e3776c602c1e78e298937c3315ccc9043ead7e685b7f2b8d47b3c", size = 21366 },
    { url = "https://files.pythonhosted.org/packages/bd/6e/61ebf08d8940553afff20d1fb1ba7294b6f8d279df9fd0c0db911b4bbcfd/MarkupSafe-3.0.2-cp310-cp310-musllinux_1_2_x86_64.whl", hash = "sha256:b424c77b206d63d500bcb69fa55ed8d0e6a3774056bdc4839fc9298a7edca171", size = 21091 },
    { url = "https://files.pythonhosted.org/packages/11/23/ffbf53694e8c94ebd1e7e491de185124277964344733c45481f32ede2499/MarkupSafe-3.0.2-cp310-cp310-win32.whl", hash = "sha256:fcabf5ff6eea076f859677f5f0b6b5c1a51e70a376b0579e0eadef8db48c6b50", size = 15065 },
    { url = "https://files.pythonhosted.org/packages/44/06/e7175d06dd6e9172d4a69a72592cb3f7a996a9c396eee29082826449bbc3/MarkupSafe-3.0.2-cp310-cp310-win_amd64.whl", hash = "sha256:6af100e168aa82a50e186c82875a5893c5597a0c1ccdb0d8b40240b1f28b969a", size = 15514 },
    { url = "https://files.pythonhosted.org/packages/6b/28/bbf83e3f76936960b850435576dd5e67034e200469571be53f69174a2dfd/MarkupSafe-3.0.2-cp311-cp311-macosx_10_9_universal2.whl", hash = "sha256:9025b4018f3a1314059769c7bf15441064b2207cb3f065e6ea1e7359cb46db9d", size = 14353 },
    { url = "https://files.pythonhosted.org/packages/6c/30/316d194b093cde57d448a4c3209f22e3046c5bb2fb0820b118292b334be7/MarkupSafe-3.0.2-cp311-cp311-macosx_11_0_arm64.whl", hash = "sha256:93335ca3812df2f366e80509ae119189886b0f3c2b81325d39efdb84a1e2ae93", size = 12392 },
    { url = "https://files.pythonhosted.org/packages/f2/96/9cdafba8445d3a53cae530aaf83c38ec64c4d5427d975c974084af5bc5d2/MarkupSafe-3.0.2-cp311-cp311-manylinux_2_17_aarch64.manylinux2014_aarch64.whl", hash = "sha256:2cb8438c3cbb25e220c2ab33bb226559e7afb3baec11c4f218ffa7308603c832", size = 23984 },
    { url = "https://files.pythonhosted.org/packages/f1/a4/aefb044a2cd8d7334c8a47d3fb2c9f328ac48cb349468cc31c20b539305f/MarkupSafe-3.0.2-cp311-cp311-manylinux_2_17_x86_64.manylinux2014_x86_64.whl", hash = "sha256:a123e330ef0853c6e822384873bef7507557d8e4a082961e1defa947aa59ba84", size = 23120 },
    { url = "https://files.pythonhosted.org/packages/8d/21/5e4851379f88f3fad1de30361db501300d4f07bcad047d3cb0449fc51f8c/MarkupSafe-3.0.2-cp311-cp311-manylinux_2_5_i686.manylinux1_i686.manylinux_2_17_i686.manylinux2014_i686.whl", hash = "sha256:1e084f686b92e5b83186b07e8a17fc09e38fff551f3602b249881fec658d3eca", size = 23032 },
    { url = "https://files.pythonhosted.org/packages/00/7b/e92c64e079b2d0d7ddf69899c98842f3f9a60a1ae72657c89ce2655c999d/MarkupSafe-3.0.2-cp311-cp311-musllinux_1_2_aarch64.whl", hash = "sha256:d8213e09c917a951de9d09ecee036d5c7d36cb6cb7dbaece4c71a60d79fb9798", size = 24057 },
    { url = "https://files.pythonhosted.org/packages/f9/ac/46f960ca323037caa0a10662ef97d0a4728e890334fc156b9f9e52bcc4ca/MarkupSafe-3.0.2-cp311-cp311-musllinux_1_2_i686.whl", hash = "sha256:5b02fb34468b6aaa40dfc198d813a641e3a63b98c2b05a16b9f80b7ec314185e", size = 23359 },
    { url = "https://files.pythonhosted.org/packages/69/84/83439e16197337b8b14b6a5b9c2105fff81d42c2a7c5b58ac7b62ee2c3b1/MarkupSafe-3.0.2-cp311-cp311-musllinux_1_2_x86_64.whl", hash = "sha256:0bff5e0ae4ef2e1ae4fdf2dfd5b76c75e5c2fa4132d05fc1b0dabcd20c7e28c4", size = 23306 },
    { url = "https://files.pythonhosted.org/packages/9a/34/a15aa69f01e2181ed8d2b685c0d2f6655d5cca2c4db0ddea775e631918cd/MarkupSafe-3.0.2-cp311-cp311-win32.whl", hash = "sha256:6c89876f41da747c8d3677a2b540fb32ef5715f97b66eeb0c6b66f5e3ef6f59d", size = 15094 },
    { url = "https://files.pythonhosted.org/packages/da/b8/3a3bd761922d416f3dc5d00bfbed11f66b1ab89a0c2b6e887240a30b0f6b/MarkupSafe-3.0.2-cp311-cp311-win_amd64.whl", hash = "sha256:70a87b411535ccad5ef2f1df5136506a10775d267e197e4cf531ced10537bd6b", size = 15521 },
    { url = "https://files.pythonhosted.org/packages/22/09/d1f21434c97fc42f09d290cbb6350d44eb12f09cc62c9476effdb33a18aa/MarkupSafe-3.0.2-cp312-cp312-macosx_10_13_universal2.whl", hash = "sha256:9778bd8ab0a994ebf6f84c2b949e65736d5575320a17ae8984a77fab08db94cf", size = 14274 },
    { url = "https://files.pythonhosted.org/packages/6b/b0/18f76bba336fa5aecf79d45dcd6c806c280ec44538b3c13671d49099fdd0/MarkupSafe-3.0.2-cp312-cp312-macosx_11_0_arm64.whl", hash = "sha256:846ade7b71e3536c4e56b386c2a47adf5741d2d8b94ec9dc3e92e5e1ee1e2225", size = 12348 },
    { url = "https://files.pythonhosted.org/packages/e0/25/dd5c0f6ac1311e9b40f4af06c78efde0f3b5cbf02502f8ef9501294c425b/MarkupSafe-3.0.2-cp312-cp312-manylinux_2_17_aarch64.manylinux2014_aarch64.whl", hash = "sha256:1c99d261bd2d5f6b59325c92c73df481e05e57f19837bdca8413b9eac4bd8028", size = 24149 },
    { url = "https://files.pythonhosted.org/packages/f3/f0/89e7aadfb3749d0f52234a0c8c7867877876e0a20b60e2188e9850794c17/MarkupSafe-3.0.2-cp312-cp312-manylinux_2_17_x86_64.manylinux2014_x86_64.whl", hash = "sha256:e17c96c14e19278594aa4841ec148115f9c7615a47382ecb6b82bd8fea3ab0c8", size = 23118 },
    { url = "https://files.pythonhosted.org/packages/d5/da/f2eeb64c723f5e3777bc081da884b414671982008c47dcc1873d81f625b6/MarkupSafe-3.0.2-cp312-cp312-manylinux_2_5_i686.manylinux1_i686.manylinux_2_17_i686.manylinux2014_i686.whl", hash = "sha256:88416bd1e65dcea10bc7569faacb2c20ce071dd1f87539ca2ab364bf6231393c", size = 22993 },
    { url = "https://files.pythonhosted.org/packages/da/0e/1f32af846df486dce7c227fe0f2398dc7e2e51d4a370508281f3c1c5cddc/MarkupSafe-3.0.2-cp312-cp312-musllinux_1_2_aarch64.whl", hash = "sha256:2181e67807fc2fa785d0592dc2d6206c019b9502410671cc905d132a92866557", size = 24178 },
    { url = "https://files.pythonhosted.org/packages/c4/f6/bb3ca0532de8086cbff5f06d137064c8410d10779c4c127e0e47d17c0b71/MarkupSafe-3.0.2-cp312-cp312-musllinux_1_2_i686.whl", hash = "sha256:52305740fe773d09cffb16f8ed0427942901f00adedac82ec8b67752f58a1b22", size = 23319 },
    { url = "https://files.pythonhosted.org/packages/a2/82/8be4c96ffee03c5b4a034e60a31294daf481e12c7c43ab8e34a1453ee48b/MarkupSafe-3.0.2-cp312-cp312-musllinux_1_2_x86_64.whl", hash = "sha256:ad10d3ded218f1039f11a75f8091880239651b52e9bb592ca27de44eed242a48", size = 23352 },
    { url = "https://files.pythonhosted.org/packages/51/ae/97827349d3fcffee7e184bdf7f41cd6b88d9919c80f0263ba7acd1bbcb18/MarkupSafe-3.0.2-cp312-cp312-win32.whl", hash = "sha256:0f4ca02bea9a23221c0182836703cbf8930c5e9454bacce27e767509fa286a30", size = 15097 },
    { url = "https://files.pythonhosted.org/packages/c1/80/a61f99dc3a936413c3ee4e1eecac96c0da5ed07ad56fd975f1a9da5bc630/MarkupSafe-3.0.2-cp312-cp312-win_amd64.whl", hash = "sha256:8e06879fc22a25ca47312fbe7c8264eb0b662f6db27cb2d3bbbc74b1df4b9b87", size = 15601 },
    { url = "https://files.pythonhosted.org/packages/83/0e/67eb10a7ecc77a0c2bbe2b0235765b98d164d81600746914bebada795e97/MarkupSafe-3.0.2-cp313-cp313-macosx_10_13_universal2.whl", hash = "sha256:ba9527cdd4c926ed0760bc301f6728ef34d841f405abf9d4f959c478421e4efd", size = 14274 },
    { url = "https://files.pythonhosted.org/packages/2b/6d/9409f3684d3335375d04e5f05744dfe7e9f120062c9857df4ab490a1031a/MarkupSafe-3.0.2-cp313-cp313-macosx_11_0_arm64.whl", hash = "sha256:f8b3d067f2e40fe93e1ccdd6b2e1d16c43140e76f02fb1319a05cf2b79d99430", size = 12352 },
    { url = "https://files.pythonhosted.org/packages/d2/f5/6eadfcd3885ea85fe2a7c128315cc1bb7241e1987443d78c8fe712d03091/MarkupSafe-3.0.2-cp313-cp313-manylinux_2_17_aarch64.manylinux2014_aarch64.whl", hash = "sha256:569511d3b58c8791ab4c2e1285575265991e6d8f8700c7be0e88f86cb0672094", size = 24122 },
    { url = "https://files.pythonhosted.org/packages/0c/91/96cf928db8236f1bfab6ce15ad070dfdd02ed88261c2afafd4b43575e9e9/MarkupSafe-3.0.2-cp313-cp313-manylinux_2_17_x86_64.manylinux2014_x86_64.whl", hash = "sha256:15ab75ef81add55874e7ab7055e9c397312385bd9ced94920f2802310c930396", size = 23085 },
    { url = "https://files.pythonhosted.org/packages/c2/cf/c9d56af24d56ea04daae7ac0940232d31d5a8354f2b457c6d856b2057d69/MarkupSafe-3.0.2-cp313-cp313-manylinux_2_5_i686.manylinux1_i686.manylinux_2_17_i686.manylinux2014_i686.whl", hash = "sha256:f3818cb119498c0678015754eba762e0d61e5b52d34c8b13d770f0719f7b1d79", size = 22978 },
    { url = "https://files.pythonhosted.org/packages/2a/9f/8619835cd6a711d6272d62abb78c033bda638fdc54c4e7f4272cf1c0962b/MarkupSafe-3.0.2-cp313-cp313-musllinux_1_2_aarch64.whl", hash = "sha256:cdb82a876c47801bb54a690c5ae105a46b392ac6099881cdfb9f6e95e4014c6a", size = 24208 },
    { url = "https://files.pythonhosted.org/packages/f9/bf/176950a1792b2cd2102b8ffeb5133e1ed984547b75db47c25a67d3359f77/MarkupSafe-3.0.2-cp313-cp313-musllinux_1_2_i686.whl", hash = "sha256:cabc348d87e913db6ab4aa100f01b08f481097838bdddf7c7a84b7575b7309ca", size = 23357 },
    { url = "https://files.pythonhosted.org/packages/ce/4f/9a02c1d335caabe5c4efb90e1b6e8ee944aa245c1aaaab8e8a618987d816/MarkupSafe-3.0.2-cp313-cp313-musllinux_1_2_x86_64.whl", hash = "sha256:444dcda765c8a838eaae23112db52f1efaf750daddb2d9ca300bcae1039adc5c", size = 23344 },
    { url = "https://files.pythonhosted.org/packages/ee/55/c271b57db36f748f0e04a759ace9f8f759ccf22b4960c270c78a394f58be/MarkupSafe-3.0.2-cp313-cp313-win32.whl", hash = "sha256:bcf3e58998965654fdaff38e58584d8937aa3096ab5354d493c77d1fdd66d7a1", size = 15101 },
    { url = "https://files.pythonhosted.org/packages/29/88/07df22d2dd4df40aba9f3e402e6dc1b8ee86297dddbad4872bd5e7b0094f/MarkupSafe-3.0.2-cp313-cp313-win_amd64.whl", hash = "sha256:e6a2a455bd412959b57a172ce6328d2dd1f01cb2135efda2e4576e8a23fa3b0f", size = 15603 },
    { url = "https://files.pythonhosted.org/packages/62/6a/8b89d24db2d32d433dffcd6a8779159da109842434f1dd2f6e71f32f738c/MarkupSafe-3.0.2-cp313-cp313t-macosx_10_13_universal2.whl", hash = "sha256:b5a6b3ada725cea8a5e634536b1b01c30bcdcd7f9c6fff4151548d5bf6b3a36c", size = 14510 },
    { url = "https://files.pythonhosted.org/packages/7a/06/a10f955f70a2e5a9bf78d11a161029d278eeacbd35ef806c3fd17b13060d/MarkupSafe-3.0.2-cp313-cp313t-macosx_11_0_arm64.whl", hash = "sha256:a904af0a6162c73e3edcb969eeeb53a63ceeb5d8cf642fade7d39e7963a22ddb", size = 12486 },
    { url = "https://files.pythonhosted.org/packages/34/cf/65d4a571869a1a9078198ca28f39fba5fbb910f952f9dbc5220afff9f5e6/MarkupSafe-3.0.2-cp313-cp313t-manylinux_2_17_aarch64.manylinux2014_aarch64.whl", hash = "sha256:4aa4e5faecf353ed117801a068ebab7b7e09ffb6e1d5e412dc852e0da018126c", size = 25480 },
    { url = "https://files.pythonhosted.org/packages/0c/e3/90e9651924c430b885468b56b3d597cabf6d72be4b24a0acd1fa0e12af67/MarkupSafe-3.0.2-cp313-cp313t-manylinux_2_17_x86_64.manylinux2014_x86_64.whl", hash = "sha256:c0ef13eaeee5b615fb07c9a7dadb38eac06a0608b41570d8ade51c56539e509d", size = 23914 },
    { url = "https://files.pythonhosted.org/packages/66/8c/6c7cf61f95d63bb866db39085150df1f2a5bd3335298f14a66b48e92659c/MarkupSafe-3.0.2-cp313-cp313t-manylinux_2_5_i686.manylinux1_i686.manylinux_2_17_i686.manylinux2014_i686.whl", hash = "sha256:d16a81a06776313e817c951135cf7340a3e91e8c1ff2fac444cfd75fffa04afe", size = 23796 },
    { url = "https://files.pythonhosted.org/packages/bb/35/cbe9238ec3f47ac9a7c8b3df7a808e7cb50fe149dc7039f5f454b3fba218/MarkupSafe-3.0.2-cp313-cp313t-musllinux_1_2_aarch64.whl", hash = "sha256:6381026f158fdb7c72a168278597a5e3a5222e83ea18f543112b2662a9b699c5", size = 25473 },
    { url = "https://files.pythonhosted.org/packages/e6/32/7621a4382488aa283cc05e8984a9c219abad3bca087be9ec77e89939ded9/MarkupSafe-3.0.2-cp313-cp313t-musllinux_1_2_i686.whl", hash = "sha256:3d79d162e7be8f996986c064d1c7c817f6df3a77fe3d6859f6f9e7be4b8c213a", size = 24114 },
    { url = "https://files.pythonhosted.org/packages/0d/80/0985960e4b89922cb5a0bac0ed39c5b96cbc1a536a99f30e8c220a996ed9/MarkupSafe-3.0.2-cp313-cp313t-musllinux_1_2_x86_64.whl", hash = "sha256:131a3c7689c85f5ad20f9f6fb1b866f402c445b220c19fe4308c0b147ccd2ad9", size = 24098 },
    { url = "https://files.pythonhosted.org/packages/82/78/fedb03c7d5380df2427038ec8d973587e90561b2d90cd472ce9254cf348b/MarkupSafe-3.0.2-cp313-cp313t-win32.whl", hash = "sha256:ba8062ed2cf21c07a9e295d5b8a2a5ce678b913b45fdf68c32d95d6c1291e0b6", size = 15208 },
    { url = "https://files.pythonhosted.org/packages/4f/65/6079a46068dfceaeabb5dcad6d674f5f5c61a6fa5673746f42a9f4c233b3/MarkupSafe-3.0.2-cp313-cp313t-win_amd64.whl", hash = "sha256:e444a31f8db13eb18ada366ab3cf45fd4b31e4db1236a4448f68778c1d1a5a2f", size = 15739 },
]

[[package]]
name = "multidict"
version = "6.6.4"
source = { registry = "https://pypi.org/simple" }
dependencies = [
    { name = "typing-extensions", marker = "python_full_version < '3.11'" },
]
sdist = { url = "https://files.pythonhosted.org/packages/69/7f/0652e6ed47ab288e3756ea9c0df8b14950781184d4bd7883f4d87dd41245/multidict-6.6.4.tar.gz", hash = "sha256:d2d4e4787672911b48350df02ed3fa3fffdc2f2e8ca06dd6afdf34189b76a9dd", size = 101843 }
wheels = [
    { url = "https://files.pythonhosted.org/packages/eb/6b/86f353088c1358e76fd30b0146947fddecee812703b604ee901e85cd2a80/multidict-6.6.4-cp310-cp310-macosx_10_9_universal2.whl", hash = "sha256:b8aa6f0bd8125ddd04a6593437bad6a7e70f300ff4180a531654aa2ab3f6d58f", size = 77054 },
    { url = "https://files.pythonhosted.org/packages/19/5d/c01dc3d3788bb877bd7f5753ea6eb23c1beeca8044902a8f5bfb54430f63/multidict-6.6.4-cp310-cp310-macosx_10_9_x86_64.whl", hash = "sha256:b9e5853bbd7264baca42ffc53391b490d65fe62849bf2c690fa3f6273dbcd0cb", size = 44914 },
    { url = "https://files.pythonhosted.org/packages/46/44/964dae19ea42f7d3e166474d8205f14bb811020e28bc423d46123ddda763/multidict-6.6.4-cp310-cp310-macosx_11_0_arm64.whl", hash = "sha256:0af5f9dee472371e36d6ae38bde009bd8ce65ac7335f55dcc240379d7bed1495", size = 44601 },
    { url = "https://files.pythonhosted.org/packages/31/20/0616348a1dfb36cb2ab33fc9521de1f27235a397bf3f59338e583afadd17/multidict-6.6.4-cp310-cp310-manylinux1_i686.manylinux2014_i686.manylinux_2_17_i686.manylinux_2_5_i686.whl", hash = "sha256:d24f351e4d759f5054b641c81e8291e5d122af0fca5c72454ff77f7cbe492de8", size = 224821 },
    { url = "https://files.pythonhosted.org/packages/14/26/5d8923c69c110ff51861af05bd27ca6783011b96725d59ccae6d9daeb627/multidict-6.6.4-cp310-cp310-manylinux2014_aarch64.manylinux_2_17_aarch64.manylinux_2_28_aarch64.whl", hash = "sha256:db6a3810eec08280a172a6cd541ff4a5f6a97b161d93ec94e6c4018917deb6b7", size = 242608 },
    { url = "https://files.pythonhosted.org/packages/5c/cc/e2ad3ba9459aa34fa65cf1f82a5c4a820a2ce615aacfb5143b8817f76504/multidict-6.6.4-cp310-cp310-manylinux2014_armv7l.manylinux_2_17_armv7l.manylinux_2_31_armv7l.whl", hash = "sha256:a1b20a9d56b2d81e2ff52ecc0670d583eaabaa55f402e8d16dd062373dbbe796", size = 222324 },
    { url = "https://files.pythonhosted.org/packages/19/db/4ed0f65701afbc2cb0c140d2d02928bb0fe38dd044af76e58ad7c54fd21f/multidict-6.6.4-cp310-cp310-manylinux2014_ppc64le.manylinux_2_17_ppc64le.manylinux_2_28_ppc64le.whl", hash = "sha256:8c9854df0eaa610a23494c32a6f44a3a550fb398b6b51a56e8c6b9b3689578db", size = 253234 },
    { url = "https://files.pythonhosted.org/packages/94/c1/5160c9813269e39ae14b73debb907bfaaa1beee1762da8c4fb95df4764ed/multidict-6.6.4-cp310-cp310-manylinux2014_s390x.manylinux_2_17_s390x.manylinux_2_28_s390x.whl", hash = "sha256:4bb7627fd7a968f41905a4d6343b0d63244a0623f006e9ed989fa2b78f4438a0", size = 251613 },
    { url = "https://files.pythonhosted.org/packages/05/a9/48d1bd111fc2f8fb98b2ed7f9a115c55a9355358432a19f53c0b74d8425d/multidict-6.6.4-cp310-cp310-manylinux2014_x86_64.manylinux_2_17_x86_64.manylinux_2_28_x86_64.whl", hash = "sha256:caebafea30ed049c57c673d0b36238b1748683be2593965614d7b0e99125c877", size = 241649 },
    { url = "https://files.pythonhosted.org/packages/85/2a/f7d743df0019408768af8a70d2037546a2be7b81fbb65f040d76caafd4c5/multidict-6.6.4-cp310-cp310-musllinux_1_2_aarch64.whl", hash = "sha256:ad887a8250eb47d3ab083d2f98db7f48098d13d42eb7a3b67d8a5c795f224ace", size = 239238 },
    { url = "https://files.pythonhosted.org/packages/cb/b8/4f4bb13323c2d647323f7919201493cf48ebe7ded971717bfb0f1a79b6bf/multidict-6.6.4-cp310-cp310-musllinux_1_2_armv7l.whl", hash = "sha256:ed8358ae7d94ffb7c397cecb62cbac9578a83ecefc1eba27b9090ee910e2efb6", size = 233517 },
    { url = "https://files.pythonhosted.org/packages/33/29/4293c26029ebfbba4f574febd2ed01b6f619cfa0d2e344217d53eef34192/multidict-6.6.4-cp310-cp310-musllinux_1_2_i686.whl", hash = "sha256:ecab51ad2462197a4c000b6d5701fc8585b80eecb90583635d7e327b7b6923eb", size = 243122 },
    { url = "https://files.pythonhosted.org/packages/20/60/a1c53628168aa22447bfde3a8730096ac28086704a0d8c590f3b63388d0c/multidict-6.6.4-cp310-cp310-musllinux_1_2_ppc64le.whl", hash = "sha256:c5c97aa666cf70e667dfa5af945424ba1329af5dd988a437efeb3a09430389fb", size = 248992 },
    { url = "https://files.pythonhosted.org/packages/a3/3b/55443a0c372f33cae5d9ec37a6a973802884fa0ab3586659b197cf8cc5e9/multidict-6.6.4-cp310-cp310-musllinux_1_2_s390x.whl", hash = "sha256:9a950b7cf54099c1209f455ac5970b1ea81410f2af60ed9eb3c3f14f0bfcf987", size = 243708 },
    { url = "https://files.pythonhosted.org/packages/7c/60/a18c6900086769312560b2626b18e8cca22d9e85b1186ba77f4755b11266/multidict-6.6.4-cp310-cp310-musllinux_1_2_x86_64.whl", hash = "sha256:163c7ea522ea9365a8a57832dea7618e6cbdc3cd75f8c627663587459a4e328f", size = 237498 },
    { url = "https://files.pythonhosted.org/packages/11/3d/8bdd8bcaff2951ce2affccca107a404925a2beafedd5aef0b5e4a71120a6/multidict-6.6.4-cp310-cp310-win32.whl", hash = "sha256:17d2cbbfa6ff20821396b25890f155f40c986f9cfbce5667759696d83504954f", size = 41415 },
    { url = "https://files.pythonhosted.org/packages/c0/53/cab1ad80356a4cd1b685a254b680167059b433b573e53872fab245e9fc95/multidict-6.6.4-cp310-cp310-win_amd64.whl", hash = "sha256:ce9a40fbe52e57e7edf20113a4eaddfacac0561a0879734e636aa6d4bb5e3fb0", size = 46046 },
    { url = "https://files.pythonhosted.org/packages/cf/9a/874212b6f5c1c2d870d0a7adc5bb4cfe9b0624fa15cdf5cf757c0f5087ae/multidict-6.6.4-cp310-cp310-win_arm64.whl", hash = "sha256:01d0959807a451fe9fdd4da3e139cb5b77f7328baf2140feeaf233e1d777b729", size = 43147 },
    { url = "https://files.pythonhosted.org/packages/6b/7f/90a7f01e2d005d6653c689039977f6856718c75c5579445effb7e60923d1/multidict-6.6.4-cp311-cp311-macosx_10_9_universal2.whl", hash = "sha256:c7a0e9b561e6460484318a7612e725df1145d46b0ef57c6b9866441bf6e27e0c", size = 76472 },
    { url = "https://files.pythonhosted.org/packages/54/a3/bed07bc9e2bb302ce752f1dabc69e884cd6a676da44fb0e501b246031fdd/multidict-6.6.4-cp311-cp311-macosx_10_9_x86_64.whl", hash = "sha256:6bf2f10f70acc7a2446965ffbc726e5fc0b272c97a90b485857e5c70022213eb", size = 44634 },
    { url = "https://files.pythonhosted.org/packages/a7/4b/ceeb4f8f33cf81277da464307afeaf164fb0297947642585884f5cad4f28/multidict-6.6.4-cp311-cp311-macosx_11_0_arm64.whl", hash = "sha256:66247d72ed62d5dd29752ffc1d3b88f135c6a8de8b5f63b7c14e973ef5bda19e", size = 44282 },
    { url = "https://files.pythonhosted.org/packages/03/35/436a5da8702b06866189b69f655ffdb8f70796252a8772a77815f1812679/multidict-6.6.4-cp311-cp311-manylinux1_i686.manylinux2014_i686.manylinux_2_17_i686.manylinux_2_5_i686.whl", hash = "sha256:105245cc6b76f51e408451a844a54e6823bbd5a490ebfe5bdfc79798511ceded", size = 229696 },
    { url = "https://files.pythonhosted.org/packages/b6/0e/915160be8fecf1fca35f790c08fb74ca684d752fcba62c11daaf3d92c216/multidict-6.6.4-cp311-cp311-manylinux2014_aarch64.manylinux_2_17_aarch64.manylinux_2_28_aarch64.whl", hash = "sha256:cbbc54e58b34c3bae389ef00046be0961f30fef7cb0dd9c7756aee376a4f7683", size = 246665 },
    { url = "https://files.pythonhosted.org/packages/08/ee/2f464330acd83f77dcc346f0b1a0eaae10230291450887f96b204b8ac4d3/multidict-6.6.4-cp311-cp311-manylinux2014_armv7l.manylinux_2_17_armv7l.manylinux_2_31_armv7l.whl", hash = "sha256:56c6b3652f945c9bc3ac6c8178cd93132b8d82dd581fcbc3a00676c51302bc1a", size = 225485 },
    { url = "https://files.pythonhosted.org/packages/71/cc/9a117f828b4d7fbaec6adeed2204f211e9caf0a012692a1ee32169f846ae/multidict-6.6.4-cp311-cp311-manylinux2014_ppc64le.manylinux_2_17_ppc64le.manylinux_2_28_ppc64le.whl", hash = "sha256:b95494daf857602eccf4c18ca33337dd2be705bccdb6dddbfc9d513e6addb9d9", size = 257318 },
    { url = "https://files.pythonhosted.org/packages/25/77/62752d3dbd70e27fdd68e86626c1ae6bccfebe2bb1f84ae226363e112f5a/multidict-6.6.4-cp311-cp311-manylinux2014_s390x.manylinux_2_17_s390x.manylinux_2_28_s390x.whl", hash = "sha256:e5b1413361cef15340ab9dc61523e653d25723e82d488ef7d60a12878227ed50", size = 254689 },
    { url = "https://files.pythonhosted.org/packages/00/6e/fac58b1072a6fc59af5e7acb245e8754d3e1f97f4f808a6559951f72a0d4/multidict-6.6.4-cp311-cp311-manylinux2014_x86_64.manylinux_2_17_x86_64.manylinux_2_28_x86_64.whl", hash = "sha256:e167bf899c3d724f9662ef00b4f7fef87a19c22b2fead198a6f68b263618df52", size = 246709 },
    { url = "https://files.pythonhosted.org/packages/01/ef/4698d6842ef5e797c6db7744b0081e36fb5de3d00002cc4c58071097fac3/multidict-6.6.4-cp311-cp311-musllinux_1_2_aarch64.whl", hash = "sha256:aaea28ba20a9026dfa77f4b80369e51cb767c61e33a2d4043399c67bd95fb7c6", size = 243185 },
    { url = "https://files.pythonhosted.org/packages/aa/c9/d82e95ae1d6e4ef396934e9b0e942dfc428775f9554acf04393cce66b157/multidict-6.6.4-cp311-cp311-musllinux_1_2_armv7l.whl", hash = "sha256:8c91cdb30809a96d9ecf442ec9bc45e8cfaa0f7f8bdf534e082c2443a196727e", size = 237838 },
    { url = "https://files.pythonhosted.org/packages/57/cf/f94af5c36baaa75d44fab9f02e2a6bcfa0cd90acb44d4976a80960759dbc/multidict-6.6.4-cp311-cp311-musllinux_1_2_i686.whl", hash = "sha256:1a0ccbfe93ca114c5d65a2471d52d8829e56d467c97b0e341cf5ee45410033b3", size = 246368 },
    { url = "https://files.pythonhosted.org/packages/4a/fe/29f23460c3d995f6a4b678cb2e9730e7277231b981f0b234702f0177818a/multidict-6.6.4-cp311-cp311-musllinux_1_2_ppc64le.whl", hash = "sha256:55624b3f321d84c403cb7d8e6e982f41ae233d85f85db54ba6286f7295dc8a9c", size = 253339 },
    { url = "https://files.pythonhosted.org/packages/29/b6/fd59449204426187b82bf8a75f629310f68c6adc9559dc922d5abe34797b/multidict-6.6.4-cp311-cp311-musllinux_1_2_s390x.whl", hash = "sha256:4a1fb393a2c9d202cb766c76208bd7945bc194eba8ac920ce98c6e458f0b524b", size = 246933 },
    { url = "https://files.pythonhosted.org/packages/19/52/d5d6b344f176a5ac3606f7a61fb44dc746e04550e1a13834dff722b8d7d6/multidict-6.6.4-cp311-cp311-musllinux_1_2_x86_64.whl", hash = "sha256:43868297a5759a845fa3a483fb4392973a95fb1de891605a3728130c52b8f40f", size = 242225 },
    { url = "https://files.pythonhosted.org/packages/ec/d3/5b2281ed89ff4d5318d82478a2a2450fcdfc3300da48ff15c1778280ad26/multidict-6.6.4-cp311-cp311-win32.whl", hash = "sha256:ed3b94c5e362a8a84d69642dbeac615452e8af9b8eb825b7bc9f31a53a1051e2", size = 41306 },
    { url = "https://files.pythonhosted.org/packages/74/7d/36b045c23a1ab98507aefd44fd8b264ee1dd5e5010543c6fccf82141ccef/multidict-6.6.4-cp311-cp311-win_amd64.whl", hash = "sha256:d8c112f7a90d8ca5d20213aa41eac690bb50a76da153e3afb3886418e61cb22e", size = 46029 },
    { url = "https://files.pythonhosted.org/packages/0f/5e/553d67d24432c5cd52b49047f2d248821843743ee6d29a704594f656d182/multidict-6.6.4-cp311-cp311-win_arm64.whl", hash = "sha256:3bb0eae408fa1996d87247ca0d6a57b7fc1dcf83e8a5c47ab82c558c250d4adf", size = 43017 },
    { url = "https://files.pythonhosted.org/packages/05/f6/512ffd8fd8b37fb2680e5ac35d788f1d71bbaf37789d21a820bdc441e565/multidict-6.6.4-cp312-cp312-macosx_10_13_universal2.whl", hash = "sha256:0ffb87be160942d56d7b87b0fdf098e81ed565add09eaa1294268c7f3caac4c8", size = 76516 },
    { url = "https://files.pythonhosted.org/packages/99/58/45c3e75deb8855c36bd66cc1658007589662ba584dbf423d01df478dd1c5/multidict-6.6.4-cp312-cp312-macosx_10_13_x86_64.whl", hash = "sha256:d191de6cbab2aff5de6c5723101705fd044b3e4c7cfd587a1929b5028b9714b3", size = 45394 },
    { url = "https://files.pythonhosted.org/packages/fd/ca/e8c4472a93a26e4507c0b8e1f0762c0d8a32de1328ef72fd704ef9cc5447/multidict-6.6.4-cp312-cp312-macosx_11_0_arm64.whl", hash = "sha256:38a0956dd92d918ad5feff3db8fcb4a5eb7dba114da917e1a88475619781b57b", size = 43591 },
    { url = "https://files.pythonhosted.org/packages/05/51/edf414f4df058574a7265034d04c935aa84a89e79ce90fcf4df211f47b16/multidict-6.6.4-cp312-cp312-manylinux1_i686.manylinux2014_i686.manylinux_2_17_i686.manylinux_2_5_i686.whl", hash = "sha256:6865f6d3b7900ae020b495d599fcf3765653bc927951c1abb959017f81ae8287", size = 237215 },
    { url = "https://files.pythonhosted.org/packages/c8/45/8b3d6dbad8cf3252553cc41abea09ad527b33ce47a5e199072620b296902/multidict-6.6.4-cp312-cp312-manylinux2014_aarch64.manylinux_2_17_aarch64.manylinux_2_28_aarch64.whl", hash = "sha256:0a2088c126b6f72db6c9212ad827d0ba088c01d951cee25e758c450da732c138", size = 258299 },
    { url = "https://files.pythonhosted.org/packages/3c/e8/8ca2e9a9f5a435fc6db40438a55730a4bf4956b554e487fa1b9ae920f825/multidict-6.6.4-cp312-cp312-manylinux2014_armv7l.manylinux_2_17_armv7l.manylinux_2_31_armv7l.whl", hash = "sha256:0f37bed7319b848097085d7d48116f545985db988e2256b2e6f00563a3416ee6", size = 242357 },
    { url = "https://files.pythonhosted.org/packages/0f/84/80c77c99df05a75c28490b2af8f7cba2a12621186e0a8b0865d8e745c104/multidict-6.6.4-cp312-cp312-manylinux2014_ppc64le.manylinux_2_17_ppc64le.manylinux_2_28_ppc64le.whl", hash = "sha256:01368e3c94032ba6ca0b78e7ccb099643466cf24f8dc8eefcfdc0571d56e58f9", size = 268369 },
    { url = "https://files.pythonhosted.org/packages/0d/e9/920bfa46c27b05fb3e1ad85121fd49f441492dca2449c5bcfe42e4565d8a/multidict-6.6.4-cp312-cp312-manylinux2014_s390x.manylinux_2_17_s390x.manylinux_2_28_s390x.whl", hash = "sha256:8fe323540c255db0bffee79ad7f048c909f2ab0edb87a597e1c17da6a54e493c", size = 269341 },
    { url = "https://files.pythonhosted.org/packages/af/65/753a2d8b05daf496f4a9c367fe844e90a1b2cac78e2be2c844200d10cc4c/multidict-6.6.4-cp312-cp312-manylinux2014_x86_64.manylinux_2_17_x86_64.manylinux_2_28_x86_64.whl", hash = "sha256:b8eb3025f17b0a4c3cd08cda49acf312a19ad6e8a4edd9dbd591e6506d999402", size = 256100 },
    { url = "https://files.pythonhosted.org/packages/09/54/655be13ae324212bf0bc15d665a4e34844f34c206f78801be42f7a0a8aaa/multidict-6.6.4-cp312-cp312-musllinux_1_2_aarch64.whl", hash = "sha256:bbc14f0365534d35a06970d6a83478b249752e922d662dc24d489af1aa0d1be7", size = 253584 },
    { url = "https://files.pythonhosted.org/packages/5c/74/ab2039ecc05264b5cec73eb018ce417af3ebb384ae9c0e9ed42cb33f8151/multidict-6.6.4-cp312-cp312-musllinux_1_2_armv7l.whl", hash = "sha256:75aa52fba2d96bf972e85451b99d8e19cc37ce26fd016f6d4aa60da9ab2b005f", size = 251018 },
    { url = "https://files.pythonhosted.org/packages/af/0a/ccbb244ac848e56c6427f2392741c06302bbfba49c0042f1eb3c5b606497/multidict-6.6.4-cp312-cp312-musllinux_1_2_i686.whl", hash = "sha256:4fefd4a815e362d4f011919d97d7b4a1e566f1dde83dc4ad8cfb5b41de1df68d", size = 251477 },
    { url = "https://files.pythonhosted.org/packages/0e/b0/0ed49bba775b135937f52fe13922bc64a7eaf0a3ead84a36e8e4e446e096/multidict-6.6.4-cp312-cp312-musllinux_1_2_ppc64le.whl", hash = "sha256:db9801fe021f59a5b375ab778973127ca0ac52429a26e2fd86aa9508f4d26eb7", size = 263575 },
    { url = "https://files.pythonhosted.org/packages/3e/d9/7fb85a85e14de2e44dfb6a24f03c41e2af8697a6df83daddb0e9b7569f73/multidict-6.6.4-cp312-cp312-musllinux_1_2_s390x.whl", hash = "sha256:a650629970fa21ac1fb06ba25dabfc5b8a2054fcbf6ae97c758aa956b8dba802", size = 259649 },
    { url = "https://files.pythonhosted.org/packages/03/9e/b3a459bcf9b6e74fa461a5222a10ff9b544cb1cd52fd482fb1b75ecda2a2/multidict-6.6.4-cp312-cp312-musllinux_1_2_x86_64.whl", hash = "sha256:452ff5da78d4720d7516a3a2abd804957532dd69296cb77319c193e3ffb87e24", size = 251505 },
    { url = "https://files.pythonhosted.org/packages/86/a2/8022f78f041dfe6d71e364001a5cf987c30edfc83c8a5fb7a3f0974cff39/multidict-6.6.4-cp312-cp312-win32.whl", hash = "sha256:8c2fcb12136530ed19572bbba61b407f655e3953ba669b96a35036a11a485793", size = 41888 },
    { url = "https://files.pythonhosted.org/packages/c7/eb/d88b1780d43a56db2cba24289fa744a9d216c1a8546a0dc3956563fd53ea/multidict-6.6.4-cp312-cp312-win_amd64.whl", hash = "sha256:047d9425860a8c9544fed1b9584f0c8bcd31bcde9568b047c5e567a1025ecd6e", size = 46072 },
    { url = "https://files.pythonhosted.org/packages/9f/16/b929320bf5750e2d9d4931835a4c638a19d2494a5b519caaaa7492ebe105/multidict-6.6.4-cp312-cp312-win_arm64.whl", hash = "sha256:14754eb72feaa1e8ae528468f24250dd997b8e2188c3d2f593f9eba259e4b364", size = 43222 },
    { url = "https://files.pythonhosted.org/packages/3a/5d/e1db626f64f60008320aab00fbe4f23fc3300d75892a3381275b3d284580/multidict-6.6.4-cp313-cp313-macosx_10_13_universal2.whl", hash = "sha256:f46a6e8597f9bd71b31cc708195d42b634c8527fecbcf93febf1052cacc1f16e", size = 75848 },
    { url = "https://files.pythonhosted.org/packages/4c/aa/8b6f548d839b6c13887253af4e29c939af22a18591bfb5d0ee6f1931dae8/multidict-6.6.4-cp313-cp313-macosx_10_13_x86_64.whl", hash = "sha256:22e38b2bc176c5eb9c0a0e379f9d188ae4cd8b28c0f53b52bce7ab0a9e534657", size = 45060 },
    { url = "https://files.pythonhosted.org/packages/eb/c6/f5e97e5d99a729bc2aa58eb3ebfa9f1e56a9b517cc38c60537c81834a73f/multidict-6.6.4-cp313-cp313-macosx_11_0_arm64.whl", hash = "sha256:5df8afd26f162da59e218ac0eefaa01b01b2e6cd606cffa46608f699539246da", size = 43269 },
    { url = "https://files.pythonhosted.org/packages/dc/31/d54eb0c62516776f36fe67f84a732f97e0b0e12f98d5685bebcc6d396910/multidict-6.6.4-cp313-cp313-manylinux1_i686.manylinux2014_i686.manylinux_2_17_i686.manylinux_2_5_i686.whl", hash = "sha256:49517449b58d043023720aa58e62b2f74ce9b28f740a0b5d33971149553d72aa", size = 237158 },
    { url = "https://files.pythonhosted.org/packages/c4/1c/8a10c1c25b23156e63b12165a929d8eb49a6ed769fdbefb06e6f07c1e50d/multidict-6.6.4-cp313-cp313-manylinux2014_aarch64.manylinux_2_17_aarch64.manylinux_2_28_aarch64.whl", hash = "sha256:ae9408439537c5afdca05edd128a63f56a62680f4b3c234301055d7a2000220f", size = 257076 },
    { url = "https://files.pythonhosted.org/packages/ad/86/90e20b5771d6805a119e483fd3d1e8393e745a11511aebca41f0da38c3e2/multidict-6.6.4-cp313-cp313-manylinux2014_armv7l.manylinux_2_17_armv7l.manylinux_2_31_armv7l.whl", hash = "sha256:87a32d20759dc52a9e850fe1061b6e41ab28e2998d44168a8a341b99ded1dba0", size = 240694 },
    { url = "https://files.pythonhosted.org/packages/e7/49/484d3e6b535bc0555b52a0a26ba86e4d8d03fd5587d4936dc59ba7583221/multidict-6.6.4-cp313-cp313-manylinux2014_ppc64le.manylinux_2_17_ppc64le.manylinux_2_28_ppc64le.whl", hash = "sha256:52e3c8d43cdfff587ceedce9deb25e6ae77daba560b626e97a56ddcad3756879", size = 266350 },
    { url = "https://files.pythonhosted.org/packages/bf/b4/aa4c5c379b11895083d50021e229e90c408d7d875471cb3abf721e4670d6/multidict-6.6.4-cp313-cp313-manylinux2014_s390x.manylinux_2_17_s390x.manylinux_2_28_s390x.whl", hash = "sha256:ad8850921d3a8d8ff6fbef790e773cecfc260bbfa0566998980d3fa8f520bc4a", size = 267250 },
    { url = "https://files.pythonhosted.org/packages/80/e5/5e22c5bf96a64bdd43518b1834c6d95a4922cc2066b7d8e467dae9b6cee6/multidict-6.6.4-cp313-cp313-manylinux2014_x86_64.manylinux_2_17_x86_64.manylinux_2_28_x86_64.whl", hash = "sha256:497a2954adc25c08daff36f795077f63ad33e13f19bfff7736e72c785391534f", size = 254900 },
    { url = "https://files.pythonhosted.org/packages/17/38/58b27fed927c07035abc02befacab42491e7388ca105e087e6e0215ead64/multidict-6.6.4-cp313-cp313-musllinux_1_2_aarch64.whl", hash = "sha256:024ce601f92d780ca1617ad4be5ac15b501cc2414970ffa2bb2bbc2bd5a68fa5", size = 252355 },
    { url = "https://files.pythonhosted.org/packages/d0/a1/dad75d23a90c29c02b5d6f3d7c10ab36c3197613be5d07ec49c7791e186c/multidict-6.6.4-cp313-cp313-musllinux_1_2_armv7l.whl", hash = "sha256:a693fc5ed9bdd1c9e898013e0da4dcc640de7963a371c0bd458e50e046bf6438", size = 250061 },
    { url = "https://files.pythonhosted.org/packages/b8/1a/ac2216b61c7f116edab6dc3378cca6c70dc019c9a457ff0d754067c58b20/multidict-6.6.4-cp313-cp313-musllinux_1_2_i686.whl", hash = "sha256:190766dac95aab54cae5b152a56520fd99298f32a1266d66d27fdd1b5ac00f4e", size = 249675 },
    { url = "https://files.pythonhosted.org/packages/d4/79/1916af833b800d13883e452e8e0977c065c4ee3ab7a26941fbfdebc11895/multidict-6.6.4-cp313-cp313-musllinux_1_2_ppc64le.whl", hash = "sha256:34d8f2a5ffdceab9dcd97c7a016deb2308531d5f0fced2bb0c9e1df45b3363d7", size = 261247 },
    { url = "https://files.pythonhosted.org/packages/c5/65/d1f84fe08ac44a5fc7391cbc20a7cedc433ea616b266284413fd86062f8c/multidict-6.6.4-cp313-cp313-musllinux_1_2_s390x.whl", hash = "sha256:59e8d40ab1f5a8597abcef00d04845155a5693b5da00d2c93dbe88f2050f2812", size = 257960 },
    { url = "https://files.pythonhosted.org/packages/13/b5/29ec78057d377b195ac2c5248c773703a6b602e132a763e20ec0457e7440/multidict-6.6.4-cp313-cp313-musllinux_1_2_x86_64.whl", hash = "sha256:467fe64138cfac771f0e949b938c2e1ada2b5af22f39692aa9258715e9ea613a", size = 250078 },
    { url = "https://files.pythonhosted.org/packages/c4/0e/7e79d38f70a872cae32e29b0d77024bef7834b0afb406ddae6558d9e2414/multidict-6.6.4-cp313-cp313-win32.whl", hash = "sha256:14616a30fe6d0a48d0a48d1a633ab3b8bec4cf293aac65f32ed116f620adfd69", size = 41708 },
    { url = "https://files.pythonhosted.org/packages/9d/34/746696dffff742e97cd6a23da953e55d0ea51fa601fa2ff387b3edcfaa2c/multidict-6.6.4-cp313-cp313-win_amd64.whl", hash = "sha256:40cd05eaeb39e2bc8939451f033e57feaa2ac99e07dbca8afe2be450a4a3b6cf", size = 45912 },
    { url = "https://files.pythonhosted.org/packages/c7/87/3bac136181e271e29170d8d71929cdeddeb77f3e8b6a0c08da3a8e9da114/multidict-6.6.4-cp313-cp313-win_arm64.whl", hash = "sha256:f6eb37d511bfae9e13e82cb4d1af36b91150466f24d9b2b8a9785816deb16605", size = 43076 },
    { url = "https://files.pythonhosted.org/packages/64/94/0a8e63e36c049b571c9ae41ee301ada29c3fee9643d9c2548d7d558a1d99/multidict-6.6.4-cp313-cp313t-macosx_10_13_universal2.whl", hash = "sha256:6c84378acd4f37d1b507dfa0d459b449e2321b3ba5f2338f9b085cf7a7ba95eb", size = 82812 },
    { url = "https://files.pythonhosted.org/packages/25/1a/be8e369dfcd260d2070a67e65dd3990dd635cbd735b98da31e00ea84cd4e/multidict-6.6.4-cp313-cp313t-macosx_10_13_x86_64.whl", hash = "sha256:0e0558693063c75f3d952abf645c78f3c5dfdd825a41d8c4d8156fc0b0da6e7e", size = 48313 },
    { url = "https://files.pythonhosted.org/packages/26/5a/dd4ade298674b2f9a7b06a32c94ffbc0497354df8285f27317c66433ce3b/multidict-6.6.4-cp313-cp313t-macosx_11_0_arm64.whl", hash = "sha256:3f8e2384cb83ebd23fd07e9eada8ba64afc4c759cd94817433ab8c81ee4b403f", size = 46777 },
    { url = "https://files.pythonhosted.org/packages/89/db/98aa28bc7e071bfba611ac2ae803c24e96dd3a452b4118c587d3d872c64c/multidict-6.6.4-cp313-cp313t-manylinux1_i686.manylinux2014_i686.manylinux_2_17_i686.manylinux_2_5_i686.whl", hash = "sha256:f996b87b420995a9174b2a7c1a8daf7db4750be6848b03eb5e639674f7963773", size = 229321 },
    { url = "https://files.pythonhosted.org/packages/c7/bc/01ddda2a73dd9d167bd85d0e8ef4293836a8f82b786c63fb1a429bc3e678/multidict-6.6.4-cp313-cp313t-manylinux2014_aarch64.manylinux_2_17_aarch64.manylinux_2_28_aarch64.whl", hash = "sha256:cc356250cffd6e78416cf5b40dc6a74f1edf3be8e834cf8862d9ed5265cf9b0e", size = 249954 },
    { url = "https://files.pythonhosted.org/packages/06/78/6b7c0f020f9aa0acf66d0ab4eb9f08375bac9a50ff5e3edb1c4ccd59eafc/multidict-6.6.4-cp313-cp313t-manylinux2014_armv7l.manylinux_2_17_armv7l.manylinux_2_31_armv7l.whl", hash = "sha256:dadf95aa862714ea468a49ad1e09fe00fcc9ec67d122f6596a8d40caf6cec7d0", size = 228612 },
    { url = "https://files.pythonhosted.org/packages/00/44/3faa416f89b2d5d76e9d447296a81521e1c832ad6e40b92f990697b43192/multidict-6.6.4-cp313-cp313t-manylinux2014_ppc64le.manylinux_2_17_ppc64le.manylinux_2_28_ppc64le.whl", hash = "sha256:7dd57515bebffd8ebd714d101d4c434063322e4fe24042e90ced41f18b6d3395", size = 257528 },
    { url = "https://files.pythonhosted.org/packages/05/5f/77c03b89af0fcb16f018f668207768191fb9dcfb5e3361a5e706a11db2c9/multidict-6.6.4-cp313-cp313t-manylinux2014_s390x.manylinux_2_17_s390x.manylinux_2_28_s390x.whl", hash = "sha256:967af5f238ebc2eb1da4e77af5492219fbd9b4b812347da39a7b5f5c72c0fa45", size = 256329 },
    { url = "https://files.pythonhosted.org/packages/cf/e9/ed750a2a9afb4f8dc6f13dc5b67b514832101b95714f1211cd42e0aafc26/multidict-6.6.4-cp313-cp313t-manylinux2014_x86_64.manylinux_2_17_x86_64.manylinux_2_28_x86_64.whl", hash = "sha256:2a4c6875c37aae9794308ec43e3530e4aa0d36579ce38d89979bbf89582002bb", size = 247928 },
    { url = "https://files.pythonhosted.org/packages/1f/b5/e0571bc13cda277db7e6e8a532791d4403dacc9850006cb66d2556e649c0/multidict-6.6.4-cp313-cp313t-musllinux_1_2_aarch64.whl", hash = "sha256:7f683a551e92bdb7fac545b9c6f9fa2aebdeefa61d607510b3533286fcab67f5", size = 245228 },
    { url = "https://files.pythonhosted.org/packages/f3/a3/69a84b0eccb9824491f06368f5b86e72e4af54c3067c37c39099b6687109/multidict-6.6.4-cp313-cp313t-musllinux_1_2_armv7l.whl", hash = "sha256:3ba5aaf600edaf2a868a391779f7a85d93bed147854925f34edd24cc70a3e141", size = 235869 },
    { url = "https://files.pythonhosted.org/packages/a9/9d/28802e8f9121a6a0804fa009debf4e753d0a59969ea9f70be5f5fdfcb18f/multidict-6.6.4-cp313-cp313t-musllinux_1_2_i686.whl", hash = "sha256:580b643b7fd2c295d83cad90d78419081f53fd532d1f1eb67ceb7060f61cff0d", size = 243446 },
    { url = "https://files.pythonhosted.org/packages/38/ea/6c98add069b4878c1d66428a5f5149ddb6d32b1f9836a826ac764b9940be/multidict-6.6.4-cp313-cp313t-musllinux_1_2_ppc64le.whl", hash = "sha256:37b7187197da6af3ee0b044dbc9625afd0c885f2800815b228a0e70f9a7f473d", size = 252299 },
    { url = "https://files.pythonhosted.org/packages/3a/09/8fe02d204473e14c0af3affd50af9078839dfca1742f025cca765435d6b4/multidict-6.6.4-cp313-cp313t-musllinux_1_2_s390x.whl", hash = "sha256:e1b93790ed0bc26feb72e2f08299691ceb6da5e9e14a0d13cc74f1869af327a0", size = 246926 },
    { url = "https://files.pythonhosted.org/packages/37/3d/7b1e10d774a6df5175ecd3c92bff069e77bed9ec2a927fdd4ff5fe182f67/multidict-6.6.4-cp313-cp313t-musllinux_1_2_x86_64.whl", hash = "sha256:a506a77ddee1efcca81ecbeae27ade3e09cdf21a8ae854d766c2bb4f14053f92", size = 243383 },
    { url = "https://files.pythonhosted.org/packages/50/b0/a6fae46071b645ae98786ab738447de1ef53742eaad949f27e960864bb49/multidict-6.6.4-cp313-cp313t-win32.whl", hash = "sha256:f93b2b2279883d1d0a9e1bd01f312d6fc315c5e4c1f09e112e4736e2f650bc4e", size = 47775 },
    { url = "https://files.pythonhosted.org/packages/b2/0a/2436550b1520091af0600dff547913cb2d66fbac27a8c33bc1b1bccd8d98/multidict-6.6.4-cp313-cp313t-win_amd64.whl", hash = "sha256:6d46a180acdf6e87cc41dc15d8f5c2986e1e8739dc25dbb7dac826731ef381a4", size = 53100 },
    { url = "https://files.pythonhosted.org/packages/97/ea/43ac51faff934086db9c072a94d327d71b7d8b40cd5dcb47311330929ef0/multidict-6.6.4-cp313-cp313t-win_arm64.whl", hash = "sha256:756989334015e3335d087a27331659820d53ba432befdef6a718398b0a8493ad", size = 45501 },
    { url = "https://files.pythonhosted.org/packages/fd/69/b547032297c7e63ba2af494edba695d781af8a0c6e89e4d06cf848b21d80/multidict-6.6.4-py3-none-any.whl", hash = "sha256:27d8f8e125c07cb954e54d75d04905a9bba8a439c1d84aca94949d4d03d8601c", size = 12313 },
]

[[package]]
name = "openai"
version = "1.109.1"
source = { registry = "https://pypi.org/simple" }
dependencies = [
    { name = "anyio" },
    { name = "distro" },
    { name = "httpx" },
    { name = "jiter" },
    { name = "pydantic" },
    { name = "sniffio" },
    { name = "tqdm" },
    { name = "typing-extensions" },
]
sdist = { url = "https://files.pythonhosted.org/packages/c6/a1/a303104dc55fc546a3f6914c842d3da471c64eec92043aef8f652eb6c524/openai-1.109.1.tar.gz", hash = "sha256:d173ed8dbca665892a6db099b4a2dfac624f94d20a93f46eb0b56aae940ed869", size = 564133 }
wheels = [
    { url = "https://files.pythonhosted.org/packages/1d/2a/7dd3d207ec669cacc1f186fd856a0f61dbc255d24f6fdc1a6715d6051b0f/openai-1.109.1-py3-none-any.whl", hash = "sha256:6bcaf57086cf59159b8e27447e4e7dd019db5d29a438072fbd49c290c7e65315", size = 948627 },
]

[[package]]
name = "orjson"
version = "3.11.3"
source = { registry = "https://pypi.org/simple" }
sdist = { url = "https://files.pythonhosted.org/packages/be/4d/8df5f83256a809c22c4d6792ce8d43bb503be0fb7a8e4da9025754b09658/orjson-3.11.3.tar.gz", hash = "sha256:1c0603b1d2ffcd43a411d64797a19556ef76958aef1c182f22dc30860152a98a", size = 5482394 }
wheels = [
    { url = "https://files.pythonhosted.org/packages/9b/64/4a3cef001c6cd9c64256348d4c13a7b09b857e3e1cbb5185917df67d8ced/orjson-3.11.3-cp310-cp310-macosx_10_15_x86_64.macosx_11_0_arm64.macosx_10_15_universal2.whl", hash = "sha256:29cb1f1b008d936803e2da3d7cba726fc47232c45df531b29edf0b232dd737e7", size = 238600 },
    { url = "https://files.pythonhosted.org/packages/10/ce/0c8c87f54f79d051485903dc46226c4d3220b691a151769156054df4562b/orjson-3.11.3-cp310-cp310-manylinux_2_17_aarch64.manylinux2014_aarch64.whl", hash = "sha256:97dceed87ed9139884a55db8722428e27bd8452817fbf1869c58b49fecab1120", size = 123526 },
    { url = "https://files.pythonhosted.org/packages/ef/d0/249497e861f2d438f45b3ab7b7b361484237414945169aa285608f9f7019/orjson-3.11.3-cp310-cp310-manylinux_2_17_armv7l.manylinux2014_armv7l.whl", hash = "sha256:58533f9e8266cb0ac298e259ed7b4d42ed3fa0b78ce76860626164de49e0d467", size = 128075 },
    { url = "https://files.pythonhosted.org/packages/e5/64/00485702f640a0fd56144042a1ea196469f4a3ae93681871564bf74fa996/orjson-3.11.3-cp310-cp310-manylinux_2_17_i686.manylinux2014_i686.whl", hash = "sha256:0c212cfdd90512fe722fa9bd620de4d46cda691415be86b2e02243242ae81873", size = 130483 },
    { url = "https://files.pythonhosted.org/packages/64/81/110d68dba3909171bf3f05619ad0cf187b430e64045ae4e0aa7ccfe25b15/orjson-3.11.3-cp310-cp310-manylinux_2_17_ppc64le.manylinux2014_ppc64le.whl", hash = "sha256:5ff835b5d3e67d9207343effb03760c00335f8b5285bfceefd4dc967b0e48f6a", size = 132539 },
    { url = "https://files.pythonhosted.org/packages/79/92/dba25c22b0ddfafa1e6516a780a00abac28d49f49e7202eb433a53c3e94e/orjson-3.11.3-cp310-cp310-manylinux_2_17_s390x.manylinux2014_s390x.whl", hash = "sha256:f5aa4682912a450c2db89cbd92d356fef47e115dffba07992555542f344d301b", size = 135390 },
    { url = "https://files.pythonhosted.org/packages/44/1d/ca2230fd55edbd87b58a43a19032d63a4b180389a97520cc62c535b726f9/orjson-3.11.3-cp310-cp310-manylinux_2_17_x86_64.manylinux2014_x86_64.whl", hash = "sha256:d7d18dd34ea2e860553a579df02041845dee0af8985dff7f8661306f95504ddf", size = 132966 },
    { url = "https://files.pythonhosted.org/packages/6e/b9/96bbc8ed3e47e52b487d504bd6861798977445fbc410da6e87e302dc632d/orjson-3.11.3-cp310-cp310-musllinux_1_2_aarch64.whl", hash = "sha256:d8b11701bc43be92ea42bd454910437b355dfb63696c06fe953ffb40b5f763b4", size = 131349 },
    { url = "https://files.pythonhosted.org/packages/c4/3c/418fbd93d94b0df71cddf96b7fe5894d64a5d890b453ac365120daec30f7/orjson-3.11.3-cp310-cp310-musllinux_1_2_armv7l.whl", hash = "sha256:90368277087d4af32d38bd55f9da2ff466d25325bf6167c8f382d8ee40cb2bbc", size = 404087 },
    { url = "https://files.pythonhosted.org/packages/5b/a9/2bfd58817d736c2f63608dec0c34857339d423eeed30099b126562822191/orjson-3.11.3-cp310-cp310-musllinux_1_2_i686.whl", hash = "sha256:fd7ff459fb393358d3a155d25b275c60b07a2c83dcd7ea962b1923f5a1134569", size = 146067 },
    { url = "https://files.pythonhosted.org/packages/33/ba/29023771f334096f564e48d82ed855a0ed3320389d6748a9c949e25be734/orjson-3.11.3-cp310-cp310-musllinux_1_2_x86_64.whl", hash = "sha256:f8d902867b699bcd09c176a280b1acdab57f924489033e53d0afe79817da37e6", size = 135506 },
    { url = "https://files.pythonhosted.org/packages/39/62/b5a1eca83f54cb3aa11a9645b8a22f08d97dbd13f27f83aae7c6666a0a05/orjson-3.11.3-cp310-cp310-win32.whl", hash = "sha256:bb93562146120bb51e6b154962d3dadc678ed0fce96513fa6bc06599bb6f6edc", size = 136352 },
    { url = "https://files.pythonhosted.org/packages/e3/c0/7ebfaa327d9a9ed982adc0d9420dbce9a3fec45b60ab32c6308f731333fa/orjson-3.11.3-cp310-cp310-win_amd64.whl", hash = "sha256:976c6f1975032cc327161c65d4194c549f2589d88b105a5e3499429a54479770", size = 131539 },
    { url = "https://files.pythonhosted.org/packages/cd/8b/360674cd817faef32e49276187922a946468579fcaf37afdfb6c07046e92/orjson-3.11.3-cp311-cp311-macosx_10_15_x86_64.macosx_11_0_arm64.macosx_10_15_universal2.whl", hash = "sha256:9d2ae0cc6aeb669633e0124531f342a17d8e97ea999e42f12a5ad4adaa304c5f", size = 238238 },
    { url = "https://files.pythonhosted.org/packages/05/3d/5fa9ea4b34c1a13be7d9046ba98d06e6feb1d8853718992954ab59d16625/orjson-3.11.3-cp311-cp311-macosx_15_0_arm64.whl", hash = "sha256:ba21dbb2493e9c653eaffdc38819b004b7b1b246fb77bfc93dc016fe664eac91", size = 127713 },
    { url = "https://files.pythonhosted.org/packages/e5/5f/e18367823925e00b1feec867ff5f040055892fc474bf5f7875649ecfa586/orjson-3.11.3-cp311-cp311-manylinux_2_17_aarch64.manylinux2014_aarch64.whl", hash = "sha256:00f1a271e56d511d1569937c0447d7dce5a99a33ea0dec76673706360a051904", size = 123241 },
    { url = "https://files.pythonhosted.org/packages/0f/bd/3c66b91c4564759cf9f473251ac1650e446c7ba92a7c0f9f56ed54f9f0e6/orjson-3.11.3-cp311-cp311-manylinux_2_17_armv7l.manylinux2014_armv7l.whl", hash = "sha256:b67e71e47caa6680d1b6f075a396d04fa6ca8ca09aafb428731da9b3ea32a5a6", size = 127895 },
    { url = "https://files.pythonhosted.org/packages/82/b5/dc8dcd609db4766e2967a85f63296c59d4722b39503e5b0bf7fd340d387f/orjson-3.11.3-cp311-cp311-manylinux_2_17_i686.manylinux2014_i686.whl", hash = "sha256:d7d012ebddffcce8c85734a6d9e5f08180cd3857c5f5a3ac70185b43775d043d", size = 130303 },
    { url = "https://files.pythonhosted.org/packages/48/c2/d58ec5fd1270b2aa44c862171891adc2e1241bd7dab26c8f46eb97c6c6f1/orjson-3.11.3-cp311-cp311-manylinux_2_17_ppc64le.manylinux2014_ppc64le.whl", hash = "sha256:dd759f75d6b8d1b62012b7f5ef9461d03c804f94d539a5515b454ba3a6588038", size = 132366 },
    { url = "https://files.pythonhosted.org/packages/73/87/0ef7e22eb8dd1ef940bfe3b9e441db519e692d62ed1aae365406a16d23d0/orjson-3.11.3-cp311-cp311-manylinux_2_17_s390x.manylinux2014_s390x.whl", hash = "sha256:6890ace0809627b0dff19cfad92d69d0fa3f089d3e359a2a532507bb6ba34efb", size = 135180 },
    { url = "https://files.pythonhosted.org/packages/bb/6a/e5bf7b70883f374710ad74faf99bacfc4b5b5a7797c1d5e130350e0e28a3/orjson-3.11.3-cp311-cp311-manylinux_2_17_x86_64.manylinux2014_x86_64.whl", hash = "sha256:f9d4a5e041ae435b815e568537755773d05dac031fee6a57b4ba70897a44d9d2", size = 132741 },
    { url = "https://files.pythonhosted.org/packages/bd/0c/4577fd860b6386ffaa56440e792af01c7882b56d2766f55384b5b0e9d39b/orjson-3.11.3-cp311-cp311-musllinux_1_2_aarch64.whl", hash = "sha256:2d68bf97a771836687107abfca089743885fb664b90138d8761cce61d5625d55", size = 131104 },
    { url = "https://files.pythonhosted.org/packages/66/4b/83e92b2d67e86d1c33f2ea9411742a714a26de63641b082bdbf3d8e481af/orjson-3.11.3-cp311-cp311-musllinux_1_2_armv7l.whl", hash = "sha256:bfc27516ec46f4520b18ef645864cee168d2a027dbf32c5537cb1f3e3c22dac1", size = 403887 },
    { url = "https://files.pythonhosted.org/packages/6d/e5/9eea6a14e9b5ceb4a271a1fd2e1dec5f2f686755c0fab6673dc6ff3433f4/orjson-3.11.3-cp311-cp311-musllinux_1_2_i686.whl", hash = "sha256:f66b001332a017d7945e177e282a40b6997056394e3ed7ddb41fb1813b83e824", size = 145855 },
    { url = "https://files.pythonhosted.org/packages/45/78/8d4f5ad0c80ba9bf8ac4d0fc71f93a7d0dc0844989e645e2074af376c307/orjson-3.11.3-cp311-cp311-musllinux_1_2_x86_64.whl", hash = "sha256:212e67806525d2561efbfe9e799633b17eb668b8964abed6b5319b2f1cfbae1f", size = 135361 },
    { url = "https://files.pythonhosted.org/packages/0b/5f/16386970370178d7a9b438517ea3d704efcf163d286422bae3b37b88dbb5/orjson-3.11.3-cp311-cp311-win32.whl", hash = "sha256:6e8e0c3b85575a32f2ffa59de455f85ce002b8bdc0662d6b9c2ed6d80ab5d204", size = 136190 },
    { url = "https://files.pythonhosted.org/packages/09/60/db16c6f7a41dd8ac9fb651f66701ff2aeb499ad9ebc15853a26c7c152448/orjson-3.11.3-cp311-cp311-win_amd64.whl", hash = "sha256:6be2f1b5d3dc99a5ce5ce162fc741c22ba9f3443d3dd586e6a1211b7bc87bc7b", size = 131389 },
    { url = "https://files.pythonhosted.org/packages/3e/2a/bb811ad336667041dea9b8565c7c9faf2f59b47eb5ab680315eea612ef2e/orjson-3.11.3-cp311-cp311-win_arm64.whl", hash = "sha256:fafb1a99d740523d964b15c8db4eabbfc86ff29f84898262bf6e3e4c9e97e43e", size = 126120 },
    { url = "https://files.pythonhosted.org/packages/3d/b0/a7edab2a00cdcb2688e1c943401cb3236323e7bfd2839815c6131a3742f4/orjson-3.11.3-cp312-cp312-macosx_10_15_x86_64.macosx_11_0_arm64.macosx_10_15_universal2.whl", hash = "sha256:8c752089db84333e36d754c4baf19c0e1437012242048439c7e80eb0e6426e3b", size = 238259 },
    { url = "https://files.pythonhosted.org/packages/e1/c6/ff4865a9cc398a07a83342713b5932e4dc3cb4bf4bc04e8f83dedfc0d736/orjson-3.11.3-cp312-cp312-macosx_15_0_arm64.whl", hash = "sha256:9b8761b6cf04a856eb544acdd82fc594b978f12ac3602d6374a7edb9d86fd2c2", size = 127633 },
    { url = "https://files.pythonhosted.org/packages/6e/e6/e00bea2d9472f44fe8794f523e548ce0ad51eb9693cf538a753a27b8bda4/orjson-3.11.3-cp312-cp312-manylinux_2_17_aarch64.manylinux2014_aarch64.whl", hash = "sha256:8b13974dc8ac6ba22feaa867fc19135a3e01a134b4f7c9c28162fed4d615008a", size = 123061 },
    { url = "https://files.pythonhosted.org/packages/54/31/9fbb78b8e1eb3ac605467cb846e1c08d0588506028b37f4ee21f978a51d4/orjson-3.11.3-cp312-cp312-manylinux_2_17_armv7l.manylinux2014_armv7l.whl", hash = "sha256:f83abab5bacb76d9c821fd5c07728ff224ed0e52d7a71b7b3de822f3df04e15c", size = 127956 },
    { url = "https://files.pythonhosted.org/packages/36/88/b0604c22af1eed9f98d709a96302006915cfd724a7ebd27d6dd11c22d80b/orjson-3.11.3-cp312-cp312-manylinux_2_17_i686.manylinux2014_i686.whl", hash = "sha256:e6fbaf48a744b94091a56c62897b27c31ee2da93d826aa5b207131a1e13d4064", size = 130790 },
    { url = "https://files.pythonhosted.org/packages/0e/9d/1c1238ae9fffbfed51ba1e507731b3faaf6b846126a47e9649222b0fd06f/orjson-3.11.3-cp312-cp312-manylinux_2_17_ppc64le.manylinux2014_ppc64le.whl", hash = "sha256:bc779b4f4bba2847d0d2940081a7b6f7b5877e05408ffbb74fa1faf4a136c424", size = 132385 },
    { url = "https://files.pythonhosted.org/packages/a3/b5/c06f1b090a1c875f337e21dd71943bc9d84087f7cdf8c6e9086902c34e42/orjson-3.11.3-cp312-cp312-manylinux_2_17_s390x.manylinux2014_s390x.whl", hash = "sha256:bd4b909ce4c50faa2192da6bb684d9848d4510b736b0611b6ab4020ea6fd2d23", size = 135305 },
    { url = "https://files.pythonhosted.org/packages/a0/26/5f028c7d81ad2ebbf84414ba6d6c9cac03f22f5cd0d01eb40fb2d6a06b07/orjson-3.11.3-cp312-cp312-manylinux_2_17_x86_64.manylinux2014_x86_64.whl", hash = "sha256:524b765ad888dc5518bbce12c77c2e83dee1ed6b0992c1790cc5fb49bb4b6667", size = 132875 },
    { url = "https://files.pythonhosted.org/packages/fe/d4/b8df70d9cfb56e385bf39b4e915298f9ae6c61454c8154a0f5fd7efcd42e/orjson-3.11.3-cp312-cp312-musllinux_1_2_aarch64.whl", hash = "sha256:84fd82870b97ae3cdcea9d8746e592b6d40e1e4d4527835fc520c588d2ded04f", size = 130940 },
    { url = "https://files.pythonhosted.org/packages/da/5e/afe6a052ebc1a4741c792dd96e9f65bf3939d2094e8b356503b68d48f9f5/orjson-3.11.3-cp312-cp312-musllinux_1_2_armv7l.whl", hash = "sha256:fbecb9709111be913ae6879b07bafd4b0785b44c1eb5cac8ac76da048b3885a1", size = 403852 },
    { url = "https://files.pythonhosted.org/packages/f8/90/7bbabafeb2ce65915e9247f14a56b29c9334003536009ef5b122783fe67e/orjson-3.11.3-cp312-cp312-musllinux_1_2_i686.whl", hash = "sha256:9dba358d55aee552bd868de348f4736ca5a4086d9a62e2bfbbeeb5629fe8b0cc", size = 146293 },
    { url = "https://files.pythonhosted.org/packages/27/b3/2d703946447da8b093350570644a663df69448c9d9330e5f1d9cce997f20/orjson-3.11.3-cp312-cp312-musllinux_1_2_x86_64.whl", hash = "sha256:eabcf2e84f1d7105f84580e03012270c7e97ecb1fb1618bda395061b2a84a049", size = 135470 },
    { url = "https://files.pythonhosted.org/packages/38/70/b14dcfae7aff0e379b0119c8a812f8396678919c431efccc8e8a0263e4d9/orjson-3.11.3-cp312-cp312-win32.whl", hash = "sha256:3782d2c60b8116772aea8d9b7905221437fdf53e7277282e8d8b07c220f96cca", size = 136248 },
    { url = "https://files.pythonhosted.org/packages/35/b8/9e3127d65de7fff243f7f3e53f59a531bf6bb295ebe5db024c2503cc0726/orjson-3.11.3-cp312-cp312-win_amd64.whl", hash = "sha256:79b44319268af2eaa3e315b92298de9a0067ade6e6003ddaef72f8e0bedb94f1", size = 131437 },
    { url = "https://files.pythonhosted.org/packages/51/92/a946e737d4d8a7fd84a606aba96220043dcc7d6988b9e7551f7f6d5ba5ad/orjson-3.11.3-cp312-cp312-win_arm64.whl", hash = "sha256:0e92a4e83341ef79d835ca21b8bd13e27c859e4e9e4d7b63defc6e58462a3710", size = 125978 },
    { url = "https://files.pythonhosted.org/packages/fc/79/8932b27293ad35919571f77cb3693b5906cf14f206ef17546052a241fdf6/orjson-3.11.3-cp313-cp313-macosx_10_15_x86_64.macosx_11_0_arm64.macosx_10_15_universal2.whl", hash = "sha256:af40c6612fd2a4b00de648aa26d18186cd1322330bd3a3cc52f87c699e995810", size = 238127 },
    { url = "https://files.pythonhosted.org/packages/1c/82/cb93cd8cf132cd7643b30b6c5a56a26c4e780c7a145db6f83de977b540ce/orjson-3.11.3-cp313-cp313-macosx_15_0_arm64.whl", hash = "sha256:9f1587f26c235894c09e8b5b7636a38091a9e6e7fe4531937534749c04face43", size = 127494 },
    { url = "https://files.pythonhosted.org/packages/a4/b8/2d9eb181a9b6bb71463a78882bcac1027fd29cf62c38a40cc02fc11d3495/orjson-3.11.3-cp313-cp313-manylinux_2_17_aarch64.manylinux2014_aarch64.whl", hash = "sha256:61dcdad16da5bb486d7227a37a2e789c429397793a6955227cedbd7252eb5a27", size = 123017 },
    { url = "https://files.pythonhosted.org/packages/b4/14/a0e971e72d03b509190232356d54c0f34507a05050bd026b8db2bf2c192c/orjson-3.11.3-cp313-cp313-manylinux_2_17_armv7l.manylinux2014_armv7l.whl", hash = "sha256:11c6d71478e2cbea0a709e8a06365fa63da81da6498a53e4c4f065881d21ae8f", size = 127898 },
    { url = "https://files.pythonhosted.org/packages/8e/af/dc74536722b03d65e17042cc30ae586161093e5b1f29bccda24765a6ae47/orjson-3.11.3-cp313-cp313-manylinux_2_17_i686.manylinux2014_i686.whl", hash = "sha256:ff94112e0098470b665cb0ed06efb187154b63649403b8d5e9aedeb482b4548c", size = 130742 },
    { url = "https://files.pythonhosted.org/packages/62/e6/7a3b63b6677bce089fe939353cda24a7679825c43a24e49f757805fc0d8a/orjson-3.11.3-cp313-cp313-manylinux_2_17_ppc64le.manylinux2014_ppc64le.whl", hash = "sha256:ae8b756575aaa2a855a75192f356bbda11a89169830e1439cfb1a3e1a6dde7be", size = 132377 },
    { url = "https://files.pythonhosted.org/packages/fc/cd/ce2ab93e2e7eaf518f0fd15e3068b8c43216c8a44ed82ac2b79ce5cef72d/orjson-3.11.3-cp313-cp313-manylinux_2_17_s390x.manylinux2014_s390x.whl", hash = "sha256:c9416cc19a349c167ef76135b2fe40d03cea93680428efee8771f3e9fb66079d", size = 135313 },
    { url = "https://files.pythonhosted.org/packages/d0/b4/f98355eff0bd1a38454209bbc73372ce351ba29933cb3e2eba16c04b9448/orjson-3.11.3-cp313-cp313-manylinux_2_17_x86_64.manylinux2014_x86_64.whl", hash = "sha256:b822caf5b9752bc6f246eb08124c3d12bf2175b66ab74bac2ef3bbf9221ce1b2", size = 132908 },
    { url = "https://files.pythonhosted.org/packages/eb/92/8f5182d7bc2a1bed46ed960b61a39af8389f0ad476120cd99e67182bfb6d/orjson-3.11.3-cp313-cp313-musllinux_1_2_aarch64.whl", hash = "sha256:414f71e3bdd5573893bf5ecdf35c32b213ed20aa15536fe2f588f946c318824f", size = 130905 },
    { url = "https://files.pythonhosted.org/packages/1a/60/c41ca753ce9ffe3d0f67b9b4c093bdd6e5fdb1bc53064f992f66bb99954d/orjson-3.11.3-cp313-cp313-musllinux_1_2_armv7l.whl", hash = "sha256:828e3149ad8815dc14468f36ab2a4b819237c155ee1370341b91ea4c8672d2ee", size = 403812 },
    { url = "https://files.pythonhosted.org/packages/dd/13/e4a4f16d71ce1868860db59092e78782c67082a8f1dc06a3788aef2b41bc/orjson-3.11.3-cp313-cp313-musllinux_1_2_i686.whl", hash = "sha256:ac9e05f25627ffc714c21f8dfe3a579445a5c392a9c8ae7ba1d0e9fb5333f56e", size = 146277 },
    { url = "https://files.pythonhosted.org/packages/8d/8b/bafb7f0afef9344754a3a0597a12442f1b85a048b82108ef2c956f53babd/orjson-3.11.3-cp313-cp313-musllinux_1_2_x86_64.whl", hash = "sha256:e44fbe4000bd321d9f3b648ae46e0196d21577cf66ae684a96ff90b1f7c93633", size = 135418 },
    { url = "https://files.pythonhosted.org/packages/60/d4/bae8e4f26afb2c23bea69d2f6d566132584d1c3a5fe89ee8c17b718cab67/orjson-3.11.3-cp313-cp313-win32.whl", hash = "sha256:2039b7847ba3eec1f5886e75e6763a16e18c68a63efc4b029ddf994821e2e66b", size = 136216 },
    { url = "https://files.pythonhosted.org/packages/88/76/224985d9f127e121c8cad882cea55f0ebe39f97925de040b75ccd4b33999/orjson-3.11.3-cp313-cp313-win_amd64.whl", hash = "sha256:29be5ac4164aa8bdcba5fa0700a3c9c316b411d8ed9d39ef8a882541bd452fae", size = 131362 },
    { url = "https://files.pythonhosted.org/packages/e2/cf/0dce7a0be94bd36d1346be5067ed65ded6adb795fdbe3abd234c8d576d01/orjson-3.11.3-cp313-cp313-win_arm64.whl", hash = "sha256:18bd1435cb1f2857ceb59cfb7de6f92593ef7b831ccd1b9bfb28ca530e539dce", size = 125989 },
    { url = "https://files.pythonhosted.org/packages/ef/77/d3b1fef1fc6aaeed4cbf3be2b480114035f4df8fa1a99d2dac1d40d6e924/orjson-3.11.3-cp314-cp314-macosx_10_15_x86_64.macosx_11_0_arm64.macosx_10_15_universal2.whl", hash = "sha256:cf4b81227ec86935568c7edd78352a92e97af8da7bd70bdfdaa0d2e0011a1ab4", size = 238115 },
    { url = "https://files.pythonhosted.org/packages/e4/6d/468d21d49bb12f900052edcfbf52c292022d0a323d7828dc6376e6319703/orjson-3.11.3-cp314-cp314-macosx_15_0_arm64.whl", hash = "sha256:bc8bc85b81b6ac9fc4dae393a8c159b817f4c2c9dee5d12b773bddb3b95fc07e", size = 127493 },
    { url = "https://files.pythonhosted.org/packages/67/46/1e2588700d354aacdf9e12cc2d98131fb8ac6f31ca65997bef3863edb8ff/orjson-3.11.3-cp314-cp314-manylinux_2_34_aarch64.whl", hash = "sha256:88dcfc514cfd1b0de038443c7b3e6a9797ffb1b3674ef1fd14f701a13397f82d", size = 122998 },
    { url = "https://files.pythonhosted.org/packages/3b/94/11137c9b6adb3779f1b34fd98be51608a14b430dbc02c6d41134fbba484c/orjson-3.11.3-cp314-cp314-manylinux_2_34_x86_64.whl", hash = "sha256:d61cd543d69715d5fc0a690c7c6f8dcc307bc23abef9738957981885f5f38229", size = 132915 },
    { url = "https://files.pythonhosted.org/packages/10/61/dccedcf9e9bcaac09fdabe9eaee0311ca92115699500efbd31950d878833/orjson-3.11.3-cp314-cp314-musllinux_1_2_aarch64.whl", hash = "sha256:2b7b153ed90ababadbef5c3eb39549f9476890d339cf47af563aea7e07db2451", size = 130907 },
    { url = "https://files.pythonhosted.org/packages/0e/fd/0e935539aa7b08b3ca0f817d73034f7eb506792aae5ecc3b7c6e679cdf5f/orjson-3.11.3-cp314-cp314-musllinux_1_2_armv7l.whl", hash = "sha256:7909ae2460f5f494fecbcd10613beafe40381fd0316e35d6acb5f3a05bfda167", size = 403852 },
    { url = "https://files.pythonhosted.org/packages/4a/2b/50ae1a5505cd1043379132fdb2adb8a05f37b3e1ebffe94a5073321966fd/orjson-3.11.3-cp314-cp314-musllinux_1_2_i686.whl", hash = "sha256:2030c01cbf77bc67bee7eef1e7e31ecf28649353987775e3583062c752da0077", size = 146309 },
    { url = "https://files.pythonhosted.org/packages/cd/1d/a473c158e380ef6f32753b5f39a69028b25ec5be331c2049a2201bde2e19/orjson-3.11.3-cp314-cp314-musllinux_1_2_x86_64.whl", hash = "sha256:a0169ebd1cbd94b26c7a7ad282cf5c2744fce054133f959e02eb5265deae1872", size = 135424 },
    { url = "https://files.pythonhosted.org/packages/da/09/17d9d2b60592890ff7382e591aa1d9afb202a266b180c3d4049b1ec70e4a/orjson-3.11.3-cp314-cp314-win32.whl", hash = "sha256:0c6d7328c200c349e3a4c6d8c83e0a5ad029bdc2d417f234152bf34842d0fc8d", size = 136266 },
    { url = "https://files.pythonhosted.org/packages/15/58/358f6846410a6b4958b74734727e582ed971e13d335d6c7ce3e47730493e/orjson-3.11.3-cp314-cp314-win_amd64.whl", hash = "sha256:317bbe2c069bbc757b1a2e4105b64aacd3bc78279b66a6b9e51e846e4809f804", size = 131351 },
    { url = "https://files.pythonhosted.org/packages/28/01/d6b274a0635be0468d4dbd9cafe80c47105937a0d42434e805e67cd2ed8b/orjson-3.11.3-cp314-cp314-win_arm64.whl", hash = "sha256:e8f6a7a27d7b7bec81bd5924163e9af03d49bbb63013f107b48eb5d16db711bc", size = 125985 },
]

[[package]]
name = "ormsgpack"
version = "1.10.0"
source = { registry = "https://pypi.org/simple" }
sdist = { url = "https://files.pythonhosted.org/packages/92/36/44eed5ef8ce93cded76a576780bab16425ce7876f10d3e2e6265e46c21ea/ormsgpack-1.10.0.tar.gz", hash = "sha256:7f7a27efd67ef22d7182ec3b7fa7e9d147c3ad9be2a24656b23c989077e08b16", size = 58629 }
wheels = [
    { url = "https://files.pythonhosted.org/packages/fc/74/c2dd5daf069e3798d09d5746000f9b210de04df83834e5cb47f0ace51892/ormsgpack-1.10.0-cp310-cp310-macosx_10_12_x86_64.macosx_11_0_arm64.macosx_10_12_universal2.whl", hash = "sha256:8a52c7ce7659459f3dc8dec9fd6a6c76f855a0a7e2b61f26090982ac10b95216", size = 376280 },
    { url = "https://files.pythonhosted.org/packages/78/7b/30ff4bffb709e8a242005a8c4d65714fd96308ad640d31cff1b85c0d8cc4/ormsgpack-1.10.0-cp310-cp310-manylinux_2_17_aarch64.manylinux2014_aarch64.whl", hash = "sha256:060f67fe927582f4f63a1260726d019204b72f460cf20930e6c925a1d129f373", size = 204335 },
    { url = "https://files.pythonhosted.org/packages/8f/3f/c95b7d142819f801a0acdbd04280e8132e43b6e5a8920173e8eb92ea0e6a/ormsgpack-1.10.0-cp310-cp310-manylinux_2_17_armv7l.manylinux2014_armv7l.whl", hash = "sha256:e7058ef6092f995561bf9f71d6c9a4da867b6cc69d2e94cb80184f579a3ceed5", size = 215373 },
    { url = "https://files.pythonhosted.org/packages/ef/1a/e30f4bcf386db2015d1686d1da6110c95110294d8ea04f86091dd5eb3361/ormsgpack-1.10.0-cp310-cp310-manylinux_2_17_x86_64.manylinux2014_x86_64.whl", hash = "sha256:10f6f3509c1b0e51b15552d314b1d409321718122e90653122ce4b997f01453a", size = 216469 },
    { url = "https://files.pythonhosted.org/packages/96/fc/7e44aeade22b91883586f45b7278c118fd210834c069774891447f444fc9/ormsgpack-1.10.0-cp310-cp310-musllinux_1_2_aarch64.whl", hash = "sha256:51c1edafd5c72b863b1f875ec31c529f09c872a5ff6fe473b9dfaf188ccc3227", size = 384590 },
    { url = "https://files.pythonhosted.org/packages/ec/78/f92c24e8446697caa83c122f10b6cf5e155eddf81ce63905c8223a260482/ormsgpack-1.10.0-cp310-cp310-musllinux_1_2_armv7l.whl", hash = "sha256:c780b44107a547a9e9327270f802fa4d6b0f6667c9c03c3338c0ce812259a0f7", size = 478891 },
    { url = "https://files.pythonhosted.org/packages/5a/75/87449690253c64bea2b663c7c8f2dbc9ad39d73d0b38db74bdb0f3947b16/ormsgpack-1.10.0-cp310-cp310-musllinux_1_2_x86_64.whl", hash = "sha256:137aab0d5cdb6df702da950a80405eb2b7038509585e32b4e16289604ac7cb84", size = 390121 },
    { url = "https://files.pythonhosted.org/packages/69/cc/c83257faf3a5169ec29dd87121317a25711da9412ee8c1e82f2e1a00c0be/ormsgpack-1.10.0-cp310-cp310-win_amd64.whl", hash = "sha256:3e666cb63030538fa5cd74b1e40cb55b6fdb6e2981f024997a288bf138ebad07", size = 121196 },
    { url = "https://files.pythonhosted.org/packages/30/27/7da748bc0d7d567950a378dee5a32477ed5d15462ab186918b5f25cac1ad/ormsgpack-1.10.0-cp311-cp311-macosx_10_12_x86_64.macosx_11_0_arm64.macosx_10_12_universal2.whl", hash = "sha256:4bb7df307e17b36cbf7959cd642c47a7f2046ae19408c564e437f0ec323a7775", size = 376275 },
    { url = "https://files.pythonhosted.org/packages/7b/65/c082cc8c74a914dbd05af0341c761c73c3d9960b7432bbf9b8e1e20811af/ormsgpack-1.10.0-cp311-cp311-manylinux_2_17_aarch64.manylinux2014_aarch64.whl", hash = "sha256:8817ae439c671779e1127ee62f0ac67afdeaeeacb5f0db45703168aa74a2e4af", size = 204335 },
    { url = "https://files.pythonhosted.org/packages/46/62/17ef7e5d9766c79355b9c594cc9328c204f1677bc35da0595cc4e46449f0/ormsgpack-1.10.0-cp311-cp311-manylinux_2_17_armv7l.manylinux2014_armv7l.whl", hash = "sha256:2f345f81e852035d80232e64374d3a104139d60f8f43c6c5eade35c4bac5590e", size = 215372 },
    { url = "https://files.pythonhosted.org/packages/4e/92/7c91e8115fc37e88d1a35e13200fda3054ff5d2e5adf017345e58cea4834/ormsgpack-1.10.0-cp311-cp311-manylinux_2_17_x86_64.manylinux2014_x86_64.whl", hash = "sha256:21de648a1c7ef692bdd287fb08f047bd5371d7462504c0a7ae1553c39fee35e3", size = 216470 },
    { url = "https://files.pythonhosted.org/packages/2c/86/ce053c52e2517b90e390792d83e926a7a523c1bce5cc63d0a7cd05ce6cf6/ormsgpack-1.10.0-cp311-cp311-musllinux_1_2_aarch64.whl", hash = "sha256:3a7d844ae9cbf2112c16086dd931b2acefce14cefd163c57db161170c2bfa22b", size = 384591 },
    { url = "https://files.pythonhosted.org/packages/07/e8/2ad59f2ab222c6029e500bc966bfd2fe5cb099f8ab6b7ebeb50ddb1a6fe5/ormsgpack-1.10.0-cp311-cp311-musllinux_1_2_armv7l.whl", hash = "sha256:e4d80585403d86d7f800cf3d0aafac1189b403941e84e90dd5102bb2b92bf9d5", size = 478892 },
    { url = "https://files.pythonhosted.org/packages/f4/73/f55e4b47b7b18fd8e7789680051bf830f1e39c03f1d9ed993cd0c3e97215/ormsgpack-1.10.0-cp311-cp311-musllinux_1_2_x86_64.whl", hash = "sha256:da1de515a87e339e78a3ccf60e39f5fb740edac3e9e82d3c3d209e217a13ac08", size = 390122 },
    { url = "https://files.pythonhosted.org/packages/f7/87/073251cdb93d4c6241748568b3ad1b2a76281fb2002eed16a3a4043d61cf/ormsgpack-1.10.0-cp311-cp311-win_amd64.whl", hash = "sha256:57c4601812684024132cbb32c17a7d4bb46ffc7daf2fddf5b697391c2c4f142a", size = 121197 },
    { url = "https://files.pythonhosted.org/packages/99/95/f3ab1a7638f6aa9362e87916bb96087fbbc5909db57e19f12ad127560e1e/ormsgpack-1.10.0-cp312-cp312-macosx_10_12_x86_64.macosx_11_0_arm64.macosx_10_12_universal2.whl", hash = "sha256:4e159d50cd4064d7540e2bc6a0ab66eab70b0cc40c618b485324ee17037527c0", size = 376806 },
    { url = "https://files.pythonhosted.org/packages/6c/2b/42f559f13c0b0f647b09d749682851d47c1a7e48308c43612ae6833499c8/ormsgpack-1.10.0-cp312-cp312-manylinux_2_17_aarch64.manylinux2014_aarch64.whl", hash = "sha256:eeb47c85f3a866e29279d801115b554af0fefc409e2ed8aa90aabfa77efe5cc6", size = 204433 },
    { url = "https://files.pythonhosted.org/packages/45/42/1ca0cb4d8c80340a89a4af9e6d8951fb8ba0d076a899d2084eadf536f677/ormsgpack-1.10.0-cp312-cp312-manylinux_2_17_armv7l.manylinux2014_armv7l.whl", hash = "sha256:c28249574934534c9bd5dce5485c52f21bcea0ee44d13ece3def6e3d2c3798b5", size = 215547 },
    { url = "https://files.pythonhosted.org/packages/0a/38/184a570d7c44c0260bc576d1daaac35b2bfd465a50a08189518505748b9a/ormsgpack-1.10.0-cp312-cp312-manylinux_2_17_x86_64.manylinux2014_x86_64.whl", hash = "sha256:1957dcadbb16e6a981cd3f9caef9faf4c2df1125e2a1b702ee8236a55837ce07", size = 216746 },
    { url = "https://files.pythonhosted.org/packages/69/2f/1aaffd08f6b7fdc2a57336a80bdfb8df24e6a65ada5aa769afecfcbc6cc6/ormsgpack-1.10.0-cp312-cp312-musllinux_1_2_aarch64.whl", hash = "sha256:3b29412558c740bf6bac156727aa85ac67f9952cd6f071318f29ee72e1a76044", size = 384783 },
    { url = "https://files.pythonhosted.org/packages/a9/63/3e53d6f43bb35e00c98f2b8ab2006d5138089ad254bc405614fbf0213502/ormsgpack-1.10.0-cp312-cp312-musllinux_1_2_armv7l.whl", hash = "sha256:6933f350c2041ec189fe739f0ba7d6117c8772f5bc81f45b97697a84d03020dd", size = 479076 },
    { url = "https://files.pythonhosted.org/packages/b8/19/fa1121b03b61402bb4d04e35d164e2320ef73dfb001b57748110319dd014/ormsgpack-1.10.0-cp312-cp312-musllinux_1_2_x86_64.whl", hash = "sha256:9a86de06d368fcc2e58b79dece527dc8ca831e0e8b9cec5d6e633d2777ec93d0", size = 390447 },
    { url = "https://files.pythonhosted.org/packages/b0/0d/73143ecb94ac4a5dcba223402139240a75dee0cc6ba8a543788a5646407a/ormsgpack-1.10.0-cp312-cp312-win_amd64.whl", hash = "sha256:35fa9f81e5b9a0dab42e09a73f7339ecffdb978d6dbf9deb2ecf1e9fc7808722", size = 121401 },
    { url = "https://files.pythonhosted.org/packages/61/f8/ec5f4e03268d0097545efaab2893aa63f171cf2959cb0ea678a5690e16a1/ormsgpack-1.10.0-cp313-cp313-macosx_10_12_x86_64.macosx_11_0_arm64.macosx_10_12_universal2.whl", hash = "sha256:8d816d45175a878993b7372bd5408e0f3ec5a40f48e2d5b9d8f1cc5d31b61f1f", size = 376806 },
    { url = "https://files.pythonhosted.org/packages/c1/19/b3c53284aad1e90d4d7ed8c881a373d218e16675b8b38e3569d5b40cc9b8/ormsgpack-1.10.0-cp313-cp313-manylinux_2_17_aarch64.manylinux2014_aarch64.whl", hash = "sha256:a90345ccb058de0f35262893751c603b6376b05f02be2b6f6b7e05d9dd6d5643", size = 204433 },
    { url = "https://files.pythonhosted.org/packages/09/0b/845c258f59df974a20a536c06cace593698491defdd3d026a8a5f9b6e745/ormsgpack-1.10.0-cp313-cp313-manylinux_2_17_armv7l.manylinux2014_armv7l.whl", hash = "sha256:144b5e88f1999433e54db9d637bae6fe21e935888be4e3ac3daecd8260bd454e", size = 215549 },
    { url = "https://files.pythonhosted.org/packages/61/56/57fce8fb34ca6c9543c026ebebf08344c64dbb7b6643d6ddd5355d37e724/ormsgpack-1.10.0-cp313-cp313-manylinux_2_17_x86_64.manylinux2014_x86_64.whl", hash = "sha256:2190b352509d012915921cca76267db136cd026ddee42f1b0d9624613cc7058c", size = 216747 },
    { url = "https://files.pythonhosted.org/packages/b8/3f/655b5f6a2475c8d209f5348cfbaaf73ce26237b92d79ef2ad439407dd0fa/ormsgpack-1.10.0-cp313-cp313-musllinux_1_2_aarch64.whl", hash = "sha256:86fd9c1737eaba43d3bb2730add9c9e8b5fbed85282433705dd1b1e88ea7e6fb", size = 384785 },
    { url = "https://files.pythonhosted.org/packages/4b/94/687a0ad8afd17e4bce1892145d6a1111e58987ddb176810d02a1f3f18686/ormsgpack-1.10.0-cp313-cp313-musllinux_1_2_armv7l.whl", hash = "sha256:33afe143a7b61ad21bb60109a86bb4e87fec70ef35db76b89c65b17e32da7935", size = 479076 },
    { url = "https://files.pythonhosted.org/packages/c8/34/68925232e81e0e062a2f0ac678f62aa3b6f7009d6a759e19324dbbaebae7/ormsgpack-1.10.0-cp313-cp313-musllinux_1_2_x86_64.whl", hash = "sha256:f23d45080846a7b90feabec0d330a9cc1863dc956728412e4f7986c80ab3a668", size = 390446 },
    { url = "https://files.pythonhosted.org/packages/12/ad/f4e1a36a6d1714afb7ffb74b3ababdcb96529cf4e7a216f9f7c8eda837b6/ormsgpack-1.10.0-cp313-cp313-win_amd64.whl", hash = "sha256:534d18acb805c75e5fba09598bf40abe1851c853247e61dda0c01f772234da69", size = 121399 },
]

[[package]]
name = "packaging"
version = "25.0"
source = { registry = "https://pypi.org/simple" }
sdist = { url = "https://files.pythonhosted.org/packages/a1/d4/1fc4078c65507b51b96ca8f8c3ba19e6a61c8253c72794544580a7b6c24d/packaging-25.0.tar.gz", hash = "sha256:d443872c98d677bf60f6a1f2f8c1cb748e8fe762d2bf9d3148b5599295b0fc4f", size = 165727 }
wheels = [
    { url = "https://files.pythonhosted.org/packages/20/12/38679034af332785aac8774540895e234f4d07f7545804097de4b666afd8/packaging-25.0-py3-none-any.whl", hash = "sha256:29572ef2b1f17581046b3a2227d5c611fb25ec70ca1ba8554b24b0e69331a484", size = 66469 },
]

[[package]]
name = "numpy"
version = "2.2.6"
source = { registry = "https://pypi.org/simple" }
resolution-markers = [
    "python_full_version < '3.11'",
]
sdist = { url = "https://files.pythonhosted.org/packages/76/21/7d2a95e4bba9dc13d043ee156a356c0a8f0c6309dff6b21b4d71a073b8a8/numpy-2.2.6.tar.gz", hash = "sha256:e29554e2bef54a90aa5cc07da6ce955accb83f21ab5de01a62c8478897b264fd", size = 20276440, upload-time = "2025-05-17T22:38:04.611Z" }
wheels = [
    { url = "https://files.pythonhosted.org/packages/9a/3e/ed6db5be21ce87955c0cbd3009f2803f59fa08df21b5df06862e2d8e2bdd/numpy-2.2.6-cp310-cp310-macosx_10_9_x86_64.whl", hash = "sha256:b412caa66f72040e6d268491a59f2c43bf03eb6c96dd8f0307829feb7fa2b6fb", size = 21165245, upload-time = "2025-05-17T21:27:58.555Z" },
    { url = "https://files.pythonhosted.org/packages/22/c2/4b9221495b2a132cc9d2eb862e21d42a009f5a60e45fc44b00118c174bff/numpy-2.2.6-cp310-cp310-macosx_11_0_arm64.whl", hash = "sha256:8e41fd67c52b86603a91c1a505ebaef50b3314de0213461c7a6e99c9a3beff90", size = 14360048, upload-time = "2025-05-17T21:28:21.406Z" },
    { url = "https://files.pythonhosted.org/packages/fd/77/dc2fcfc66943c6410e2bf598062f5959372735ffda175b39906d54f02349/numpy-2.2.6-cp310-cp310-macosx_14_0_arm64.whl", hash = "sha256:37e990a01ae6ec7fe7fa1c26c55ecb672dd98b19c3d0e1d1f326fa13cb38d163", size = 5340542, upload-time = "2025-05-17T21:28:30.931Z" },
    { url = "https://files.pythonhosted.org/packages/7a/4f/1cb5fdc353a5f5cc7feb692db9b8ec2c3d6405453f982435efc52561df58/numpy-2.2.6-cp310-cp310-macosx_14_0_x86_64.whl", hash = "sha256:5a6429d4be8ca66d889b7cf70f536a397dc45ba6faeb5f8c5427935d9592e9cf", size = 6878301, upload-time = "2025-05-17T21:28:41.613Z" },
    { url = "https://files.pythonhosted.org/packages/eb/17/96a3acd228cec142fcb8723bd3cc39c2a474f7dcf0a5d16731980bcafa95/numpy-2.2.6-cp310-cp310-manylinux_2_17_aarch64.manylinux2014_aarch64.whl", hash = "sha256:efd28d4e9cd7d7a8d39074a4d44c63eda73401580c5c76acda2ce969e0a38e83", size = 14297320, upload-time = "2025-05-17T21:29:02.78Z" },
    { url = "https://files.pythonhosted.org/packages/b4/63/3de6a34ad7ad6646ac7d2f55ebc6ad439dbbf9c4370017c50cf403fb19b5/numpy-2.2.6-cp310-cp310-manylinux_2_17_x86_64.manylinux2014_x86_64.whl", hash = "sha256:fc7b73d02efb0e18c000e9ad8b83480dfcd5dfd11065997ed4c6747470ae8915", size = 16801050, upload-time = "2025-05-17T21:29:27.675Z" },
    { url = "https://files.pythonhosted.org/packages/07/b6/89d837eddef52b3d0cec5c6ba0456c1bf1b9ef6a6672fc2b7873c3ec4e2e/numpy-2.2.6-cp310-cp310-musllinux_1_2_aarch64.whl", hash = "sha256:74d4531beb257d2c3f4b261bfb0fc09e0f9ebb8842d82a7b4209415896adc680", size = 15807034, upload-time = "2025-05-17T21:29:51.102Z" },
    { url = "https://files.pythonhosted.org/packages/01/c8/dc6ae86e3c61cfec1f178e5c9f7858584049b6093f843bca541f94120920/numpy-2.2.6-cp310-cp310-musllinux_1_2_x86_64.whl", hash = "sha256:8fc377d995680230e83241d8a96def29f204b5782f371c532579b4f20607a289", size = 18614185, upload-time = "2025-05-17T21:30:18.703Z" },
    { url = "https://files.pythonhosted.org/packages/5b/c5/0064b1b7e7c89137b471ccec1fd2282fceaae0ab3a9550f2568782d80357/numpy-2.2.6-cp310-cp310-win32.whl", hash = "sha256:b093dd74e50a8cba3e873868d9e93a85b78e0daf2e98c6797566ad8044e8363d", size = 6527149, upload-time = "2025-05-17T21:30:29.788Z" },
    { url = "https://files.pythonhosted.org/packages/a3/dd/4b822569d6b96c39d1215dbae0582fd99954dcbcf0c1a13c61783feaca3f/numpy-2.2.6-cp310-cp310-win_amd64.whl", hash = "sha256:f0fd6321b839904e15c46e0d257fdd101dd7f530fe03fd6359c1ea63738703f3", size = 12904620, upload-time = "2025-05-17T21:30:48.994Z" },
    { url = "https://files.pythonhosted.org/packages/da/a8/4f83e2aa666a9fbf56d6118faaaf5f1974d456b1823fda0a176eff722839/numpy-2.2.6-cp311-cp311-macosx_10_9_x86_64.whl", hash = "sha256:f9f1adb22318e121c5c69a09142811a201ef17ab257a1e66ca3025065b7f53ae", size = 21176963, upload-time = "2025-05-17T21:31:19.36Z" },
    { url = "https://files.pythonhosted.org/packages/b3/2b/64e1affc7972decb74c9e29e5649fac940514910960ba25cd9af4488b66c/numpy-2.2.6-cp311-cp311-macosx_11_0_arm64.whl", hash = "sha256:c820a93b0255bc360f53eca31a0e676fd1101f673dda8da93454a12e23fc5f7a", size = 14406743, upload-time = "2025-05-17T21:31:41.087Z" },
    { url = "https://files.pythonhosted.org/packages/4a/9f/0121e375000b5e50ffdd8b25bf78d8e1a5aa4cca3f185d41265198c7b834/numpy-2.2.6-cp311-cp311-macosx_14_0_arm64.whl", hash = "sha256:3d70692235e759f260c3d837193090014aebdf026dfd167834bcba43e30c2a42", size = 5352616, upload-time = "2025-05-17T21:31:50.072Z" },
    { url = "https://files.pythonhosted.org/packages/31/0d/b48c405c91693635fbe2dcd7bc84a33a602add5f63286e024d3b6741411c/numpy-2.2.6-cp311-cp311-macosx_14_0_x86_64.whl", hash = "sha256:481b49095335f8eed42e39e8041327c05b0f6f4780488f61286ed3c01368d491", size = 6889579, upload-time = "2025-05-17T21:32:01.712Z" },
    { url = "https://files.pythonhosted.org/packages/52/b8/7f0554d49b565d0171eab6e99001846882000883998e7b7d9f0d98b1f934/numpy-2.2.6-cp311-cp311-manylinux_2_17_aarch64.manylinux2014_aarch64.whl", hash = "sha256:b64d8d4d17135e00c8e346e0a738deb17e754230d7e0810ac5012750bbd85a5a", size = 14312005, upload-time = "2025-05-17T21:32:23.332Z" },
    { url = "https://files.pythonhosted.org/packages/b3/dd/2238b898e51bd6d389b7389ffb20d7f4c10066d80351187ec8e303a5a475/numpy-2.2.6-cp311-cp311-manylinux_2_17_x86_64.manylinux2014_x86_64.whl", hash = "sha256:ba10f8411898fc418a521833e014a77d3ca01c15b0c6cdcce6a0d2897e6dbbdf", size = 16821570, upload-time = "2025-05-17T21:32:47.991Z" },
    { url = "https://files.pythonhosted.org/packages/83/6c/44d0325722cf644f191042bf47eedad61c1e6df2432ed65cbe28509d404e/numpy-2.2.6-cp311-cp311-musllinux_1_2_aarch64.whl", hash = "sha256:bd48227a919f1bafbdda0583705e547892342c26fb127219d60a5c36882609d1", size = 15818548, upload-time = "2025-05-17T21:33:11.728Z" },
    { url = "https://files.pythonhosted.org/packages/ae/9d/81e8216030ce66be25279098789b665d49ff19eef08bfa8cb96d4957f422/numpy-2.2.6-cp311-cp311-musllinux_1_2_x86_64.whl", hash = "sha256:9551a499bf125c1d4f9e250377c1ee2eddd02e01eac6644c080162c0c51778ab", size = 18620521, upload-time = "2025-05-17T21:33:39.139Z" },
    { url = "https://files.pythonhosted.org/packages/6a/fd/e19617b9530b031db51b0926eed5345ce8ddc669bb3bc0044b23e275ebe8/numpy-2.2.6-cp311-cp311-win32.whl", hash = "sha256:0678000bb9ac1475cd454c6b8c799206af8107e310843532b04d49649c717a47", size = 6525866, upload-time = "2025-05-17T21:33:50.273Z" },
    { url = "https://files.pythonhosted.org/packages/31/0a/f354fb7176b81747d870f7991dc763e157a934c717b67b58456bc63da3df/numpy-2.2.6-cp311-cp311-win_amd64.whl", hash = "sha256:e8213002e427c69c45a52bbd94163084025f533a55a59d6f9c5b820774ef3303", size = 12907455, upload-time = "2025-05-17T21:34:09.135Z" },
    { url = "https://files.pythonhosted.org/packages/82/5d/c00588b6cf18e1da539b45d3598d3557084990dcc4331960c15ee776ee41/numpy-2.2.6-cp312-cp312-macosx_10_13_x86_64.whl", hash = "sha256:41c5a21f4a04fa86436124d388f6ed60a9343a6f767fced1a8a71c3fbca038ff", size = 20875348, upload-time = "2025-05-17T21:34:39.648Z" },
    { url = "https://files.pythonhosted.org/packages/66/ee/560deadcdde6c2f90200450d5938f63a34b37e27ebff162810f716f6a230/numpy-2.2.6-cp312-cp312-macosx_11_0_arm64.whl", hash = "sha256:de749064336d37e340f640b05f24e9e3dd678c57318c7289d222a8a2f543e90c", size = 14119362, upload-time = "2025-05-17T21:35:01.241Z" },
    { url = "https://files.pythonhosted.org/packages/3c/65/4baa99f1c53b30adf0acd9a5519078871ddde8d2339dc5a7fde80d9d87da/numpy-2.2.6-cp312-cp312-macosx_14_0_arm64.whl", hash = "sha256:894b3a42502226a1cac872f840030665f33326fc3dac8e57c607905773cdcde3", size = 5084103, upload-time = "2025-05-17T21:35:10.622Z" },
    { url = "https://files.pythonhosted.org/packages/cc/89/e5a34c071a0570cc40c9a54eb472d113eea6d002e9ae12bb3a8407fb912e/numpy-2.2.6-cp312-cp312-macosx_14_0_x86_64.whl", hash = "sha256:71594f7c51a18e728451bb50cc60a3ce4e6538822731b2933209a1f3614e9282", size = 6625382, upload-time = "2025-05-17T21:35:21.414Z" },
    { url = "https://files.pythonhosted.org/packages/f8/35/8c80729f1ff76b3921d5c9487c7ac3de9b2a103b1cd05e905b3090513510/numpy-2.2.6-cp312-cp312-manylinux_2_17_aarch64.manylinux2014_aarch64.whl", hash = "sha256:f2618db89be1b4e05f7a1a847a9c1c0abd63e63a1607d892dd54668dd92faf87", size = 14018462, upload-time = "2025-05-17T21:35:42.174Z" },
    { url = "https://files.pythonhosted.org/packages/8c/3d/1e1db36cfd41f895d266b103df00ca5b3cbe965184df824dec5c08c6b803/numpy-2.2.6-cp312-cp312-manylinux_2_17_x86_64.manylinux2014_x86_64.whl", hash = "sha256:fd83c01228a688733f1ded5201c678f0c53ecc1006ffbc404db9f7a899ac6249", size = 16527618, upload-time = "2025-05-17T21:36:06.711Z" },
    { url = "https://files.pythonhosted.org/packages/61/c6/03ed30992602c85aa3cd95b9070a514f8b3c33e31124694438d88809ae36/numpy-2.2.6-cp312-cp312-musllinux_1_2_aarch64.whl", hash = "sha256:37c0ca431f82cd5fa716eca9506aefcabc247fb27ba69c5062a6d3ade8cf8f49", size = 15505511, upload-time = "2025-05-17T21:36:29.965Z" },
    { url = "https://files.pythonhosted.org/packages/b7/25/5761d832a81df431e260719ec45de696414266613c9ee268394dd5ad8236/numpy-2.2.6-cp312-cp312-musllinux_1_2_x86_64.whl", hash = "sha256:fe27749d33bb772c80dcd84ae7e8df2adc920ae8297400dabec45f0dedb3f6de", size = 18313783, upload-time = "2025-05-17T21:36:56.883Z" },
    { url = "https://files.pythonhosted.org/packages/57/0a/72d5a3527c5ebffcd47bde9162c39fae1f90138c961e5296491ce778e682/numpy-2.2.6-cp312-cp312-win32.whl", hash = "sha256:4eeaae00d789f66c7a25ac5f34b71a7035bb474e679f410e5e1a94deb24cf2d4", size = 6246506, upload-time = "2025-05-17T21:37:07.368Z" },
    { url = "https://files.pythonhosted.org/packages/36/fa/8c9210162ca1b88529ab76b41ba02d433fd54fecaf6feb70ef9f124683f1/numpy-2.2.6-cp312-cp312-win_amd64.whl", hash = "sha256:c1f9540be57940698ed329904db803cf7a402f3fc200bfe599334c9bd84a40b2", size = 12614190, upload-time = "2025-05-17T21:37:26.213Z" },
    { url = "https://files.pythonhosted.org/packages/f9/5c/6657823f4f594f72b5471f1db1ab12e26e890bb2e41897522d134d2a3e81/numpy-2.2.6-cp313-cp313-macosx_10_13_x86_64.whl", hash = "sha256:0811bb762109d9708cca4d0b13c4f67146e3c3b7cf8d34018c722adb2d957c84", size = 20867828, upload-time = "2025-05-17T21:37:56.699Z" },
    { url = "https://files.pythonhosted.org/packages/dc/9e/14520dc3dadf3c803473bd07e9b2bd1b69bc583cb2497b47000fed2fa92f/numpy-2.2.6-cp313-cp313-macosx_11_0_arm64.whl", hash = "sha256:287cc3162b6f01463ccd86be154f284d0893d2b3ed7292439ea97eafa8170e0b", size = 14143006, upload-time = "2025-05-17T21:38:18.291Z" },
    { url = "https://files.pythonhosted.org/packages/4f/06/7e96c57d90bebdce9918412087fc22ca9851cceaf5567a45c1f404480e9e/numpy-2.2.6-cp313-cp313-macosx_14_0_arm64.whl", hash = "sha256:f1372f041402e37e5e633e586f62aa53de2eac8d98cbfb822806ce4bbefcb74d", size = 5076765, upload-time = "2025-05-17T21:38:27.319Z" },
    { url = "https://files.pythonhosted.org/packages/73/ed/63d920c23b4289fdac96ddbdd6132e9427790977d5457cd132f18e76eae0/numpy-2.2.6-cp313-cp313-macosx_14_0_x86_64.whl", hash = "sha256:55a4d33fa519660d69614a9fad433be87e5252f4b03850642f88993f7b2ca566", size = 6617736, upload-time = "2025-05-17T21:38:38.141Z" },
    { url = "https://files.pythonhosted.org/packages/85/c5/e19c8f99d83fd377ec8c7e0cf627a8049746da54afc24ef0a0cb73d5dfb5/numpy-2.2.6-cp313-cp313-manylinux_2_17_aarch64.manylinux2014_aarch64.whl", hash = "sha256:f92729c95468a2f4f15e9bb94c432a9229d0d50de67304399627a943201baa2f", size = 14010719, upload-time = "2025-05-17T21:38:58.433Z" },
    { url = "https://files.pythonhosted.org/packages/19/49/4df9123aafa7b539317bf6d342cb6d227e49f7a35b99c287a6109b13dd93/numpy-2.2.6-cp313-cp313-manylinux_2_17_x86_64.manylinux2014_x86_64.whl", hash = "sha256:1bc23a79bfabc5d056d106f9befb8d50c31ced2fbc70eedb8155aec74a45798f", size = 16526072, upload-time = "2025-05-17T21:39:22.638Z" },
    { url = "https://files.pythonhosted.org/packages/b2/6c/04b5f47f4f32f7c2b0e7260442a8cbcf8168b0e1a41ff1495da42f42a14f/numpy-2.2.6-cp313-cp313-musllinux_1_2_aarch64.whl", hash = "sha256:e3143e4451880bed956e706a3220b4e5cf6172ef05fcc397f6f36a550b1dd868", size = 15503213, upload-time = "2025-05-17T21:39:45.865Z" },
    { url = "https://files.pythonhosted.org/packages/17/0a/5cd92e352c1307640d5b6fec1b2ffb06cd0dabe7d7b8227f97933d378422/numpy-2.2.6-cp313-cp313-musllinux_1_2_x86_64.whl", hash = "sha256:b4f13750ce79751586ae2eb824ba7e1e8dba64784086c98cdbbcc6a42112ce0d", size = 18316632, upload-time = "2025-05-17T21:40:13.331Z" },
    { url = "https://files.pythonhosted.org/packages/f0/3b/5cba2b1d88760ef86596ad0f3d484b1cbff7c115ae2429678465057c5155/numpy-2.2.6-cp313-cp313-win32.whl", hash = "sha256:5beb72339d9d4fa36522fc63802f469b13cdbe4fdab4a288f0c441b74272ebfd", size = 6244532, upload-time = "2025-05-17T21:43:46.099Z" },
    { url = "https://files.pythonhosted.org/packages/cb/3b/d58c12eafcb298d4e6d0d40216866ab15f59e55d148a5658bb3132311fcf/numpy-2.2.6-cp313-cp313-win_amd64.whl", hash = "sha256:b0544343a702fa80c95ad5d3d608ea3599dd54d4632df855e4c8d24eb6ecfa1c", size = 12610885, upload-time = "2025-05-17T21:44:05.145Z" },
    { url = "https://files.pythonhosted.org/packages/6b/9e/4bf918b818e516322db999ac25d00c75788ddfd2d2ade4fa66f1f38097e1/numpy-2.2.6-cp313-cp313t-macosx_10_13_x86_64.whl", hash = "sha256:0bca768cd85ae743b2affdc762d617eddf3bcf8724435498a1e80132d04879e6", size = 20963467, upload-time = "2025-05-17T21:40:44Z" },
    { url = "https://files.pythonhosted.org/packages/61/66/d2de6b291507517ff2e438e13ff7b1e2cdbdb7cb40b3ed475377aece69f9/numpy-2.2.6-cp313-cp313t-macosx_11_0_arm64.whl", hash = "sha256:fc0c5673685c508a142ca65209b4e79ed6740a4ed6b2267dbba90f34b0b3cfda", size = 14225144, upload-time = "2025-05-17T21:41:05.695Z" },
    { url = "https://files.pythonhosted.org/packages/e4/25/480387655407ead912e28ba3a820bc69af9adf13bcbe40b299d454ec011f/numpy-2.2.6-cp313-cp313t-macosx_14_0_arm64.whl", hash = "sha256:5bd4fc3ac8926b3819797a7c0e2631eb889b4118a9898c84f585a54d475b7e40", size = 5200217, upload-time = "2025-05-17T21:41:15.903Z" },
    { url = "https://files.pythonhosted.org/packages/aa/4a/6e313b5108f53dcbf3aca0c0f3e9c92f4c10ce57a0a721851f9785872895/numpy-2.2.6-cp313-cp313t-macosx_14_0_x86_64.whl", hash = "sha256:fee4236c876c4e8369388054d02d0e9bb84821feb1a64dd59e137e6511a551f8", size = 6712014, upload-time = "2025-05-17T21:41:27.321Z" },
    { url = "https://files.pythonhosted.org/packages/b7/30/172c2d5c4be71fdf476e9de553443cf8e25feddbe185e0bd88b096915bcc/numpy-2.2.6-cp313-cp313t-manylinux_2_17_aarch64.manylinux2014_aarch64.whl", hash = "sha256:e1dda9c7e08dc141e0247a5b8f49cf05984955246a327d4c48bda16821947b2f", size = 14077935, upload-time = "2025-05-17T21:41:49.738Z" },
    { url = "https://files.pythonhosted.org/packages/12/fb/9e743f8d4e4d3c710902cf87af3512082ae3d43b945d5d16563f26ec251d/numpy-2.2.6-cp313-cp313t-manylinux_2_17_x86_64.manylinux2014_x86_64.whl", hash = "sha256:f447e6acb680fd307f40d3da4852208af94afdfab89cf850986c3ca00562f4fa", size = 16600122, upload-time = "2025-05-17T21:42:14.046Z" },
    { url = "https://files.pythonhosted.org/packages/12/75/ee20da0e58d3a66f204f38916757e01e33a9737d0b22373b3eb5a27358f9/numpy-2.2.6-cp313-cp313t-musllinux_1_2_aarch64.whl", hash = "sha256:389d771b1623ec92636b0786bc4ae56abafad4a4c513d36a55dce14bd9ce8571", size = 15586143, upload-time = "2025-05-17T21:42:37.464Z" },
    { url = "https://files.pythonhosted.org/packages/76/95/bef5b37f29fc5e739947e9ce5179ad402875633308504a52d188302319c8/numpy-2.2.6-cp313-cp313t-musllinux_1_2_x86_64.whl", hash = "sha256:8e9ace4a37db23421249ed236fdcdd457d671e25146786dfc96835cd951aa7c1", size = 18385260, upload-time = "2025-05-17T21:43:05.189Z" },
    { url = "https://files.pythonhosted.org/packages/09/04/f2f83279d287407cf36a7a8053a5abe7be3622a4363337338f2585e4afda/numpy-2.2.6-cp313-cp313t-win32.whl", hash = "sha256:038613e9fb8c72b0a41f025a7e4c3f0b7a1b5d768ece4796b674c8f3fe13efff", size = 6377225, upload-time = "2025-05-17T21:43:16.254Z" },
    { url = "https://files.pythonhosted.org/packages/67/0e/35082d13c09c02c011cf21570543d202ad929d961c02a147493cb0c2bdf5/numpy-2.2.6-cp313-cp313t-win_amd64.whl", hash = "sha256:6031dd6dfecc0cf9f668681a37648373bddd6421fff6c66ec1624eed0180ee06", size = 12771374, upload-time = "2025-05-17T21:43:35.479Z" },
    { url = "https://files.pythonhosted.org/packages/9e/3b/d94a75f4dbf1ef5d321523ecac21ef23a3cd2ac8b78ae2aac40873590229/numpy-2.2.6-pp310-pypy310_pp73-macosx_10_15_x86_64.whl", hash = "sha256:0b605b275d7bd0c640cad4e5d30fa701a8d59302e127e5f79138ad62762c3e3d", size = 21040391, upload-time = "2025-05-17T21:44:35.948Z" },
    { url = "https://files.pythonhosted.org/packages/17/f4/09b2fa1b58f0fb4f7c7963a1649c64c4d315752240377ed74d9cd878f7b5/numpy-2.2.6-pp310-pypy310_pp73-macosx_14_0_x86_64.whl", hash = "sha256:7befc596a7dc9da8a337f79802ee8adb30a552a94f792b9c9d18c840055907db", size = 6786754, upload-time = "2025-05-17T21:44:47.446Z" },
    { url = "https://files.pythonhosted.org/packages/af/30/feba75f143bdc868a1cc3f44ccfa6c4b9ec522b36458e738cd00f67b573f/numpy-2.2.6-pp310-pypy310_pp73-manylinux_2_17_x86_64.manylinux2014_x86_64.whl", hash = "sha256:ce47521a4754c8f4593837384bd3424880629f718d87c5d44f8ed763edd63543", size = 16643476, upload-time = "2025-05-17T21:45:11.871Z" },
    { url = "https://files.pythonhosted.org/packages/37/48/ac2a9584402fb6c0cd5b5d1a91dcf176b15760130dd386bbafdbfe3640bf/numpy-2.2.6-pp310-pypy310_pp73-win_amd64.whl", hash = "sha256:d042d24c90c41b54fd506da306759e06e568864df8ec17ccc17e9e884634fd00", size = 12812666, upload-time = "2025-05-17T21:45:31.426Z" },
]

[[package]]
name = "numpy"
version = "2.3.3"
source = { registry = "https://pypi.org/simple" }
resolution-markers = [
    "python_full_version >= '3.11'",
]
sdist = { url = "https://files.pythonhosted.org/packages/d0/19/95b3d357407220ed24c139018d2518fab0a61a948e68286a25f1a4d049ff/numpy-2.3.3.tar.gz", hash = "sha256:ddc7c39727ba62b80dfdbedf400d1c10ddfa8eefbd7ec8dcb118be8b56d31029", size = 20576648, upload-time = "2025-09-09T16:54:12.543Z" }
wheels = [
    { url = "https://files.pythonhosted.org/packages/7a/45/e80d203ef6b267aa29b22714fb558930b27960a0c5ce3c19c999232bb3eb/numpy-2.3.3-cp311-cp311-macosx_10_9_x86_64.whl", hash = "sha256:0ffc4f5caba7dfcbe944ed674b7eef683c7e94874046454bb79ed7ee0236f59d", size = 21259253, upload-time = "2025-09-09T15:56:02.094Z" },
    { url = "https://files.pythonhosted.org/packages/52/18/cf2c648fccf339e59302e00e5f2bc87725a3ce1992f30f3f78c9044d7c43/numpy-2.3.3-cp311-cp311-macosx_11_0_arm64.whl", hash = "sha256:e7e946c7170858a0295f79a60214424caac2ffdb0063d4d79cb681f9aa0aa569", size = 14450980, upload-time = "2025-09-09T15:56:05.926Z" },
    { url = "https://files.pythonhosted.org/packages/93/fb/9af1082bec870188c42a1c239839915b74a5099c392389ff04215dcee812/numpy-2.3.3-cp311-cp311-macosx_14_0_arm64.whl", hash = "sha256:cd4260f64bc794c3390a63bf0728220dd1a68170c169088a1e0dfa2fde1be12f", size = 5379709, upload-time = "2025-09-09T15:56:07.95Z" },
    { url = "https://files.pythonhosted.org/packages/75/0f/bfd7abca52bcbf9a4a65abc83fe18ef01ccdeb37bfb28bbd6ad613447c79/numpy-2.3.3-cp311-cp311-macosx_14_0_x86_64.whl", hash = "sha256:f0ddb4b96a87b6728df9362135e764eac3cfa674499943ebc44ce96c478ab125", size = 6913923, upload-time = "2025-09-09T15:56:09.443Z" },
    { url = "https://files.pythonhosted.org/packages/79/55/d69adad255e87ab7afda1caf93ca997859092afeb697703e2f010f7c2e55/numpy-2.3.3-cp311-cp311-manylinux_2_27_aarch64.manylinux_2_28_aarch64.whl", hash = "sha256:afd07d377f478344ec6ca2b8d4ca08ae8bd44706763d1efb56397de606393f48", size = 14589591, upload-time = "2025-09-09T15:56:11.234Z" },
    { url = "https://files.pythonhosted.org/packages/10/a2/010b0e27ddeacab7839957d7a8f00e91206e0c2c47abbb5f35a2630e5387/numpy-2.3.3-cp311-cp311-manylinux_2_27_x86_64.manylinux_2_28_x86_64.whl", hash = "sha256:bc92a5dedcc53857249ca51ef29f5e5f2f8c513e22cfb90faeb20343b8c6f7a6", size = 16938714, upload-time = "2025-09-09T15:56:14.637Z" },
    { url = "https://files.pythonhosted.org/packages/1c/6b/12ce8ede632c7126eb2762b9e15e18e204b81725b81f35176eac14dc5b82/numpy-2.3.3-cp311-cp311-musllinux_1_2_aarch64.whl", hash = "sha256:7af05ed4dc19f308e1d9fc759f36f21921eb7bbfc82843eeec6b2a2863a0aefa", size = 16370592, upload-time = "2025-09-09T15:56:17.285Z" },
    { url = "https://files.pythonhosted.org/packages/b4/35/aba8568b2593067bb6a8fe4c52babb23b4c3b9c80e1b49dff03a09925e4a/numpy-2.3.3-cp311-cp311-musllinux_1_2_x86_64.whl", hash = "sha256:433bf137e338677cebdd5beac0199ac84712ad9d630b74eceeb759eaa45ddf30", size = 18884474, upload-time = "2025-09-09T15:56:20.943Z" },
    { url = "https://files.pythonhosted.org/packages/45/fa/7f43ba10c77575e8be7b0138d107e4f44ca4a1ef322cd16980ea3e8b8222/numpy-2.3.3-cp311-cp311-win32.whl", hash = "sha256:eb63d443d7b4ffd1e873f8155260d7f58e7e4b095961b01c91062935c2491e57", size = 6599794, upload-time = "2025-09-09T15:56:23.258Z" },
    { url = "https://files.pythonhosted.org/packages/0a/a2/a4f78cb2241fe5664a22a10332f2be886dcdea8784c9f6a01c272da9b426/numpy-2.3.3-cp311-cp311-win_amd64.whl", hash = "sha256:ec9d249840f6a565f58d8f913bccac2444235025bbb13e9a4681783572ee3caa", size = 13088104, upload-time = "2025-09-09T15:56:25.476Z" },
    { url = "https://files.pythonhosted.org/packages/79/64/e424e975adbd38282ebcd4891661965b78783de893b381cbc4832fb9beb2/numpy-2.3.3-cp311-cp311-win_arm64.whl", hash = "sha256:74c2a948d02f88c11a3c075d9733f1ae67d97c6bdb97f2bb542f980458b257e7", size = 10460772, upload-time = "2025-09-09T15:56:27.679Z" },
    { url = "https://files.pythonhosted.org/packages/51/5d/bb7fc075b762c96329147799e1bcc9176ab07ca6375ea976c475482ad5b3/numpy-2.3.3-cp312-cp312-macosx_10_13_x86_64.whl", hash = "sha256:cfdd09f9c84a1a934cde1eec2267f0a43a7cd44b2cca4ff95b7c0d14d144b0bf", size = 20957014, upload-time = "2025-09-09T15:56:29.966Z" },
    { url = "https://files.pythonhosted.org/packages/6b/0e/c6211bb92af26517acd52125a237a92afe9c3124c6a68d3b9f81b62a0568/numpy-2.3.3-cp312-cp312-macosx_11_0_arm64.whl", hash = "sha256:cb32e3cf0f762aee47ad1ddc6672988f7f27045b0783c887190545baba73aa25", size = 14185220, upload-time = "2025-09-09T15:56:32.175Z" },
    { url = "https://files.pythonhosted.org/packages/22/f2/07bb754eb2ede9073f4054f7c0286b0d9d2e23982e090a80d478b26d35ca/numpy-2.3.3-cp312-cp312-macosx_14_0_arm64.whl", hash = "sha256:396b254daeb0a57b1fe0ecb5e3cff6fa79a380fa97c8f7781a6d08cd429418fe", size = 5113918, upload-time = "2025-09-09T15:56:34.175Z" },
    { url = "https://files.pythonhosted.org/packages/81/0a/afa51697e9fb74642f231ea36aca80fa17c8fb89f7a82abd5174023c3960/numpy-2.3.3-cp312-cp312-macosx_14_0_x86_64.whl", hash = "sha256:067e3d7159a5d8f8a0b46ee11148fc35ca9b21f61e3c49fbd0a027450e65a33b", size = 6647922, upload-time = "2025-09-09T15:56:36.149Z" },
    { url = "https://files.pythonhosted.org/packages/5d/f5/122d9cdb3f51c520d150fef6e87df9279e33d19a9611a87c0d2cf78a89f4/numpy-2.3.3-cp312-cp312-manylinux_2_27_aarch64.manylinux_2_28_aarch64.whl", hash = "sha256:1c02d0629d25d426585fb2e45a66154081b9fa677bc92a881ff1d216bc9919a8", size = 14281991, upload-time = "2025-09-09T15:56:40.548Z" },
    { url = "https://files.pythonhosted.org/packages/51/64/7de3c91e821a2debf77c92962ea3fe6ac2bc45d0778c1cbe15d4fce2fd94/numpy-2.3.3-cp312-cp312-manylinux_2_27_x86_64.manylinux_2_28_x86_64.whl", hash = "sha256:d9192da52b9745f7f0766531dcfa978b7763916f158bb63bdb8a1eca0068ab20", size = 16641643, upload-time = "2025-09-09T15:56:43.343Z" },
    { url = "https://files.pythonhosted.org/packages/30/e4/961a5fa681502cd0d68907818b69f67542695b74e3ceaa513918103b7e80/numpy-2.3.3-cp312-cp312-musllinux_1_2_aarch64.whl", hash = "sha256:cd7de500a5b66319db419dc3c345244404a164beae0d0937283b907d8152e6ea", size = 16056787, upload-time = "2025-09-09T15:56:46.141Z" },
    { url = "https://files.pythonhosted.org/packages/99/26/92c912b966e47fbbdf2ad556cb17e3a3088e2e1292b9833be1dfa5361a1a/numpy-2.3.3-cp312-cp312-musllinux_1_2_x86_64.whl", hash = "sha256:93d4962d8f82af58f0b2eb85daaf1b3ca23fe0a85d0be8f1f2b7bb46034e56d7", size = 18579598, upload-time = "2025-09-09T15:56:49.844Z" },
    { url = "https://files.pythonhosted.org/packages/17/b6/fc8f82cb3520768718834f310c37d96380d9dc61bfdaf05fe5c0b7653e01/numpy-2.3.3-cp312-cp312-win32.whl", hash = "sha256:5534ed6b92f9b7dca6c0a19d6df12d41c68b991cef051d108f6dbff3babc4ebf", size = 6320800, upload-time = "2025-09-09T15:56:52.499Z" },
    { url = "https://files.pythonhosted.org/packages/32/ee/de999f2625b80d043d6d2d628c07d0d5555a677a3cf78fdf868d409b8766/numpy-2.3.3-cp312-cp312-win_amd64.whl", hash = "sha256:497d7cad08e7092dba36e3d296fe4c97708c93daf26643a1ae4b03f6294d30eb", size = 12786615, upload-time = "2025-09-09T15:56:54.422Z" },
    { url = "https://files.pythonhosted.org/packages/49/6e/b479032f8a43559c383acb20816644f5f91c88f633d9271ee84f3b3a996c/numpy-2.3.3-cp312-cp312-win_arm64.whl", hash = "sha256:ca0309a18d4dfea6fc6262a66d06c26cfe4640c3926ceec90e57791a82b6eee5", size = 10195936, upload-time = "2025-09-09T15:56:56.541Z" },
    { url = "https://files.pythonhosted.org/packages/7d/b9/984c2b1ee61a8b803bf63582b4ac4242cf76e2dbd663efeafcb620cc0ccb/numpy-2.3.3-cp313-cp313-macosx_10_13_x86_64.whl", hash = "sha256:f5415fb78995644253370985342cd03572ef8620b934da27d77377a2285955bf", size = 20949588, upload-time = "2025-09-09T15:56:59.087Z" },
    { url = "https://files.pythonhosted.org/packages/a6/e4/07970e3bed0b1384d22af1e9912527ecbeb47d3b26e9b6a3bced068b3bea/numpy-2.3.3-cp313-cp313-macosx_11_0_arm64.whl", hash = "sha256:d00de139a3324e26ed5b95870ce63be7ec7352171bc69a4cf1f157a48e3eb6b7", size = 14177802, upload-time = "2025-09-09T15:57:01.73Z" },
    { url = "https://files.pythonhosted.org/packages/35/c7/477a83887f9de61f1203bad89cf208b7c19cc9fef0cebef65d5a1a0619f2/numpy-2.3.3-cp313-cp313-macosx_14_0_arm64.whl", hash = "sha256:9dc13c6a5829610cc07422bc74d3ac083bd8323f14e2827d992f9e52e22cd6a6", size = 5106537, upload-time = "2025-09-09T15:57:03.765Z" },
    { url = "https://files.pythonhosted.org/packages/52/47/93b953bd5866a6f6986344d045a207d3f1cfbad99db29f534ea9cee5108c/numpy-2.3.3-cp313-cp313-macosx_14_0_x86_64.whl", hash = "sha256:d79715d95f1894771eb4e60fb23f065663b2298f7d22945d66877aadf33d00c7", size = 6640743, upload-time = "2025-09-09T15:57:07.921Z" },
    { url = "https://files.pythonhosted.org/packages/23/83/377f84aaeb800b64c0ef4de58b08769e782edcefa4fea712910b6f0afd3c/numpy-2.3.3-cp313-cp313-manylinux_2_27_aarch64.manylinux_2_28_aarch64.whl", hash = "sha256:952cfd0748514ea7c3afc729a0fc639e61655ce4c55ab9acfab14bda4f402b4c", size = 14278881, upload-time = "2025-09-09T15:57:11.349Z" },
    { url = "https://files.pythonhosted.org/packages/9a/a5/bf3db6e66c4b160d6ea10b534c381a1955dfab34cb1017ea93aa33c70ed3/numpy-2.3.3-cp313-cp313-manylinux_2_27_x86_64.manylinux_2_28_x86_64.whl", hash = "sha256:5b83648633d46f77039c29078751f80da65aa64d5622a3cd62aaef9d835b6c93", size = 16636301, upload-time = "2025-09-09T15:57:14.245Z" },
    { url = "https://files.pythonhosted.org/packages/a2/59/1287924242eb4fa3f9b3a2c30400f2e17eb2707020d1c5e3086fe7330717/numpy-2.3.3-cp313-cp313-musllinux_1_2_aarch64.whl", hash = "sha256:b001bae8cea1c7dfdb2ae2b017ed0a6f2102d7a70059df1e338e307a4c78a8ae", size = 16053645, upload-time = "2025-09-09T15:57:16.534Z" },
    { url = "https://files.pythonhosted.org/packages/e6/93/b3d47ed882027c35e94ac2320c37e452a549f582a5e801f2d34b56973c97/numpy-2.3.3-cp313-cp313-musllinux_1_2_x86_64.whl", hash = "sha256:8e9aced64054739037d42fb84c54dd38b81ee238816c948c8f3ed134665dcd86", size = 18578179, upload-time = "2025-09-09T15:57:18.883Z" },
    { url = "https://files.pythonhosted.org/packages/20/d9/487a2bccbf7cc9d4bfc5f0f197761a5ef27ba870f1e3bbb9afc4bbe3fcc2/numpy-2.3.3-cp313-cp313-win32.whl", hash = "sha256:9591e1221db3f37751e6442850429b3aabf7026d3b05542d102944ca7f00c8a8", size = 6312250, upload-time = "2025-09-09T15:57:21.296Z" },
    { url = "https://files.pythonhosted.org/packages/1b/b5/263ebbbbcede85028f30047eab3d58028d7ebe389d6493fc95ae66c636ab/numpy-2.3.3-cp313-cp313-win_amd64.whl", hash = "sha256:f0dadeb302887f07431910f67a14d57209ed91130be0adea2f9793f1a4f817cf", size = 12783269, upload-time = "2025-09-09T15:57:23.034Z" },
    { url = "https://files.pythonhosted.org/packages/fa/75/67b8ca554bbeaaeb3fac2e8bce46967a5a06544c9108ec0cf5cece559b6c/numpy-2.3.3-cp313-cp313-win_arm64.whl", hash = "sha256:3c7cf302ac6e0b76a64c4aecf1a09e51abd9b01fc7feee80f6c43e3ab1b1dbc5", size = 10195314, upload-time = "2025-09-09T15:57:25.045Z" },
    { url = "https://files.pythonhosted.org/packages/11/d0/0d1ddec56b162042ddfafeeb293bac672de9b0cfd688383590090963720a/numpy-2.3.3-cp313-cp313t-macosx_10_13_x86_64.whl", hash = "sha256:eda59e44957d272846bb407aad19f89dc6f58fecf3504bd144f4c5cf81a7eacc", size = 21048025, upload-time = "2025-09-09T15:57:27.257Z" },
    { url = "https://files.pythonhosted.org/packages/36/9e/1996ca6b6d00415b6acbdd3c42f7f03ea256e2c3f158f80bd7436a8a19f3/numpy-2.3.3-cp313-cp313t-macosx_11_0_arm64.whl", hash = "sha256:823d04112bc85ef5c4fda73ba24e6096c8f869931405a80aa8b0e604510a26bc", size = 14301053, upload-time = "2025-09-09T15:57:30.077Z" },
    { url = "https://files.pythonhosted.org/packages/05/24/43da09aa764c68694b76e84b3d3f0c44cb7c18cdc1ba80e48b0ac1d2cd39/numpy-2.3.3-cp313-cp313t-macosx_14_0_arm64.whl", hash = "sha256:40051003e03db4041aa325da2a0971ba41cf65714e65d296397cc0e32de6018b", size = 5229444, upload-time = "2025-09-09T15:57:32.733Z" },
    { url = "https://files.pythonhosted.org/packages/bc/14/50ffb0f22f7218ef8af28dd089f79f68289a7a05a208db9a2c5dcbe123c1/numpy-2.3.3-cp313-cp313t-macosx_14_0_x86_64.whl", hash = "sha256:6ee9086235dd6ab7ae75aba5662f582a81ced49f0f1c6de4260a78d8f2d91a19", size = 6738039, upload-time = "2025-09-09T15:57:34.328Z" },
    { url = "https://files.pythonhosted.org/packages/55/52/af46ac0795e09657d45a7f4db961917314377edecf66db0e39fa7ab5c3d3/numpy-2.3.3-cp313-cp313t-manylinux_2_27_aarch64.manylinux_2_28_aarch64.whl", hash = "sha256:94fcaa68757c3e2e668ddadeaa86ab05499a70725811e582b6a9858dd472fb30", size = 14352314, upload-time = "2025-09-09T15:57:36.255Z" },
    { url = "https://files.pythonhosted.org/packages/a7/b1/dc226b4c90eb9f07a3fff95c2f0db3268e2e54e5cce97c4ac91518aee71b/numpy-2.3.3-cp313-cp313t-manylinux_2_27_x86_64.manylinux_2_28_x86_64.whl", hash = "sha256:da1a74b90e7483d6ce5244053399a614b1d6b7bc30a60d2f570e5071f8959d3e", size = 16701722, upload-time = "2025-09-09T15:57:38.622Z" },
    { url = "https://files.pythonhosted.org/packages/9d/9d/9d8d358f2eb5eced14dba99f110d83b5cd9a4460895230f3b396ad19a323/numpy-2.3.3-cp313-cp313t-musllinux_1_2_aarch64.whl", hash = "sha256:2990adf06d1ecee3b3dcbb4977dfab6e9f09807598d647f04d385d29e7a3c3d3", size = 16132755, upload-time = "2025-09-09T15:57:41.16Z" },
    { url = "https://files.pythonhosted.org/packages/b6/27/b3922660c45513f9377b3fb42240bec63f203c71416093476ec9aa0719dc/numpy-2.3.3-cp313-cp313t-musllinux_1_2_x86_64.whl", hash = "sha256:ed635ff692483b8e3f0fcaa8e7eb8a75ee71aa6d975388224f70821421800cea", size = 18651560, upload-time = "2025-09-09T15:57:43.459Z" },
    { url = "https://files.pythonhosted.org/packages/5b/8e/3ab61a730bdbbc201bb245a71102aa609f0008b9ed15255500a99cd7f780/numpy-2.3.3-cp313-cp313t-win32.whl", hash = "sha256:a333b4ed33d8dc2b373cc955ca57babc00cd6f9009991d9edc5ddbc1bac36bcd", size = 6442776, upload-time = "2025-09-09T15:57:45.793Z" },
    { url = "https://files.pythonhosted.org/packages/1c/3a/e22b766b11f6030dc2decdeff5c2fb1610768055603f9f3be88b6d192fb2/numpy-2.3.3-cp313-cp313t-win_amd64.whl", hash = "sha256:4384a169c4d8f97195980815d6fcad04933a7e1ab3b530921c3fef7a1c63426d", size = 12927281, upload-time = "2025-09-09T15:57:47.492Z" },
    { url = "https://files.pythonhosted.org/packages/7b/42/c2e2bc48c5e9b2a83423f99733950fbefd86f165b468a3d85d52b30bf782/numpy-2.3.3-cp313-cp313t-win_arm64.whl", hash = "sha256:75370986cc0bc66f4ce5110ad35aae6d182cc4ce6433c40ad151f53690130bf1", size = 10265275, upload-time = "2025-09-09T15:57:49.647Z" },
    { url = "https://files.pythonhosted.org/packages/6b/01/342ad585ad82419b99bcf7cebe99e61da6bedb89e213c5fd71acc467faee/numpy-2.3.3-cp314-cp314-macosx_10_13_x86_64.whl", hash = "sha256:cd052f1fa6a78dee696b58a914b7229ecfa41f0a6d96dc663c1220a55e137593", size = 20951527, upload-time = "2025-09-09T15:57:52.006Z" },
    { url = "https://files.pythonhosted.org/packages/ef/d8/204e0d73fc1b7a9ee80ab1fe1983dd33a4d64a4e30a05364b0208e9a241a/numpy-2.3.3-cp314-cp314-macosx_11_0_arm64.whl", hash = "sha256:414a97499480067d305fcac9716c29cf4d0d76db6ebf0bf3cbce666677f12652", size = 14186159, upload-time = "2025-09-09T15:57:54.407Z" },
    { url = "https://files.pythonhosted.org/packages/22/af/f11c916d08f3a18fb8ba81ab72b5b74a6e42ead4c2846d270eb19845bf74/numpy-2.3.3-cp314-cp314-macosx_14_0_arm64.whl", hash = "sha256:50a5fe69f135f88a2be9b6ca0481a68a136f6febe1916e4920e12f1a34e708a7", size = 5114624, upload-time = "2025-09-09T15:57:56.5Z" },
    { url = "https://files.pythonhosted.org/packages/fb/11/0ed919c8381ac9d2ffacd63fd1f0c34d27e99cab650f0eb6f110e6ae4858/numpy-2.3.3-cp314-cp314-macosx_14_0_x86_64.whl", hash = "sha256:b912f2ed2b67a129e6a601e9d93d4fa37bef67e54cac442a2f588a54afe5c67a", size = 6642627, upload-time = "2025-09-09T15:57:58.206Z" },
    { url = "https://files.pythonhosted.org/packages/ee/83/deb5f77cb0f7ba6cb52b91ed388b47f8f3c2e9930d4665c600408d9b90b9/numpy-2.3.3-cp314-cp314-manylinux_2_27_aarch64.manylinux_2_28_aarch64.whl", hash = "sha256:9e318ee0596d76d4cb3d78535dc005fa60e5ea348cd131a51e99d0bdbe0b54fe", size = 14296926, upload-time = "2025-09-09T15:58:00.035Z" },
    { url = "https://files.pythonhosted.org/packages/77/cc/70e59dcb84f2b005d4f306310ff0a892518cc0c8000a33d0e6faf7ca8d80/numpy-2.3.3-cp314-cp314-manylinux_2_27_x86_64.manylinux_2_28_x86_64.whl", hash = "sha256:ce020080e4a52426202bdb6f7691c65bb55e49f261f31a8f506c9f6bc7450421", size = 16638958, upload-time = "2025-09-09T15:58:02.738Z" },
    { url = "https://files.pythonhosted.org/packages/b6/5a/b2ab6c18b4257e099587d5b7f903317bd7115333ad8d4ec4874278eafa61/numpy-2.3.3-cp314-cp314-musllinux_1_2_aarch64.whl", hash = "sha256:e6687dc183aa55dae4a705b35f9c0f8cb178bcaa2f029b241ac5356221d5c021", size = 16071920, upload-time = "2025-09-09T15:58:05.029Z" },
    { url = "https://files.pythonhosted.org/packages/b8/f1/8b3fdc44324a259298520dd82147ff648979bed085feeacc1250ef1656c0/numpy-2.3.3-cp314-cp314-musllinux_1_2_x86_64.whl", hash = "sha256:d8f3b1080782469fdc1718c4ed1d22549b5fb12af0d57d35e992158a772a37cf", size = 18577076, upload-time = "2025-09-09T15:58:07.745Z" },
    { url = "https://files.pythonhosted.org/packages/f0/a1/b87a284fb15a42e9274e7fcea0dad259d12ddbf07c1595b26883151ca3b4/numpy-2.3.3-cp314-cp314-win32.whl", hash = "sha256:cb248499b0bc3be66ebd6578b83e5acacf1d6cb2a77f2248ce0e40fbec5a76d0", size = 6366952, upload-time = "2025-09-09T15:58:10.096Z" },
    { url = "https://files.pythonhosted.org/packages/70/5f/1816f4d08f3b8f66576d8433a66f8fa35a5acfb3bbd0bf6c31183b003f3d/numpy-2.3.3-cp314-cp314-win_amd64.whl", hash = "sha256:691808c2b26b0f002a032c73255d0bd89751425f379f7bcd22d140db593a96e8", size = 12919322, upload-time = "2025-09-09T15:58:12.138Z" },
    { url = "https://files.pythonhosted.org/packages/8c/de/072420342e46a8ea41c324a555fa90fcc11637583fb8df722936aed1736d/numpy-2.3.3-cp314-cp314-win_arm64.whl", hash = "sha256:9ad12e976ca7b10f1774b03615a2a4bab8addce37ecc77394d8e986927dc0dfe", size = 10478630, upload-time = "2025-09-09T15:58:14.64Z" },
    { url = "https://files.pythonhosted.org/packages/d5/df/ee2f1c0a9de7347f14da5dd3cd3c3b034d1b8607ccb6883d7dd5c035d631/numpy-2.3.3-cp314-cp314t-macosx_10_13_x86_64.whl", hash = "sha256:9cc48e09feb11e1db00b320e9d30a4151f7369afb96bd0e48d942d09da3a0d00", size = 21047987, upload-time = "2025-09-09T15:58:16.889Z" },
    { url = "https://files.pythonhosted.org/packages/d6/92/9453bdc5a4e9e69cf4358463f25e8260e2ffc126d52e10038b9077815989/numpy-2.3.3-cp314-cp314t-macosx_11_0_arm64.whl", hash = "sha256:901bf6123879b7f251d3631967fd574690734236075082078e0571977c6a8e6a", size = 14301076, upload-time = "2025-09-09T15:58:20.343Z" },
    { url = "https://files.pythonhosted.org/packages/13/77/1447b9eb500f028bb44253105bd67534af60499588a5149a94f18f2ca917/numpy-2.3.3-cp314-cp314t-macosx_14_0_arm64.whl", hash = "sha256:7f025652034199c301049296b59fa7d52c7e625017cae4c75d8662e377bf487d", size = 5229491, upload-time = "2025-09-09T15:58:22.481Z" },
    { url = "https://files.pythonhosted.org/packages/3d/f9/d72221b6ca205f9736cb4b2ce3b002f6e45cd67cd6a6d1c8af11a2f0b649/numpy-2.3.3-cp314-cp314t-macosx_14_0_x86_64.whl", hash = "sha256:533ca5f6d325c80b6007d4d7fb1984c303553534191024ec6a524a4c92a5935a", size = 6737913, upload-time = "2025-09-09T15:58:24.569Z" },
    { url = "https://files.pythonhosted.org/packages/3c/5f/d12834711962ad9c46af72f79bb31e73e416ee49d17f4c797f72c96b6ca5/numpy-2.3.3-cp314-cp314t-manylinux_2_27_aarch64.manylinux_2_28_aarch64.whl", hash = "sha256:0edd58682a399824633b66885d699d7de982800053acf20be1eaa46d92009c54", size = 14352811, upload-time = "2025-09-09T15:58:26.416Z" },
    { url = "https://files.pythonhosted.org/packages/a1/0d/fdbec6629d97fd1bebed56cd742884e4eead593611bbe1abc3eb40d304b2/numpy-2.3.3-cp314-cp314t-manylinux_2_27_x86_64.manylinux_2_28_x86_64.whl", hash = "sha256:367ad5d8fbec5d9296d18478804a530f1191e24ab4d75ab408346ae88045d25e", size = 16702689, upload-time = "2025-09-09T15:58:28.831Z" },
    { url = "https://files.pythonhosted.org/packages/9b/09/0a35196dc5575adde1eb97ddfbc3e1687a814f905377621d18ca9bc2b7dd/numpy-2.3.3-cp314-cp314t-musllinux_1_2_aarch64.whl", hash = "sha256:8f6ac61a217437946a1fa48d24c47c91a0c4f725237871117dea264982128097", size = 16133855, upload-time = "2025-09-09T15:58:31.349Z" },
    { url = "https://files.pythonhosted.org/packages/7a/ca/c9de3ea397d576f1b6753eaa906d4cdef1bf97589a6d9825a349b4729cc2/numpy-2.3.3-cp314-cp314t-musllinux_1_2_x86_64.whl", hash = "sha256:179a42101b845a816d464b6fe9a845dfaf308fdfc7925387195570789bb2c970", size = 18652520, upload-time = "2025-09-09T15:58:33.762Z" },
    { url = "https://files.pythonhosted.org/packages/fd/c2/e5ed830e08cd0196351db55db82f65bc0ab05da6ef2b72a836dcf1936d2f/numpy-2.3.3-cp314-cp314t-win32.whl", hash = "sha256:1250c5d3d2562ec4174bce2e3a1523041595f9b651065e4a4473f5f48a6bc8a5", size = 6515371, upload-time = "2025-09-09T15:58:36.04Z" },
    { url = "https://files.pythonhosted.org/packages/47/c7/b0f6b5b67f6788a0725f744496badbb604d226bf233ba716683ebb47b570/numpy-2.3.3-cp314-cp314t-win_amd64.whl", hash = "sha256:b37a0b2e5935409daebe82c1e42274d30d9dd355852529eab91dab8dcca7419f", size = 13112576, upload-time = "2025-09-09T15:58:37.927Z" },
    { url = "https://files.pythonhosted.org/packages/06/b9/33bba5ff6fb679aa0b1f8a07e853f002a6b04b9394db3069a1270a7784ca/numpy-2.3.3-cp314-cp314t-win_arm64.whl", hash = "sha256:78c9f6560dc7e6b3990e32df7ea1a50bbd0e2a111e05209963f5ddcab7073b0b", size = 10545953, upload-time = "2025-09-09T15:58:40.576Z" },
    { url = "https://files.pythonhosted.org/packages/b8/f2/7e0a37cfced2644c9563c529f29fa28acbd0960dde32ece683aafa6f4949/numpy-2.3.3-pp311-pypy311_pp73-macosx_10_15_x86_64.whl", hash = "sha256:1e02c7159791cd481e1e6d5ddd766b62a4d5acf8df4d4d1afe35ee9c5c33a41e", size = 21131019, upload-time = "2025-09-09T15:58:42.838Z" },
    { url = "https://files.pythonhosted.org/packages/1a/7e/3291f505297ed63831135a6cc0f474da0c868a1f31b0dd9a9f03a7a0d2ed/numpy-2.3.3-pp311-pypy311_pp73-macosx_11_0_arm64.whl", hash = "sha256:dca2d0fc80b3893ae72197b39f69d55a3cd8b17ea1b50aa4c62de82419936150", size = 14376288, upload-time = "2025-09-09T15:58:45.425Z" },
    { url = "https://files.pythonhosted.org/packages/bf/4b/ae02e985bdeee73d7b5abdefeb98aef1207e96d4c0621ee0cf228ddfac3c/numpy-2.3.3-pp311-pypy311_pp73-macosx_14_0_arm64.whl", hash = "sha256:99683cbe0658f8271b333a1b1b4bb3173750ad59c0c61f5bbdc5b318918fffe3", size = 5305425, upload-time = "2025-09-09T15:58:48.6Z" },
    { url = "https://files.pythonhosted.org/packages/8b/eb/9df215d6d7250db32007941500dc51c48190be25f2401d5b2b564e467247/numpy-2.3.3-pp311-pypy311_pp73-macosx_14_0_x86_64.whl", hash = "sha256:d9d537a39cc9de668e5cd0e25affb17aec17b577c6b3ae8a3d866b479fbe88d0", size = 6819053, upload-time = "2025-09-09T15:58:50.401Z" },
    { url = "https://files.pythonhosted.org/packages/57/62/208293d7d6b2a8998a4a1f23ac758648c3c32182d4ce4346062018362e29/numpy-2.3.3-pp311-pypy311_pp73-manylinux_2_27_aarch64.manylinux_2_28_aarch64.whl", hash = "sha256:8596ba2f8af5f93b01d97563832686d20206d303024777f6dfc2e7c7c3f1850e", size = 14420354, upload-time = "2025-09-09T15:58:52.704Z" },
    { url = "https://files.pythonhosted.org/packages/ed/0c/8e86e0ff7072e14a71b4c6af63175e40d1e7e933ce9b9e9f765a95b4e0c3/numpy-2.3.3-pp311-pypy311_pp73-manylinux_2_27_x86_64.manylinux_2_28_x86_64.whl", hash = "sha256:e1ec5615b05369925bd1125f27df33f3b6c8bc10d788d5999ecd8769a1fa04db", size = 16760413, upload-time = "2025-09-09T15:58:55.027Z" },
    { url = "https://files.pythonhosted.org/packages/af/11/0cc63f9f321ccf63886ac203336777140011fb669e739da36d8db3c53b98/numpy-2.3.3-pp311-pypy311_pp73-win_amd64.whl", hash = "sha256:2e267c7da5bf7309670523896df97f93f6e469fb931161f483cd6882b3b1a5dc", size = 12971844, upload-time = "2025-09-09T15:58:57.359Z" },
]

[[package]]
name = "openai"
version = "1.109.1"
source = { registry = "https://pypi.org/simple" }
dependencies = [
    { name = "anyio" },
    { name = "distro" },
    { name = "httpx" },
    { name = "jiter" },
    { name = "pydantic" },
    { name = "sniffio" },
    { name = "tqdm" },
    { name = "typing-extensions" },
]
sdist = { url = "https://files.pythonhosted.org/packages/c6/a1/a303104dc55fc546a3f6914c842d3da471c64eec92043aef8f652eb6c524/openai-1.109.1.tar.gz", hash = "sha256:d173ed8dbca665892a6db099b4a2dfac624f94d20a93f46eb0b56aae940ed869", size = 564133, upload-time = "2025-09-24T13:00:53.075Z" }
wheels = [
    { url = "https://files.pythonhosted.org/packages/1d/2a/7dd3d207ec669cacc1f186fd856a0f61dbc255d24f6fdc1a6715d6051b0f/openai-1.109.1-py3-none-any.whl", hash = "sha256:6bcaf57086cf59159b8e27447e4e7dd019db5d29a438072fbd49c290c7e65315", size = 948627, upload-time = "2025-09-24T13:00:50.754Z" },
]

[[package]]
name = "propcache"
version = "0.3.2"
source = { registry = "https://pypi.org/simple" }
sdist = { url = "https://files.pythonhosted.org/packages/a6/16/43264e4a779dd8588c21a70f0709665ee8f611211bdd2c87d952cfa7c776/propcache-0.3.2.tar.gz", hash = "sha256:20d7d62e4e7ef05f221e0db2856b979540686342e7dd9973b815599c7057e168", size = 44139 }
wheels = [
    { url = "https://files.pythonhosted.org/packages/ab/14/510deed325e262afeb8b360043c5d7c960da7d3ecd6d6f9496c9c56dc7f4/propcache-0.3.2-cp310-cp310-macosx_10_9_universal2.whl", hash = "sha256:22d9962a358aedbb7a2e36187ff273adeaab9743373a272976d2e348d08c7770", size = 73178 },
    { url = "https://files.pythonhosted.org/packages/cd/4e/ad52a7925ff01c1325653a730c7ec3175a23f948f08626a534133427dcff/propcache-0.3.2-cp310-cp310-macosx_10_9_x86_64.whl", hash = "sha256:0d0fda578d1dc3f77b6b5a5dce3b9ad69a8250a891760a548df850a5e8da87f3", size = 43133 },
    { url = "https://files.pythonhosted.org/packages/63/7c/e9399ba5da7780871db4eac178e9c2e204c23dd3e7d32df202092a1ed400/propcache-0.3.2-cp310-cp310-macosx_11_0_arm64.whl", hash = "sha256:3def3da3ac3ce41562d85db655d18ebac740cb3fa4367f11a52b3da9d03a5cc3", size = 43039 },
    { url = "https://files.pythonhosted.org/packages/22/e1/58da211eb8fdc6fc854002387d38f415a6ca5f5c67c1315b204a5d3e9d7a/propcache-0.3.2-cp310-cp310-manylinux_2_17_aarch64.manylinux2014_aarch64.whl", hash = "sha256:9bec58347a5a6cebf239daba9bda37dffec5b8d2ce004d9fe4edef3d2815137e", size = 201903 },
    { url = "https://files.pythonhosted.org/packages/c4/0a/550ea0f52aac455cb90111c8bab995208443e46d925e51e2f6ebdf869525/propcache-0.3.2-cp310-cp310-manylinux_2_17_ppc64le.manylinux2014_ppc64le.whl", hash = "sha256:55ffda449a507e9fbd4aca1a7d9aa6753b07d6166140e5a18d2ac9bc49eac220", size = 213362 },
    { url = "https://files.pythonhosted.org/packages/5a/af/9893b7d878deda9bb69fcf54600b247fba7317761b7db11fede6e0f28bd0/propcache-0.3.2-cp310-cp310-manylinux_2_17_s390x.manylinux2014_s390x.whl", hash = "sha256:64a67fb39229a8a8491dd42f864e5e263155e729c2e7ff723d6e25f596b1e8cb", size = 210525 },
    { url = "https://files.pythonhosted.org/packages/7c/bb/38fd08b278ca85cde36d848091ad2b45954bc5f15cce494bb300b9285831/propcache-0.3.2-cp310-cp310-manylinux_2_17_x86_64.manylinux2014_x86_64.whl", hash = "sha256:9da1cf97b92b51253d5b68cf5a2b9e0dafca095e36b7f2da335e27dc6172a614", size = 198283 },
    { url = "https://files.pythonhosted.org/packages/78/8c/9fe55bd01d362bafb413dfe508c48753111a1e269737fa143ba85693592c/propcache-0.3.2-cp310-cp310-manylinux_2_5_i686.manylinux1_i686.manylinux_2_17_i686.manylinux2014_i686.whl", hash = "sha256:5f559e127134b07425134b4065be45b166183fdcb433cb6c24c8e4149056ad50", size = 191872 },
    { url = "https://files.pythonhosted.org/packages/54/14/4701c33852937a22584e08abb531d654c8bcf7948a8f87ad0a4822394147/propcache-0.3.2-cp310-cp310-musllinux_1_2_aarch64.whl", hash = "sha256:aff2e4e06435d61f11a428360a932138d0ec288b0a31dd9bd78d200bd4a2b339", size = 199452 },
    { url = "https://files.pythonhosted.org/packages/16/44/447f2253d859602095356007657ee535e0093215ea0b3d1d6a41d16e5201/propcache-0.3.2-cp310-cp310-musllinux_1_2_armv7l.whl", hash = "sha256:4927842833830942a5d0a56e6f4839bc484785b8e1ce8d287359794818633ba0", size = 191567 },
    { url = "https://files.pythonhosted.org/packages/f2/b3/e4756258749bb2d3b46defcff606a2f47410bab82be5824a67e84015b267/propcache-0.3.2-cp310-cp310-musllinux_1_2_i686.whl", hash = "sha256:6107ddd08b02654a30fb8ad7a132021759d750a82578b94cd55ee2772b6ebea2", size = 193015 },
    { url = "https://files.pythonhosted.org/packages/1e/df/e6d3c7574233164b6330b9fd697beeac402afd367280e6dc377bb99b43d9/propcache-0.3.2-cp310-cp310-musllinux_1_2_ppc64le.whl", hash = "sha256:70bd8b9cd6b519e12859c99f3fc9a93f375ebd22a50296c3a295028bea73b9e7", size = 204660 },
    { url = "https://files.pythonhosted.org/packages/b2/53/e4d31dd5170b4a0e2e6b730f2385a96410633b4833dc25fe5dffd1f73294/propcache-0.3.2-cp310-cp310-musllinux_1_2_s390x.whl", hash = "sha256:2183111651d710d3097338dd1893fcf09c9f54e27ff1a8795495a16a469cc90b", size = 206105 },
    { url = "https://files.pythonhosted.org/packages/7f/fe/74d54cf9fbe2a20ff786e5f7afcfde446588f0cf15fb2daacfbc267b866c/propcache-0.3.2-cp310-cp310-musllinux_1_2_x86_64.whl", hash = "sha256:fb075ad271405dcad8e2a7ffc9a750a3bf70e533bd86e89f0603e607b93aa64c", size = 196980 },
    { url = "https://files.pythonhosted.org/packages/22/ec/c469c9d59dada8a7679625e0440b544fe72e99311a4679c279562051f6fc/propcache-0.3.2-cp310-cp310-win32.whl", hash = "sha256:404d70768080d3d3bdb41d0771037da19d8340d50b08e104ca0e7f9ce55fce70", size = 37679 },
    { url = "https://files.pythonhosted.org/packages/38/35/07a471371ac89d418f8d0b699c75ea6dca2041fbda360823de21f6a9ce0a/propcache-0.3.2-cp310-cp310-win_amd64.whl", hash = "sha256:7435d766f978b4ede777002e6b3b6641dd229cd1da8d3d3106a45770365f9ad9", size = 41459 },
    { url = "https://files.pythonhosted.org/packages/80/8d/e8b436717ab9c2cfc23b116d2c297305aa4cd8339172a456d61ebf5669b8/propcache-0.3.2-cp311-cp311-macosx_10_9_universal2.whl", hash = "sha256:0b8d2f607bd8f80ddc04088bc2a037fdd17884a6fcadc47a96e334d72f3717be", size = 74207 },
    { url = "https://files.pythonhosted.org/packages/d6/29/1e34000e9766d112171764b9fa3226fa0153ab565d0c242c70e9945318a7/propcache-0.3.2-cp311-cp311-macosx_10_9_x86_64.whl", hash = "sha256:06766d8f34733416e2e34f46fea488ad5d60726bb9481d3cddf89a6fa2d9603f", size = 43648 },
    { url = "https://files.pythonhosted.org/packages/46/92/1ad5af0df781e76988897da39b5f086c2bf0f028b7f9bd1f409bb05b6874/propcache-0.3.2-cp311-cp311-macosx_11_0_arm64.whl", hash = "sha256:a2dc1f4a1df4fecf4e6f68013575ff4af84ef6f478fe5344317a65d38a8e6dc9", size = 43496 },
    { url = "https://files.pythonhosted.org/packages/b3/ce/e96392460f9fb68461fabab3e095cb00c8ddf901205be4eae5ce246e5b7e/propcache-0.3.2-cp311-cp311-manylinux_2_17_aarch64.manylinux2014_aarch64.whl", hash = "sha256:be29c4f4810c5789cf10ddf6af80b041c724e629fa51e308a7a0fb19ed1ef7bf", size = 217288 },
    { url = "https://files.pythonhosted.org/packages/c5/2a/866726ea345299f7ceefc861a5e782b045545ae6940851930a6adaf1fca6/propcache-0.3.2-cp311-cp311-manylinux_2_17_ppc64le.manylinux2014_ppc64le.whl", hash = "sha256:59d61f6970ecbd8ff2e9360304d5c8876a6abd4530cb752c06586849ac8a9dc9", size = 227456 },
    { url = "https://files.pythonhosted.org/packages/de/03/07d992ccb6d930398689187e1b3c718339a1c06b8b145a8d9650e4726166/propcache-0.3.2-cp311-cp311-manylinux_2_17_s390x.manylinux2014_s390x.whl", hash = "sha256:62180e0b8dbb6b004baec00a7983e4cc52f5ada9cd11f48c3528d8cfa7b96a66", size = 225429 },
    { url = "https://files.pythonhosted.org/packages/5d/e6/116ba39448753b1330f48ab8ba927dcd6cf0baea8a0ccbc512dfb49ba670/propcache-0.3.2-cp311-cp311-manylinux_2_17_x86_64.manylinux2014_x86_64.whl", hash = "sha256:c144ca294a204c470f18cf4c9d78887810d04a3e2fbb30eea903575a779159df", size = 213472 },
    { url = "https://files.pythonhosted.org/packages/a6/85/f01f5d97e54e428885a5497ccf7f54404cbb4f906688a1690cd51bf597dc/propcache-0.3.2-cp311-cp311-manylinux_2_5_i686.manylinux1_i686.manylinux_2_17_i686.manylinux2014_i686.whl", hash = "sha256:c5c2a784234c28854878d68978265617aa6dc0780e53d44b4d67f3651a17a9a2", size = 204480 },
    { url = "https://files.pythonhosted.org/packages/e3/79/7bf5ab9033b8b8194cc3f7cf1aaa0e9c3256320726f64a3e1f113a812dce/propcache-0.3.2-cp311-cp311-musllinux_1_2_aarch64.whl", hash = "sha256:5745bc7acdafa978ca1642891b82c19238eadc78ba2aaa293c6863b304e552d7", size = 214530 },
    { url = "https://files.pythonhosted.org/packages/31/0b/bd3e0c00509b609317df4a18e6b05a450ef2d9a963e1d8bc9c9415d86f30/propcache-0.3.2-cp311-cp311-musllinux_1_2_armv7l.whl", hash = "sha256:c0075bf773d66fa8c9d41f66cc132ecc75e5bb9dd7cce3cfd14adc5ca184cb95", size = 205230 },
    { url = "https://files.pythonhosted.org/packages/7a/23/fae0ff9b54b0de4e819bbe559508da132d5683c32d84d0dc2ccce3563ed4/propcache-0.3.2-cp311-cp311-musllinux_1_2_i686.whl", hash = "sha256:5f57aa0847730daceff0497f417c9de353c575d8da3579162cc74ac294c5369e", size = 206754 },
    { url = "https://files.pythonhosted.org/packages/b7/7f/ad6a3c22630aaa5f618b4dc3c3598974a72abb4c18e45a50b3cdd091eb2f/propcache-0.3.2-cp311-cp311-musllinux_1_2_ppc64le.whl", hash = "sha256:eef914c014bf72d18efb55619447e0aecd5fb7c2e3fa7441e2e5d6099bddff7e", size = 218430 },
    { url = "https://files.pythonhosted.org/packages/5b/2c/ba4f1c0e8a4b4c75910742f0d333759d441f65a1c7f34683b4a74c0ee015/propcache-0.3.2-cp311-cp311-musllinux_1_2_s390x.whl", hash = "sha256:2a4092e8549031e82facf3decdbc0883755d5bbcc62d3aea9d9e185549936dcf", size = 223884 },
    { url = "https://files.pythonhosted.org/packages/88/e4/ebe30fc399e98572019eee82ad0caf512401661985cbd3da5e3140ffa1b0/propcache-0.3.2-cp311-cp311-musllinux_1_2_x86_64.whl", hash = "sha256:85871b050f174bc0bfb437efbdb68aaf860611953ed12418e4361bc9c392749e", size = 211480 },
    { url = "https://files.pythonhosted.org/packages/96/0a/7d5260b914e01d1d0906f7f38af101f8d8ed0dc47426219eeaf05e8ea7c2/propcache-0.3.2-cp311-cp311-win32.whl", hash = "sha256:36c8d9b673ec57900c3554264e630d45980fd302458e4ac801802a7fd2ef7897", size = 37757 },
    { url = "https://files.pythonhosted.org/packages/e1/2d/89fe4489a884bc0da0c3278c552bd4ffe06a1ace559db5ef02ef24ab446b/propcache-0.3.2-cp311-cp311-win_amd64.whl", hash = "sha256:e53af8cb6a781b02d2ea079b5b853ba9430fcbe18a8e3ce647d5982a3ff69f39", size = 41500 },
    { url = "https://files.pythonhosted.org/packages/a8/42/9ca01b0a6f48e81615dca4765a8f1dd2c057e0540f6116a27dc5ee01dfb6/propcache-0.3.2-cp312-cp312-macosx_10_13_universal2.whl", hash = "sha256:8de106b6c84506b31c27168582cd3cb3000a6412c16df14a8628e5871ff83c10", size = 73674 },
    { url = "https://files.pythonhosted.org/packages/af/6e/21293133beb550f9c901bbece755d582bfaf2176bee4774000bd4dd41884/propcache-0.3.2-cp312-cp312-macosx_10_13_x86_64.whl", hash = "sha256:28710b0d3975117239c76600ea351934ac7b5ff56e60953474342608dbbb6154", size = 43570 },
    { url = "https://files.pythonhosted.org/packages/0c/c8/0393a0a3a2b8760eb3bde3c147f62b20044f0ddac81e9d6ed7318ec0d852/propcache-0.3.2-cp312-cp312-macosx_11_0_arm64.whl", hash = "sha256:ce26862344bdf836650ed2487c3d724b00fbfec4233a1013f597b78c1cb73615", size = 43094 },
    { url = "https://files.pythonhosted.org/packages/37/2c/489afe311a690399d04a3e03b069225670c1d489eb7b044a566511c1c498/propcache-0.3.2-cp312-cp312-manylinux_2_17_aarch64.manylinux2014_aarch64.whl", hash = "sha256:bca54bd347a253af2cf4544bbec232ab982f4868de0dd684246b67a51bc6b1db", size = 226958 },
    { url = "https://files.pythonhosted.org/packages/9d/ca/63b520d2f3d418c968bf596839ae26cf7f87bead026b6192d4da6a08c467/propcache-0.3.2-cp312-cp312-manylinux_2_17_ppc64le.manylinux2014_ppc64le.whl", hash = "sha256:55780d5e9a2ddc59711d727226bb1ba83a22dd32f64ee15594b9392b1f544eb1", size = 234894 },
    { url = "https://files.pythonhosted.org/packages/11/60/1d0ed6fff455a028d678df30cc28dcee7af77fa2b0e6962ce1df95c9a2a9/propcache-0.3.2-cp312-cp312-manylinux_2_17_s390x.manylinux2014_s390x.whl", hash = "sha256:035e631be25d6975ed87ab23153db6a73426a48db688070d925aa27e996fe93c", size = 233672 },
    { url = "https://files.pythonhosted.org/packages/37/7c/54fd5301ef38505ab235d98827207176a5c9b2aa61939b10a460ca53e123/propcache-0.3.2-cp312-cp312-manylinux_2_17_x86_64.manylinux2014_x86_64.whl", hash = "sha256:ee6f22b6eaa39297c751d0e80c0d3a454f112f5c6481214fcf4c092074cecd67", size = 224395 },
    { url = "https://files.pythonhosted.org/packages/ee/1a/89a40e0846f5de05fdc6779883bf46ba980e6df4d2ff8fb02643de126592/propcache-0.3.2-cp312-cp312-manylinux_2_5_i686.manylinux1_i686.manylinux_2_17_i686.manylinux2014_i686.whl", hash = "sha256:7ca3aee1aa955438c4dba34fc20a9f390e4c79967257d830f137bd5a8a32ed3b", size = 212510 },
    { url = "https://files.pythonhosted.org/packages/5e/33/ca98368586c9566a6b8d5ef66e30484f8da84c0aac3f2d9aec6d31a11bd5/propcache-0.3.2-cp312-cp312-musllinux_1_2_aarch64.whl", hash = "sha256:7a4f30862869fa2b68380d677cc1c5fcf1e0f2b9ea0cf665812895c75d0ca3b8", size = 222949 },
    { url = "https://files.pythonhosted.org/packages/ba/11/ace870d0aafe443b33b2f0b7efdb872b7c3abd505bfb4890716ad7865e9d/propcache-0.3.2-cp312-cp312-musllinux_1_2_armv7l.whl", hash = "sha256:b77ec3c257d7816d9f3700013639db7491a434644c906a2578a11daf13176251", size = 217258 },
    { url = "https://files.pythonhosted.org/packages/5b/d2/86fd6f7adffcfc74b42c10a6b7db721d1d9ca1055c45d39a1a8f2a740a21/propcache-0.3.2-cp312-cp312-musllinux_1_2_i686.whl", hash = "sha256:cab90ac9d3f14b2d5050928483d3d3b8fb6b4018893fc75710e6aa361ecb2474", size = 213036 },
    { url = "https://files.pythonhosted.org/packages/07/94/2d7d1e328f45ff34a0a284cf5a2847013701e24c2a53117e7c280a4316b3/propcache-0.3.2-cp312-cp312-musllinux_1_2_ppc64le.whl", hash = "sha256:0b504d29f3c47cf6b9e936c1852246c83d450e8e063d50562115a6be6d3a2535", size = 227684 },
    { url = "https://files.pythonhosted.org/packages/b7/05/37ae63a0087677e90b1d14710e532ff104d44bc1efa3b3970fff99b891dc/propcache-0.3.2-cp312-cp312-musllinux_1_2_s390x.whl", hash = "sha256:ce2ac2675a6aa41ddb2a0c9cbff53780a617ac3d43e620f8fd77ba1c84dcfc06", size = 234562 },
    { url = "https://files.pythonhosted.org/packages/a4/7c/3f539fcae630408d0bd8bf3208b9a647ccad10976eda62402a80adf8fc34/propcache-0.3.2-cp312-cp312-musllinux_1_2_x86_64.whl", hash = "sha256:62b4239611205294cc433845b914131b2a1f03500ff3c1ed093ed216b82621e1", size = 222142 },
    { url = "https://files.pythonhosted.org/packages/7c/d2/34b9eac8c35f79f8a962546b3e97e9d4b990c420ee66ac8255d5d9611648/propcache-0.3.2-cp312-cp312-win32.whl", hash = "sha256:df4a81b9b53449ebc90cc4deefb052c1dd934ba85012aa912c7ea7b7e38b60c1", size = 37711 },
    { url = "https://files.pythonhosted.org/packages/19/61/d582be5d226cf79071681d1b46b848d6cb03d7b70af7063e33a2787eaa03/propcache-0.3.2-cp312-cp312-win_amd64.whl", hash = "sha256:7046e79b989d7fe457bb755844019e10f693752d169076138abf17f31380800c", size = 41479 },
    { url = "https://files.pythonhosted.org/packages/dc/d1/8c747fafa558c603c4ca19d8e20b288aa0c7cda74e9402f50f31eb65267e/propcache-0.3.2-cp313-cp313-macosx_10_13_universal2.whl", hash = "sha256:ca592ed634a73ca002967458187109265e980422116c0a107cf93d81f95af945", size = 71286 },
    { url = "https://files.pythonhosted.org/packages/61/99/d606cb7986b60d89c36de8a85d58764323b3a5ff07770a99d8e993b3fa73/propcache-0.3.2-cp313-cp313-macosx_10_13_x86_64.whl", hash = "sha256:9ecb0aad4020e275652ba3975740f241bd12a61f1a784df044cf7477a02bc252", size = 42425 },
    { url = "https://files.pythonhosted.org/packages/8c/96/ef98f91bbb42b79e9bb82bdd348b255eb9d65f14dbbe3b1594644c4073f7/propcache-0.3.2-cp313-cp313-macosx_11_0_arm64.whl", hash = "sha256:7f08f1cc28bd2eade7a8a3d2954ccc673bb02062e3e7da09bc75d843386b342f", size = 41846 },
    { url = "https://files.pythonhosted.org/packages/5b/ad/3f0f9a705fb630d175146cd7b1d2bf5555c9beaed54e94132b21aac098a6/propcache-0.3.2-cp313-cp313-manylinux_2_17_aarch64.manylinux2014_aarch64.whl", hash = "sha256:d1a342c834734edb4be5ecb1e9fb48cb64b1e2320fccbd8c54bf8da8f2a84c33", size = 208871 },
    { url = "https://files.pythonhosted.org/packages/3a/38/2085cda93d2c8b6ec3e92af2c89489a36a5886b712a34ab25de9fbca7992/propcache-0.3.2-cp313-cp313-manylinux_2_17_ppc64le.manylinux2014_ppc64le.whl", hash = "sha256:8a544caaae1ac73f1fecfae70ded3e93728831affebd017d53449e3ac052ac1e", size = 215720 },
    { url = "https://files.pythonhosted.org/packages/61/c1/d72ea2dc83ac7f2c8e182786ab0fc2c7bd123a1ff9b7975bee671866fe5f/propcache-0.3.2-cp313-cp313-manylinux_2_17_s390x.manylinux2014_s390x.whl", hash = "sha256:310d11aa44635298397db47a3ebce7db99a4cc4b9bbdfcf6c98a60c8d5261cf1", size = 215203 },
    { url = "https://files.pythonhosted.org/packages/af/81/b324c44ae60c56ef12007105f1460d5c304b0626ab0cc6b07c8f2a9aa0b8/propcache-0.3.2-cp313-cp313-manylinux_2_17_x86_64.manylinux2014_x86_64.whl", hash = "sha256:4c1396592321ac83157ac03a2023aa6cc4a3cc3cfdecb71090054c09e5a7cce3", size = 206365 },
    { url = "https://files.pythonhosted.org/packages/09/73/88549128bb89e66d2aff242488f62869014ae092db63ccea53c1cc75a81d/propcache-0.3.2-cp313-cp313-manylinux_2_5_i686.manylinux1_i686.manylinux_2_17_i686.manylinux2014_i686.whl", hash = "sha256:8cabf5b5902272565e78197edb682017d21cf3b550ba0460ee473753f28d23c1", size = 196016 },
    { url = "https://files.pythonhosted.org/packages/b9/3f/3bdd14e737d145114a5eb83cb172903afba7242f67c5877f9909a20d948d/propcache-0.3.2-cp313-cp313-musllinux_1_2_aarch64.whl", hash = "sha256:0a2f2235ac46a7aa25bdeb03a9e7060f6ecbd213b1f9101c43b3090ffb971ef6", size = 205596 },
    { url = "https://files.pythonhosted.org/packages/0f/ca/2f4aa819c357d3107c3763d7ef42c03980f9ed5c48c82e01e25945d437c1/propcache-0.3.2-cp313-cp313-musllinux_1_2_armv7l.whl", hash = "sha256:92b69e12e34869a6970fd2f3da91669899994b47c98f5d430b781c26f1d9f387", size = 200977 },
    { url = "https://files.pythonhosted.org/packages/cd/4a/e65276c7477533c59085251ae88505caf6831c0e85ff8b2e31ebcbb949b1/propcache-0.3.2-cp313-cp313-musllinux_1_2_i686.whl", hash = "sha256:54e02207c79968ebbdffc169591009f4474dde3b4679e16634d34c9363ff56b4", size = 197220 },
    { url = "https://files.pythonhosted.org/packages/7c/54/fc7152e517cf5578278b242396ce4d4b36795423988ef39bb8cd5bf274c8/propcache-0.3.2-cp313-cp313-musllinux_1_2_ppc64le.whl", hash = "sha256:4adfb44cb588001f68c5466579d3f1157ca07f7504fc91ec87862e2b8e556b88", size = 210642 },
    { url = "https://files.pythonhosted.org/packages/b9/80/abeb4a896d2767bf5f1ea7b92eb7be6a5330645bd7fb844049c0e4045d9d/propcache-0.3.2-cp313-cp313-musllinux_1_2_s390x.whl", hash = "sha256:fd3e6019dc1261cd0291ee8919dd91fbab7b169bb76aeef6c716833a3f65d206", size = 212789 },
    { url = "https://files.pythonhosted.org/packages/b3/db/ea12a49aa7b2b6d68a5da8293dcf50068d48d088100ac016ad92a6a780e6/propcache-0.3.2-cp313-cp313-musllinux_1_2_x86_64.whl", hash = "sha256:4c181cad81158d71c41a2bce88edce078458e2dd5ffee7eddd6b05da85079f43", size = 205880 },
    { url = "https://files.pythonhosted.org/packages/d1/e5/9076a0bbbfb65d1198007059c65639dfd56266cf8e477a9707e4b1999ff4/propcache-0.3.2-cp313-cp313-win32.whl", hash = "sha256:8a08154613f2249519e549de2330cf8e2071c2887309a7b07fb56098f5170a02", size = 37220 },
    { url = "https://files.pythonhosted.org/packages/d3/f5/b369e026b09a26cd77aa88d8fffd69141d2ae00a2abaaf5380d2603f4b7f/propcache-0.3.2-cp313-cp313-win_amd64.whl", hash = "sha256:e41671f1594fc4ab0a6dec1351864713cb3a279910ae8b58f884a88a0a632c05", size = 40678 },
    { url = "https://files.pythonhosted.org/packages/a4/3a/6ece377b55544941a08d03581c7bc400a3c8cd3c2865900a68d5de79e21f/propcache-0.3.2-cp313-cp313t-macosx_10_13_universal2.whl", hash = "sha256:9a3cf035bbaf035f109987d9d55dc90e4b0e36e04bbbb95af3055ef17194057b", size = 76560 },
    { url = "https://files.pythonhosted.org/packages/0c/da/64a2bb16418740fa634b0e9c3d29edff1db07f56d3546ca2d86ddf0305e1/propcache-0.3.2-cp313-cp313t-macosx_10_13_x86_64.whl", hash = "sha256:156c03d07dc1323d8dacaa221fbe028c5c70d16709cdd63502778e6c3ccca1b0", size = 44676 },
    { url = "https://files.pythonhosted.org/packages/36/7b/f025e06ea51cb72c52fb87e9b395cced02786610b60a3ed51da8af017170/propcache-0.3.2-cp313-cp313t-macosx_11_0_arm64.whl", hash = "sha256:74413c0ba02ba86f55cf60d18daab219f7e531620c15f1e23d95563f505efe7e", size = 44701 },
    { url = "https://files.pythonhosted.org/packages/a4/00/faa1b1b7c3b74fc277f8642f32a4c72ba1d7b2de36d7cdfb676db7f4303e/propcache-0.3.2-cp313-cp313t-manylinux_2_17_aarch64.manylinux2014_aarch64.whl", hash = "sha256:f066b437bb3fa39c58ff97ab2ca351db465157d68ed0440abecb21715eb24b28", size = 276934 },
    { url = "https://files.pythonhosted.org/packages/74/ab/935beb6f1756e0476a4d5938ff44bf0d13a055fed880caf93859b4f1baf4/propcache-0.3.2-cp313-cp313t-manylinux_2_17_ppc64le.manylinux2014_ppc64le.whl", hash = "sha256:f1304b085c83067914721e7e9d9917d41ad87696bf70f0bc7dee450e9c71ad0a", size = 278316 },
    { url = "https://files.pythonhosted.org/packages/f8/9d/994a5c1ce4389610838d1caec74bdf0e98b306c70314d46dbe4fcf21a3e2/propcache-0.3.2-cp313-cp313t-manylinux_2_17_s390x.manylinux2014_s390x.whl", hash = "sha256:ab50cef01b372763a13333b4e54021bdcb291fc9a8e2ccb9c2df98be51bcde6c", size = 282619 },
    { url = "https://files.pythonhosted.org/packages/2b/00/a10afce3d1ed0287cef2e09506d3be9822513f2c1e96457ee369adb9a6cd/propcache-0.3.2-cp313-cp313t-manylinux_2_17_x86_64.manylinux2014_x86_64.whl", hash = "sha256:fad3b2a085ec259ad2c2842666b2a0a49dea8463579c606426128925af1ed725", size = 265896 },
    { url = "https://files.pythonhosted.org/packages/2e/a8/2aa6716ffa566ca57c749edb909ad27884680887d68517e4be41b02299f3/propcache-0.3.2-cp313-cp313t-manylinux_2_5_i686.manylinux1_i686.manylinux_2_17_i686.manylinux2014_i686.whl", hash = "sha256:261fa020c1c14deafd54c76b014956e2f86991af198c51139faf41c4d5e83892", size = 252111 },
    { url = "https://files.pythonhosted.org/packages/36/4f/345ca9183b85ac29c8694b0941f7484bf419c7f0fea2d1e386b4f7893eed/propcache-0.3.2-cp313-cp313t-musllinux_1_2_aarch64.whl", hash = "sha256:46d7f8aa79c927e5f987ee3a80205c987717d3659f035c85cf0c3680526bdb44", size = 268334 },
    { url = "https://files.pythonhosted.org/packages/3e/ca/fcd54f78b59e3f97b3b9715501e3147f5340167733d27db423aa321e7148/propcache-0.3.2-cp313-cp313t-musllinux_1_2_armv7l.whl", hash = "sha256:6d8f3f0eebf73e3c0ff0e7853f68be638b4043c65a70517bb575eff54edd8dbe", size = 255026 },
    { url = "https://files.pythonhosted.org/packages/8b/95/8e6a6bbbd78ac89c30c225210a5c687790e532ba4088afb8c0445b77ef37/propcache-0.3.2-cp313-cp313t-musllinux_1_2_i686.whl", hash = "sha256:03c89c1b14a5452cf15403e291c0ccd7751d5b9736ecb2c5bab977ad6c5bcd81", size = 250724 },
    { url = "https://files.pythonhosted.org/packages/ee/b0/0dd03616142baba28e8b2d14ce5df6631b4673850a3d4f9c0f9dd714a404/propcache-0.3.2-cp313-cp313t-musllinux_1_2_ppc64le.whl", hash = "sha256:0cc17efde71e12bbaad086d679ce575268d70bc123a5a71ea7ad76f70ba30bba", size = 268868 },
    { url = "https://files.pythonhosted.org/packages/c5/98/2c12407a7e4fbacd94ddd32f3b1e3d5231e77c30ef7162b12a60e2dd5ce3/propcache-0.3.2-cp313-cp313t-musllinux_1_2_s390x.whl", hash = "sha256:acdf05d00696bc0447e278bb53cb04ca72354e562cf88ea6f9107df8e7fd9770", size = 271322 },
    { url = "https://files.pythonhosted.org/packages/35/91/9cb56efbb428b006bb85db28591e40b7736847b8331d43fe335acf95f6c8/propcache-0.3.2-cp313-cp313t-musllinux_1_2_x86_64.whl", hash = "sha256:4445542398bd0b5d32df908031cb1b30d43ac848e20470a878b770ec2dcc6330", size = 265778 },
    { url = "https://files.pythonhosted.org/packages/9a/4c/b0fe775a2bdd01e176b14b574be679d84fc83958335790f7c9a686c1f468/propcache-0.3.2-cp313-cp313t-win32.whl", hash = "sha256:f86e5d7cd03afb3a1db8e9f9f6eff15794e79e791350ac48a8c924e6f439f394", size = 41175 },
    { url = "https://files.pythonhosted.org/packages/a4/ff/47f08595e3d9b5e149c150f88d9714574f1a7cbd89fe2817158a952674bf/propcache-0.3.2-cp313-cp313t-win_amd64.whl", hash = "sha256:9704bedf6e7cbe3c65eca4379a9b53ee6a83749f047808cbb5044d40d7d72198", size = 44857 },
    { url = "https://files.pythonhosted.org/packages/cc/35/cc0aaecf278bb4575b8555f2b137de5ab821595ddae9da9d3cd1da4072c7/propcache-0.3.2-py3-none-any.whl", hash = "sha256:98f1ec44fb675f5052cccc8e609c46ed23a35a1cfd18545ad4e29002d858a43f", size = 12663 },
]

[[package]]
name = "pydantic"
version = "2.11.9"
source = { registry = "https://pypi.org/simple" }
dependencies = [
    { name = "annotated-types" },
    { name = "pydantic-core" },
    { name = "typing-extensions" },
    { name = "typing-inspection" },
]
sdist = { url = "https://files.pythonhosted.org/packages/ff/5d/09a551ba512d7ca404d785072700d3f6727a02f6f3c24ecfd081c7cf0aa8/pydantic-2.11.9.tar.gz", hash = "sha256:6b8ffda597a14812a7975c90b82a8a2e777d9257aba3453f973acd3c032a18e2", size = 788495 }
wheels = [
    { url = "https://files.pythonhosted.org/packages/3e/d3/108f2006987c58e76691d5ae5d200dd3e0f532cb4e5fa3560751c3a1feba/pydantic-2.11.9-py3-none-any.whl", hash = "sha256:c42dd626f5cfc1c6950ce6205ea58c93efa406da65f479dcb4029d5934857da2", size = 444855 },
]

[[package]]
name = "pydantic-core"
version = "2.33.2"
source = { registry = "https://pypi.org/simple" }
dependencies = [
    { name = "typing-extensions" },
]
sdist = { url = "https://files.pythonhosted.org/packages/ad/88/5f2260bdfae97aabf98f1778d43f69574390ad787afb646292a638c923d4/pydantic_core-2.33.2.tar.gz", hash = "sha256:7cb8bc3605c29176e1b105350d2e6474142d7c1bd1d9327c4a9bdb46bf827acc", size = 435195 }
wheels = [
    { url = "https://files.pythonhosted.org/packages/e5/92/b31726561b5dae176c2d2c2dc43a9c5bfba5d32f96f8b4c0a600dd492447/pydantic_core-2.33.2-cp310-cp310-macosx_10_12_x86_64.whl", hash = "sha256:2b3d326aaef0c0399d9afffeb6367d5e26ddc24d351dbc9c636840ac355dc5d8", size = 2028817 },
    { url = "https://files.pythonhosted.org/packages/a3/44/3f0b95fafdaca04a483c4e685fe437c6891001bf3ce8b2fded82b9ea3aa1/pydantic_core-2.33.2-cp310-cp310-macosx_11_0_arm64.whl", hash = "sha256:0e5b2671f05ba48b94cb90ce55d8bdcaaedb8ba00cc5359f6810fc918713983d", size = 1861357 },
    { url = "https://files.pythonhosted.org/packages/30/97/e8f13b55766234caae05372826e8e4b3b96e7b248be3157f53237682e43c/pydantic_core-2.33.2-cp310-cp310-manylinux_2_17_aarch64.manylinux2014_aarch64.whl", hash = "sha256:0069c9acc3f3981b9ff4cdfaf088e98d83440a4c7ea1bc07460af3d4dc22e72d", size = 1898011 },
    { url = "https://files.pythonhosted.org/packages/9b/a3/99c48cf7bafc991cc3ee66fd544c0aae8dc907b752f1dad2d79b1b5a471f/pydantic_core-2.33.2-cp310-cp310-manylinux_2_17_armv7l.manylinux2014_armv7l.whl", hash = "sha256:d53b22f2032c42eaaf025f7c40c2e3b94568ae077a606f006d206a463bc69572", size = 1982730 },
    { url = "https://files.pythonhosted.org/packages/de/8e/a5b882ec4307010a840fb8b58bd9bf65d1840c92eae7534c7441709bf54b/pydantic_core-2.33.2-cp310-cp310-manylinux_2_17_ppc64le.manylinux2014_ppc64le.whl", hash = "sha256:0405262705a123b7ce9f0b92f123334d67b70fd1f20a9372b907ce1080c7ba02", size = 2136178 },
    { url = "https://files.pythonhosted.org/packages/e4/bb/71e35fc3ed05af6834e890edb75968e2802fe98778971ab5cba20a162315/pydantic_core-2.33.2-cp310-cp310-manylinux_2_17_s390x.manylinux2014_s390x.whl", hash = "sha256:4b25d91e288e2c4e0662b8038a28c6a07eaac3e196cfc4ff69de4ea3db992a1b", size = 2736462 },
    { url = "https://files.pythonhosted.org/packages/31/0d/c8f7593e6bc7066289bbc366f2235701dcbebcd1ff0ef8e64f6f239fb47d/pydantic_core-2.33.2-cp310-cp310-manylinux_2_17_x86_64.manylinux2014_x86_64.whl", hash = "sha256:6bdfe4b3789761f3bcb4b1ddf33355a71079858958e3a552f16d5af19768fef2", size = 2005652 },
    { url = "https://files.pythonhosted.org/packages/d2/7a/996d8bd75f3eda405e3dd219ff5ff0a283cd8e34add39d8ef9157e722867/pydantic_core-2.33.2-cp310-cp310-manylinux_2_5_i686.manylinux1_i686.whl", hash = "sha256:efec8db3266b76ef9607c2c4c419bdb06bf335ae433b80816089ea7585816f6a", size = 2113306 },
    { url = "https://files.pythonhosted.org/packages/ff/84/daf2a6fb2db40ffda6578a7e8c5a6e9c8affb251a05c233ae37098118788/pydantic_core-2.33.2-cp310-cp310-musllinux_1_1_aarch64.whl", hash = "sha256:031c57d67ca86902726e0fae2214ce6770bbe2f710dc33063187a68744a5ecac", size = 2073720 },
    { url = "https://files.pythonhosted.org/packages/77/fb/2258da019f4825128445ae79456a5499c032b55849dbd5bed78c95ccf163/pydantic_core-2.33.2-cp310-cp310-musllinux_1_1_armv7l.whl", hash = "sha256:f8de619080e944347f5f20de29a975c2d815d9ddd8be9b9b7268e2e3ef68605a", size = 2244915 },
    { url = "https://files.pythonhosted.org/packages/d8/7a/925ff73756031289468326e355b6fa8316960d0d65f8b5d6b3a3e7866de7/pydantic_core-2.33.2-cp310-cp310-musllinux_1_1_x86_64.whl", hash = "sha256:73662edf539e72a9440129f231ed3757faab89630d291b784ca99237fb94db2b", size = 2241884 },
    { url = "https://files.pythonhosted.org/packages/0b/b0/249ee6d2646f1cdadcb813805fe76265745c4010cf20a8eba7b0e639d9b2/pydantic_core-2.33.2-cp310-cp310-win32.whl", hash = "sha256:0a39979dcbb70998b0e505fb1556a1d550a0781463ce84ebf915ba293ccb7e22", size = 1910496 },
    { url = "https://files.pythonhosted.org/packages/66/ff/172ba8f12a42d4b552917aa65d1f2328990d3ccfc01d5b7c943ec084299f/pydantic_core-2.33.2-cp310-cp310-win_amd64.whl", hash = "sha256:b0379a2b24882fef529ec3b4987cb5d003b9cda32256024e6fe1586ac45fc640", size = 1955019 },
    { url = "https://files.pythonhosted.org/packages/3f/8d/71db63483d518cbbf290261a1fc2839d17ff89fce7089e08cad07ccfce67/pydantic_core-2.33.2-cp311-cp311-macosx_10_12_x86_64.whl", hash = "sha256:4c5b0a576fb381edd6d27f0a85915c6daf2f8138dc5c267a57c08a62900758c7", size = 2028584 },
    { url = "https://files.pythonhosted.org/packages/24/2f/3cfa7244ae292dd850989f328722d2aef313f74ffc471184dc509e1e4e5a/pydantic_core-2.33.2-cp311-cp311-macosx_11_0_arm64.whl", hash = "sha256:e799c050df38a639db758c617ec771fd8fb7a5f8eaaa4b27b101f266b216a246", size = 1855071 },
    { url = "https://files.pythonhosted.org/packages/b3/d3/4ae42d33f5e3f50dd467761304be2fa0a9417fbf09735bc2cce003480f2a/pydantic_core-2.33.2-cp311-cp311-manylinux_2_17_aarch64.manylinux2014_aarch64.whl", hash = "sha256:dc46a01bf8d62f227d5ecee74178ffc448ff4e5197c756331f71efcc66dc980f", size = 1897823 },
    { url = "https://files.pythonhosted.org/packages/f4/f3/aa5976e8352b7695ff808599794b1fba2a9ae2ee954a3426855935799488/pydantic_core-2.33.2-cp311-cp311-manylinux_2_17_armv7l.manylinux2014_armv7l.whl", hash = "sha256:a144d4f717285c6d9234a66778059f33a89096dfb9b39117663fd8413d582dcc", size = 1983792 },
    { url = "https://files.pythonhosted.org/packages/d5/7a/cda9b5a23c552037717f2b2a5257e9b2bfe45e687386df9591eff7b46d28/pydantic_core-2.33.2-cp311-cp311-manylinux_2_17_ppc64le.manylinux2014_ppc64le.whl", hash = "sha256:73cf6373c21bc80b2e0dc88444f41ae60b2f070ed02095754eb5a01df12256de", size = 2136338 },
    { url = "https://files.pythonhosted.org/packages/2b/9f/b8f9ec8dd1417eb9da784e91e1667d58a2a4a7b7b34cf4af765ef663a7e5/pydantic_core-2.33.2-cp311-cp311-manylinux_2_17_s390x.manylinux2014_s390x.whl", hash = "sha256:3dc625f4aa79713512d1976fe9f0bc99f706a9dee21dfd1810b4bbbf228d0e8a", size = 2730998 },
    { url = "https://files.pythonhosted.org/packages/47/bc/cd720e078576bdb8255d5032c5d63ee5c0bf4b7173dd955185a1d658c456/pydantic_core-2.33.2-cp311-cp311-manylinux_2_17_x86_64.manylinux2014_x86_64.whl", hash = "sha256:881b21b5549499972441da4758d662aeea93f1923f953e9cbaff14b8b9565aef", size = 2003200 },
    { url = "https://files.pythonhosted.org/packages/ca/22/3602b895ee2cd29d11a2b349372446ae9727c32e78a94b3d588a40fdf187/pydantic_core-2.33.2-cp311-cp311-manylinux_2_5_i686.manylinux1_i686.whl", hash = "sha256:bdc25f3681f7b78572699569514036afe3c243bc3059d3942624e936ec93450e", size = 2113890 },
    { url = "https://files.pythonhosted.org/packages/ff/e6/e3c5908c03cf00d629eb38393a98fccc38ee0ce8ecce32f69fc7d7b558a7/pydantic_core-2.33.2-cp311-cp311-musllinux_1_1_aarch64.whl", hash = "sha256:fe5b32187cbc0c862ee201ad66c30cf218e5ed468ec8dc1cf49dec66e160cc4d", size = 2073359 },
    { url = "https://files.pythonhosted.org/packages/12/e7/6a36a07c59ebefc8777d1ffdaf5ae71b06b21952582e4b07eba88a421c79/pydantic_core-2.33.2-cp311-cp311-musllinux_1_1_armv7l.whl", hash = "sha256:bc7aee6f634a6f4a95676fcb5d6559a2c2a390330098dba5e5a5f28a2e4ada30", size = 2245883 },
    { url = "https://files.pythonhosted.org/packages/16/3f/59b3187aaa6cc0c1e6616e8045b284de2b6a87b027cce2ffcea073adf1d2/pydantic_core-2.33.2-cp311-cp311-musllinux_1_1_x86_64.whl", hash = "sha256:235f45e5dbcccf6bd99f9f472858849f73d11120d76ea8707115415f8e5ebebf", size = 2241074 },
    { url = "https://files.pythonhosted.org/packages/e0/ed/55532bb88f674d5d8f67ab121a2a13c385df382de2a1677f30ad385f7438/pydantic_core-2.33.2-cp311-cp311-win32.whl", hash = "sha256:6368900c2d3ef09b69cb0b913f9f8263b03786e5b2a387706c5afb66800efd51", size = 1910538 },
    { url = "https://files.pythonhosted.org/packages/fe/1b/25b7cccd4519c0b23c2dd636ad39d381abf113085ce4f7bec2b0dc755eb1/pydantic_core-2.33.2-cp311-cp311-win_amd64.whl", hash = "sha256:1e063337ef9e9820c77acc768546325ebe04ee38b08703244c1309cccc4f1bab", size = 1952909 },
    { url = "https://files.pythonhosted.org/packages/49/a9/d809358e49126438055884c4366a1f6227f0f84f635a9014e2deb9b9de54/pydantic_core-2.33.2-cp311-cp311-win_arm64.whl", hash = "sha256:6b99022f1d19bc32a4c2a0d544fc9a76e3be90f0b3f4af413f87d38749300e65", size = 1897786 },
    { url = "https://files.pythonhosted.org/packages/18/8a/2b41c97f554ec8c71f2a8a5f85cb56a8b0956addfe8b0efb5b3d77e8bdc3/pydantic_core-2.33.2-cp312-cp312-macosx_10_12_x86_64.whl", hash = "sha256:a7ec89dc587667f22b6a0b6579c249fca9026ce7c333fc142ba42411fa243cdc", size = 2009000 },
    { url = "https://files.pythonhosted.org/packages/a1/02/6224312aacb3c8ecbaa959897af57181fb6cf3a3d7917fd44d0f2917e6f2/pydantic_core-2.33.2-cp312-cp312-macosx_11_0_arm64.whl", hash = "sha256:3c6db6e52c6d70aa0d00d45cdb9b40f0433b96380071ea80b09277dba021ddf7", size = 1847996 },
    { url = "https://files.pythonhosted.org/packages/d6/46/6dcdf084a523dbe0a0be59d054734b86a981726f221f4562aed313dbcb49/pydantic_core-2.33.2-cp312-cp312-manylinux_2_17_aarch64.manylinux2014_aarch64.whl", hash = "sha256:4e61206137cbc65e6d5256e1166f88331d3b6238e082d9f74613b9b765fb9025", size = 1880957 },
    { url = "https://files.pythonhosted.org/packages/ec/6b/1ec2c03837ac00886ba8160ce041ce4e325b41d06a034adbef11339ae422/pydantic_core-2.33.2-cp312-cp312-manylinux_2_17_armv7l.manylinux2014_armv7l.whl", hash = "sha256:eb8c529b2819c37140eb51b914153063d27ed88e3bdc31b71198a198e921e011", size = 1964199 },
    { url = "https://files.pythonhosted.org/packages/2d/1d/6bf34d6adb9debd9136bd197ca72642203ce9aaaa85cfcbfcf20f9696e83/pydantic_core-2.33.2-cp312-cp312-manylinux_2_17_ppc64le.manylinux2014_ppc64le.whl", hash = "sha256:c52b02ad8b4e2cf14ca7b3d918f3eb0ee91e63b3167c32591e57c4317e134f8f", size = 2120296 },
    { url = "https://files.pythonhosted.org/packages/e0/94/2bd0aaf5a591e974b32a9f7123f16637776c304471a0ab33cf263cf5591a/pydantic_core-2.33.2-cp312-cp312-manylinux_2_17_s390x.manylinux2014_s390x.whl", hash = "sha256:96081f1605125ba0855dfda83f6f3df5ec90c61195421ba72223de35ccfb2f88", size = 2676109 },
    { url = "https://files.pythonhosted.org/packages/f9/41/4b043778cf9c4285d59742281a769eac371b9e47e35f98ad321349cc5d61/pydantic_core-2.33.2-cp312-cp312-manylinux_2_17_x86_64.manylinux2014_x86_64.whl", hash = "sha256:8f57a69461af2a5fa6e6bbd7a5f60d3b7e6cebb687f55106933188e79ad155c1", size = 2002028 },
    { url = "https://files.pythonhosted.org/packages/cb/d5/7bb781bf2748ce3d03af04d5c969fa1308880e1dca35a9bd94e1a96a922e/pydantic_core-2.33.2-cp312-cp312-manylinux_2_5_i686.manylinux1_i686.whl", hash = "sha256:572c7e6c8bb4774d2ac88929e3d1f12bc45714ae5ee6d9a788a9fb35e60bb04b", size = 2100044 },
    { url = "https://files.pythonhosted.org/packages/fe/36/def5e53e1eb0ad896785702a5bbfd25eed546cdcf4087ad285021a90ed53/pydantic_core-2.33.2-cp312-cp312-musllinux_1_1_aarch64.whl", hash = "sha256:db4b41f9bd95fbe5acd76d89920336ba96f03e149097365afe1cb092fceb89a1", size = 2058881 },
    { url = "https://files.pythonhosted.org/packages/01/6c/57f8d70b2ee57fc3dc8b9610315949837fa8c11d86927b9bb044f8705419/pydantic_core-2.33.2-cp312-cp312-musllinux_1_1_armv7l.whl", hash = "sha256:fa854f5cf7e33842a892e5c73f45327760bc7bc516339fda888c75ae60edaeb6", size = 2227034 },
    { url = "https://files.pythonhosted.org/packages/27/b9/9c17f0396a82b3d5cbea4c24d742083422639e7bb1d5bf600e12cb176a13/pydantic_core-2.33.2-cp312-cp312-musllinux_1_1_x86_64.whl", hash = "sha256:5f483cfb75ff703095c59e365360cb73e00185e01aaea067cd19acffd2ab20ea", size = 2234187 },
    { url = "https://files.pythonhosted.org/packages/b0/6a/adf5734ffd52bf86d865093ad70b2ce543415e0e356f6cacabbc0d9ad910/pydantic_core-2.33.2-cp312-cp312-win32.whl", hash = "sha256:9cb1da0f5a471435a7bc7e439b8a728e8b61e59784b2af70d7c169f8dd8ae290", size = 1892628 },
    { url = "https://files.pythonhosted.org/packages/43/e4/5479fecb3606c1368d496a825d8411e126133c41224c1e7238be58b87d7e/pydantic_core-2.33.2-cp312-cp312-win_amd64.whl", hash = "sha256:f941635f2a3d96b2973e867144fde513665c87f13fe0e193c158ac51bfaaa7b2", size = 1955866 },
    { url = "https://files.pythonhosted.org/packages/0d/24/8b11e8b3e2be9dd82df4b11408a67c61bb4dc4f8e11b5b0fc888b38118b5/pydantic_core-2.33.2-cp312-cp312-win_arm64.whl", hash = "sha256:cca3868ddfaccfbc4bfb1d608e2ccaaebe0ae628e1416aeb9c4d88c001bb45ab", size = 1888894 },
    { url = "https://files.pythonhosted.org/packages/46/8c/99040727b41f56616573a28771b1bfa08a3d3fe74d3d513f01251f79f172/pydantic_core-2.33.2-cp313-cp313-macosx_10_12_x86_64.whl", hash = "sha256:1082dd3e2d7109ad8b7da48e1d4710c8d06c253cbc4a27c1cff4fbcaa97a9e3f", size = 2015688 },
    { url = "https://files.pythonhosted.org/packages/3a/cc/5999d1eb705a6cefc31f0b4a90e9f7fc400539b1a1030529700cc1b51838/pydantic_core-2.33.2-cp313-cp313-macosx_11_0_arm64.whl", hash = "sha256:f517ca031dfc037a9c07e748cefd8d96235088b83b4f4ba8939105d20fa1dcd6", size = 1844808 },
    { url = "https://files.pythonhosted.org/packages/6f/5e/a0a7b8885c98889a18b6e376f344da1ef323d270b44edf8174d6bce4d622/pydantic_core-2.33.2-cp313-cp313-manylinux_2_17_aarch64.manylinux2014_aarch64.whl", hash = "sha256:0a9f2c9dd19656823cb8250b0724ee9c60a82f3cdf68a080979d13092a3b0fef", size = 1885580 },
    { url = "https://files.pythonhosted.org/packages/3b/2a/953581f343c7d11a304581156618c3f592435523dd9d79865903272c256a/pydantic_core-2.33.2-cp313-cp313-manylinux_2_17_armv7l.manylinux2014_armv7l.whl", hash = "sha256:2b0a451c263b01acebe51895bfb0e1cc842a5c666efe06cdf13846c7418caa9a", size = 1973859 },
    { url = "https://files.pythonhosted.org/packages/e6/55/f1a813904771c03a3f97f676c62cca0c0a4138654107c1b61f19c644868b/pydantic_core-2.33.2-cp313-cp313-manylinux_2_17_ppc64le.manylinux2014_ppc64le.whl", hash = "sha256:1ea40a64d23faa25e62a70ad163571c0b342b8bf66d5fa612ac0dec4f069d916", size = 2120810 },
    { url = "https://files.pythonhosted.org/packages/aa/c3/053389835a996e18853ba107a63caae0b9deb4a276c6b472931ea9ae6e48/pydantic_core-2.33.2-cp313-cp313-manylinux_2_17_s390x.manylinux2014_s390x.whl", hash = "sha256:0fb2d542b4d66f9470e8065c5469ec676978d625a8b7a363f07d9a501a9cb36a", size = 2676498 },
    { url = "https://files.pythonhosted.org/packages/eb/3c/f4abd740877a35abade05e437245b192f9d0ffb48bbbbd708df33d3cda37/pydantic_core-2.33.2-cp313-cp313-manylinux_2_17_x86_64.manylinux2014_x86_64.whl", hash = "sha256:9fdac5d6ffa1b5a83bca06ffe7583f5576555e6c8b3a91fbd25ea7780f825f7d", size = 2000611 },
    { url = "https://files.pythonhosted.org/packages/59/a7/63ef2fed1837d1121a894d0ce88439fe3e3b3e48c7543b2a4479eb99c2bd/pydantic_core-2.33.2-cp313-cp313-manylinux_2_5_i686.manylinux1_i686.whl", hash = "sha256:04a1a413977ab517154eebb2d326da71638271477d6ad87a769102f7c2488c56", size = 2107924 },
    { url = "https://files.pythonhosted.org/packages/04/8f/2551964ef045669801675f1cfc3b0d74147f4901c3ffa42be2ddb1f0efc4/pydantic_core-2.33.2-cp313-cp313-musllinux_1_1_aarch64.whl", hash = "sha256:c8e7af2f4e0194c22b5b37205bfb293d166a7344a5b0d0eaccebc376546d77d5", size = 2063196 },
    { url = "https://files.pythonhosted.org/packages/26/bd/d9602777e77fc6dbb0c7db9ad356e9a985825547dce5ad1d30ee04903918/pydantic_core-2.33.2-cp313-cp313-musllinux_1_1_armv7l.whl", hash = "sha256:5c92edd15cd58b3c2d34873597a1e20f13094f59cf88068adb18947df5455b4e", size = 2236389 },
    { url = "https://files.pythonhosted.org/packages/42/db/0e950daa7e2230423ab342ae918a794964b053bec24ba8af013fc7c94846/pydantic_core-2.33.2-cp313-cp313-musllinux_1_1_x86_64.whl", hash = "sha256:65132b7b4a1c0beded5e057324b7e16e10910c106d43675d9bd87d4f38dde162", size = 2239223 },
    { url = "https://files.pythonhosted.org/packages/58/4d/4f937099c545a8a17eb52cb67fe0447fd9a373b348ccfa9a87f141eeb00f/pydantic_core-2.33.2-cp313-cp313-win32.whl", hash = "sha256:52fb90784e0a242bb96ec53f42196a17278855b0f31ac7c3cc6f5c1ec4811849", size = 1900473 },
    { url = "https://files.pythonhosted.org/packages/a0/75/4a0a9bac998d78d889def5e4ef2b065acba8cae8c93696906c3a91f310ca/pydantic_core-2.33.2-cp313-cp313-win_amd64.whl", hash = "sha256:c083a3bdd5a93dfe480f1125926afcdbf2917ae714bdb80b36d34318b2bec5d9", size = 1955269 },
    { url = "https://files.pythonhosted.org/packages/f9/86/1beda0576969592f1497b4ce8e7bc8cbdf614c352426271b1b10d5f0aa64/pydantic_core-2.33.2-cp313-cp313-win_arm64.whl", hash = "sha256:e80b087132752f6b3d714f041ccf74403799d3b23a72722ea2e6ba2e892555b9", size = 1893921 },
    { url = "https://files.pythonhosted.org/packages/a4/7d/e09391c2eebeab681df2b74bfe6c43422fffede8dc74187b2b0bf6fd7571/pydantic_core-2.33.2-cp313-cp313t-macosx_11_0_arm64.whl", hash = "sha256:61c18fba8e5e9db3ab908620af374db0ac1baa69f0f32df4f61ae23f15e586ac", size = 1806162 },
    { url = "https://files.pythonhosted.org/packages/f1/3d/847b6b1fed9f8ed3bb95a9ad04fbd0b212e832d4f0f50ff4d9ee5a9f15cf/pydantic_core-2.33.2-cp313-cp313t-manylinux_2_17_x86_64.manylinux2014_x86_64.whl", hash = "sha256:95237e53bb015f67b63c91af7518a62a8660376a6a0db19b89acc77a4d6199f5", size = 1981560 },
    { url = "https://files.pythonhosted.org/packages/6f/9a/e73262f6c6656262b5fdd723ad90f518f579b7bc8622e43a942eec53c938/pydantic_core-2.33.2-cp313-cp313t-win_amd64.whl", hash = "sha256:c2fc0a768ef76c15ab9238afa6da7f69895bb5d1ee83aeea2e3509af4472d0b9", size = 1935777 },
    { url = "https://files.pythonhosted.org/packages/30/68/373d55e58b7e83ce371691f6eaa7175e3a24b956c44628eb25d7da007917/pydantic_core-2.33.2-pp310-pypy310_pp73-macosx_10_12_x86_64.whl", hash = "sha256:5c4aa4e82353f65e548c476b37e64189783aa5384903bfea4f41580f255fddfa", size = 2023982 },
    { url = "https://files.pythonhosted.org/packages/a4/16/145f54ac08c96a63d8ed6442f9dec17b2773d19920b627b18d4f10a061ea/pydantic_core-2.33.2-pp310-pypy310_pp73-macosx_11_0_arm64.whl", hash = "sha256:d946c8bf0d5c24bf4fe333af284c59a19358aa3ec18cb3dc4370080da1e8ad29", size = 1858412 },
    { url = "https://files.pythonhosted.org/packages/41/b1/c6dc6c3e2de4516c0bb2c46f6a373b91b5660312342a0cf5826e38ad82fa/pydantic_core-2.33.2-pp310-pypy310_pp73-manylinux_2_17_aarch64.manylinux2014_aarch64.whl", hash = "sha256:87b31b6846e361ef83fedb187bb5b4372d0da3f7e28d85415efa92d6125d6e6d", size = 1892749 },
    { url = "https://files.pythonhosted.org/packages/12/73/8cd57e20afba760b21b742106f9dbdfa6697f1570b189c7457a1af4cd8a0/pydantic_core-2.33.2-pp310-pypy310_pp73-manylinux_2_17_x86_64.manylinux2014_x86_64.whl", hash = "sha256:aa9d91b338f2df0508606f7009fde642391425189bba6d8c653afd80fd6bb64e", size = 2067527 },
    { url = "https://files.pythonhosted.org/packages/e3/d5/0bb5d988cc019b3cba4a78f2d4b3854427fc47ee8ec8e9eaabf787da239c/pydantic_core-2.33.2-pp310-pypy310_pp73-manylinux_2_5_i686.manylinux1_i686.whl", hash = "sha256:2058a32994f1fde4ca0480ab9d1e75a0e8c87c22b53a3ae66554f9af78f2fe8c", size = 2108225 },
    { url = "https://files.pythonhosted.org/packages/f1/c5/00c02d1571913d496aabf146106ad8239dc132485ee22efe08085084ff7c/pydantic_core-2.33.2-pp310-pypy310_pp73-musllinux_1_1_aarch64.whl", hash = "sha256:0e03262ab796d986f978f79c943fc5f620381be7287148b8010b4097f79a39ec", size = 2069490 },
    { url = "https://files.pythonhosted.org/packages/22/a8/dccc38768274d3ed3a59b5d06f59ccb845778687652daa71df0cab4040d7/pydantic_core-2.33.2-pp310-pypy310_pp73-musllinux_1_1_armv7l.whl", hash = "sha256:1a8695a8d00c73e50bff9dfda4d540b7dee29ff9b8053e38380426a85ef10052", size = 2237525 },
    { url = "https://files.pythonhosted.org/packages/d4/e7/4f98c0b125dda7cf7ccd14ba936218397b44f50a56dd8c16a3091df116c3/pydantic_core-2.33.2-pp310-pypy310_pp73-musllinux_1_1_x86_64.whl", hash = "sha256:fa754d1850735a0b0e03bcffd9d4b4343eb417e47196e4485d9cca326073a42c", size = 2238446 },
    { url = "https://files.pythonhosted.org/packages/ce/91/2ec36480fdb0b783cd9ef6795753c1dea13882f2e68e73bce76ae8c21e6a/pydantic_core-2.33.2-pp310-pypy310_pp73-win_amd64.whl", hash = "sha256:a11c8d26a50bfab49002947d3d237abe4d9e4b5bdc8846a63537b6488e197808", size = 2066678 },
    { url = "https://files.pythonhosted.org/packages/7b/27/d4ae6487d73948d6f20dddcd94be4ea43e74349b56eba82e9bdee2d7494c/pydantic_core-2.33.2-pp311-pypy311_pp73-macosx_10_12_x86_64.whl", hash = "sha256:dd14041875d09cc0f9308e37a6f8b65f5585cf2598a53aa0123df8b129d481f8", size = 2025200 },
    { url = "https://files.pythonhosted.org/packages/f1/b8/b3cb95375f05d33801024079b9392a5ab45267a63400bf1866e7ce0f0de4/pydantic_core-2.33.2-pp311-pypy311_pp73-macosx_11_0_arm64.whl", hash = "sha256:d87c561733f66531dced0da6e864f44ebf89a8fba55f31407b00c2f7f9449593", size = 1859123 },
    { url = "https://files.pythonhosted.org/packages/05/bc/0d0b5adeda59a261cd30a1235a445bf55c7e46ae44aea28f7bd6ed46e091/pydantic_core-2.33.2-pp311-pypy311_pp73-manylinux_2_17_aarch64.manylinux2014_aarch64.whl", hash = "sha256:2f82865531efd18d6e07a04a17331af02cb7a651583c418df8266f17a63c6612", size = 1892852 },
    { url = "https://files.pythonhosted.org/packages/3e/11/d37bdebbda2e449cb3f519f6ce950927b56d62f0b84fd9cb9e372a26a3d5/pydantic_core-2.33.2-pp311-pypy311_pp73-manylinux_2_17_x86_64.manylinux2014_x86_64.whl", hash = "sha256:2bfb5112df54209d820d7bf9317c7a6c9025ea52e49f46b6a2060104bba37de7", size = 2067484 },
    { url = "https://files.pythonhosted.org/packages/8c/55/1f95f0a05ce72ecb02a8a8a1c3be0579bbc29b1d5ab68f1378b7bebc5057/pydantic_core-2.33.2-pp311-pypy311_pp73-manylinux_2_5_i686.manylinux1_i686.whl", hash = "sha256:64632ff9d614e5eecfb495796ad51b0ed98c453e447a76bcbeeb69615079fc7e", size = 2108896 },
    { url = "https://files.pythonhosted.org/packages/53/89/2b2de6c81fa131f423246a9109d7b2a375e83968ad0800d6e57d0574629b/pydantic_core-2.33.2-pp311-pypy311_pp73-musllinux_1_1_aarch64.whl", hash = "sha256:f889f7a40498cc077332c7ab6b4608d296d852182211787d4f3ee377aaae66e8", size = 2069475 },
    { url = "https://files.pythonhosted.org/packages/b8/e9/1f7efbe20d0b2b10f6718944b5d8ece9152390904f29a78e68d4e7961159/pydantic_core-2.33.2-pp311-pypy311_pp73-musllinux_1_1_armv7l.whl", hash = "sha256:de4b83bb311557e439b9e186f733f6c645b9417c84e2eb8203f3f820a4b988bf", size = 2239013 },
    { url = "https://files.pythonhosted.org/packages/3c/b2/5309c905a93811524a49b4e031e9851a6b00ff0fb668794472ea7746b448/pydantic_core-2.33.2-pp311-pypy311_pp73-musllinux_1_1_x86_64.whl", hash = "sha256:82f68293f055f51b51ea42fafc74b6aad03e70e191799430b90c13d643059ebb", size = 2238715 },
    { url = "https://files.pythonhosted.org/packages/32/56/8a7ca5d2cd2cda1d245d34b1c9a942920a718082ae8e54e5f3e5a58b7add/pydantic_core-2.33.2-pp311-pypy311_pp73-win_amd64.whl", hash = "sha256:329467cecfb529c925cf2bbd4d60d2c509bc2fb52a20c1045bf09bb70971a9c1", size = 2066757 },
]

[[package]]
name = "pydantic-settings"
version = "2.11.0"
source = { registry = "https://pypi.org/simple" }
dependencies = [
    { name = "pydantic" },
    { name = "python-dotenv" },
    { name = "typing-inspection" },
]
sdist = { url = "https://files.pythonhosted.org/packages/20/c5/dbbc27b814c71676593d1c3f718e6cd7d4f00652cefa24b75f7aa3efb25e/pydantic_settings-2.11.0.tar.gz", hash = "sha256:d0e87a1c7d33593beb7194adb8470fc426e95ba02af83a0f23474a04c9a08180", size = 188394 }
wheels = [
    { url = "https://files.pythonhosted.org/packages/83/d6/887a1ff844e64aa823fb4905978d882a633cfe295c32eacad582b78a7d8b/pydantic_settings-2.11.0-py3-none-any.whl", hash = "sha256:fe2cea3413b9530d10f3a5875adffb17ada5c1e1bab0b2885546d7310415207c", size = 48608 },
]

[[package]]
name = "pyjwt"
version = "2.10.1"
source = { registry = "https://pypi.org/simple" }
sdist = { url = "https://files.pythonhosted.org/packages/e7/46/bd74733ff231675599650d3e47f361794b22ef3e3770998dda30d3b63726/pyjwt-2.10.1.tar.gz", hash = "sha256:3cc5772eb20009233caf06e9d8a0577824723b44e6648ee0a2aedb6cf9381953", size = 87785 }
wheels = [
    { url = "https://files.pythonhosted.org/packages/61/ad/689f02752eeec26aed679477e80e632ef1b682313be70793d798c1d5fc8f/PyJWT-2.10.1-py3-none-any.whl", hash = "sha256:dcdd193e30abefd5debf142f9adfcdd2b58004e644f25406ffaebd50bd98dacb", size = 22997 },
]

[[package]]
name = "python-dotenv"
version = "1.1.1"
source = { registry = "https://pypi.org/simple" }
sdist = { url = "https://files.pythonhosted.org/packages/f6/b0/4bc07ccd3572a2f9df7e6782f52b0c6c90dcbb803ac4a167702d7d0dfe1e/python_dotenv-1.1.1.tar.gz", hash = "sha256:a8a6399716257f45be6a007360200409fce5cda2661e3dec71d23dc15f6189ab", size = 41978 }
wheels = [
    { url = "https://files.pythonhosted.org/packages/5f/ed/539768cf28c661b5b068d66d96a2f155c4971a5d55684a514c1a0e0dec2f/python_dotenv-1.1.1-py3-none-any.whl", hash = "sha256:31f23644fe2602f88ff55e1f5c79ba497e01224ee7737937930c448e4d0e24dc", size = 20556 },
]

[[package]]
name = "python-engineio"
version = "4.12.2"
source = { registry = "https://pypi.org/simple" }
dependencies = [
    { name = "simple-websocket" },
]
sdist = { url = "https://files.pythonhosted.org/packages/ba/0b/67295279b66835f9fa7a491650efcd78b20321c127036eef62c11a31e028/python_engineio-4.12.2.tar.gz", hash = "sha256:e7e712ffe1be1f6a05ee5f951e72d434854a32fcfc7f6e4d9d3cae24ec70defa", size = 91677, upload-time = "2025-06-04T19:22:18.789Z" }
wheels = [
    { url = "https://files.pythonhosted.org/packages/0c/fa/df59acedf7bbb937f69174d00f921a7b93aa5a5f5c17d05296c814fff6fc/python_engineio-4.12.2-py3-none-any.whl", hash = "sha256:8218ab66950e179dfec4b4bbb30aecf3f5d86f5e58e6fc1aa7fde2c698b2804f", size = 59536, upload-time = "2025-06-04T19:22:16.916Z" },
]

[[package]]
name = "python-multipart"
version = "0.0.20"
source = { registry = "https://pypi.org/simple" }
sdist = { url = "https://files.pythonhosted.org/packages/f3/87/f44d7c9f274c7ee665a29b885ec97089ec5dc034c7f3fafa03da9e39a09e/python_multipart-0.0.20.tar.gz", hash = "sha256:8dd0cab45b8e23064ae09147625994d090fa46f5b0d1e13af944c331a7fa9d13", size = 37158 }
wheels = [
    { url = "https://files.pythonhosted.org/packages/45/58/38b5afbc1a800eeea951b9285d3912613f2603bdf897a4ab0f4bd7f405fc/python_multipart-0.0.20-py3-none-any.whl", hash = "sha256:8a62d3a8335e06589fe01f2a3e178cdcc632f3fbe0d492ad9ee0ec35aab1f104", size = 24546 },
]

[[package]]
name = "pyyaml"
version = "6.0.3"
source = { registry = "https://pypi.org/simple" }
sdist = { url = "https://files.pythonhosted.org/packages/05/8e/961c0007c59b8dd7729d542c61a4d537767a59645b82a0b521206e1e25c2/pyyaml-6.0.3.tar.gz", hash = "sha256:d76623373421df22fb4cf8817020cbb7ef15c725b9d5e45f17e189bfc384190f", size = 130960 }
wheels = [
    { url = "https://files.pythonhosted.org/packages/f4/a0/39350dd17dd6d6c6507025c0e53aef67a9293a6d37d3511f23ea510d5800/pyyaml-6.0.3-cp310-cp310-macosx_10_13_x86_64.whl", hash = "sha256:214ed4befebe12df36bcc8bc2b64b396ca31be9304b8f59e25c11cf94a4c033b", size = 184227 },
    { url = "https://files.pythonhosted.org/packages/05/14/52d505b5c59ce73244f59c7a50ecf47093ce4765f116cdb98286a71eeca2/pyyaml-6.0.3-cp310-cp310-macosx_11_0_arm64.whl", hash = "sha256:02ea2dfa234451bbb8772601d7b8e426c2bfa197136796224e50e35a78777956", size = 174019 },
    { url = "https://files.pythonhosted.org/packages/43/f7/0e6a5ae5599c838c696adb4e6330a59f463265bfa1e116cfd1fbb0abaaae/pyyaml-6.0.3-cp310-cp310-manylinux2014_aarch64.manylinux_2_17_aarch64.manylinux_2_28_aarch64.whl", hash = "sha256:b30236e45cf30d2b8e7b3e85881719e98507abed1011bf463a8fa23e9c3e98a8", size = 740646 },
    { url = "https://files.pythonhosted.org/packages/2f/3a/61b9db1d28f00f8fd0ae760459a5c4bf1b941baf714e207b6eb0657d2578/pyyaml-6.0.3-cp310-cp310-manylinux2014_s390x.manylinux_2_17_s390x.manylinux_2_28_s390x.whl", hash = "sha256:66291b10affd76d76f54fad28e22e51719ef9ba22b29e1d7d03d6777a9174198", size = 840793 },
    { url = "https://files.pythonhosted.org/packages/7a/1e/7acc4f0e74c4b3d9531e24739e0ab832a5edf40e64fbae1a9c01941cabd7/pyyaml-6.0.3-cp310-cp310-manylinux2014_x86_64.manylinux_2_17_x86_64.manylinux_2_28_x86_64.whl", hash = "sha256:9c7708761fccb9397fe64bbc0395abcae8c4bf7b0eac081e12b809bf47700d0b", size = 770293 },
    { url = "https://files.pythonhosted.org/packages/8b/ef/abd085f06853af0cd59fa5f913d61a8eab65d7639ff2a658d18a25d6a89d/pyyaml-6.0.3-cp310-cp310-musllinux_1_2_aarch64.whl", hash = "sha256:418cf3f2111bc80e0933b2cd8cd04f286338bb88bdc7bc8e6dd775ebde60b5e0", size = 732872 },
    { url = "https://files.pythonhosted.org/packages/1f/15/2bc9c8faf6450a8b3c9fc5448ed869c599c0a74ba2669772b1f3a0040180/pyyaml-6.0.3-cp310-cp310-musllinux_1_2_x86_64.whl", hash = "sha256:5e0b74767e5f8c593e8c9b5912019159ed0533c70051e9cce3e8b6aa699fcd69", size = 758828 },
    { url = "https://files.pythonhosted.org/packages/a3/00/531e92e88c00f4333ce359e50c19b8d1de9fe8d581b1534e35ccfbc5f393/pyyaml-6.0.3-cp310-cp310-win32.whl", hash = "sha256:28c8d926f98f432f88adc23edf2e6d4921ac26fb084b028c733d01868d19007e", size = 142415 },
    { url = "https://files.pythonhosted.org/packages/2a/fa/926c003379b19fca39dd4634818b00dec6c62d87faf628d1394e137354d4/pyyaml-6.0.3-cp310-cp310-win_amd64.whl", hash = "sha256:bdb2c67c6c1390b63c6ff89f210c8fd09d9a1217a465701eac7316313c915e4c", size = 158561 },
    { url = "https://files.pythonhosted.org/packages/6d/16/a95b6757765b7b031c9374925bb718d55e0a9ba8a1b6a12d25962ea44347/pyyaml-6.0.3-cp311-cp311-macosx_10_13_x86_64.whl", hash = "sha256:44edc647873928551a01e7a563d7452ccdebee747728c1080d881d68af7b997e", size = 185826 },
    { url = "https://files.pythonhosted.org/packages/16/19/13de8e4377ed53079ee996e1ab0a9c33ec2faf808a4647b7b4c0d46dd239/pyyaml-6.0.3-cp311-cp311-macosx_11_0_arm64.whl", hash = "sha256:652cb6edd41e718550aad172851962662ff2681490a8a711af6a4d288dd96824", size = 175577 },
    { url = "https://files.pythonhosted.org/packages/0c/62/d2eb46264d4b157dae1275b573017abec435397aa59cbcdab6fc978a8af4/pyyaml-6.0.3-cp311-cp311-manylinux2014_aarch64.manylinux_2_17_aarch64.manylinux_2_28_aarch64.whl", hash = "sha256:10892704fc220243f5305762e276552a0395f7beb4dbf9b14ec8fd43b57f126c", size = 775556 },
    { url = "https://files.pythonhosted.org/packages/10/cb/16c3f2cf3266edd25aaa00d6c4350381c8b012ed6f5276675b9eba8d9ff4/pyyaml-6.0.3-cp311-cp311-manylinux2014_s390x.manylinux_2_17_s390x.manylinux_2_28_s390x.whl", hash = "sha256:850774a7879607d3a6f50d36d04f00ee69e7fc816450e5f7e58d7f17f1ae5c00", size = 882114 },
    { url = "https://files.pythonhosted.org/packages/71/60/917329f640924b18ff085ab889a11c763e0b573da888e8404ff486657602/pyyaml-6.0.3-cp311-cp311-manylinux2014_x86_64.manylinux_2_17_x86_64.manylinux_2_28_x86_64.whl", hash = "sha256:b8bb0864c5a28024fac8a632c443c87c5aa6f215c0b126c449ae1a150412f31d", size = 806638 },
    { url = "https://files.pythonhosted.org/packages/dd/6f/529b0f316a9fd167281a6c3826b5583e6192dba792dd55e3203d3f8e655a/pyyaml-6.0.3-cp311-cp311-musllinux_1_2_aarch64.whl", hash = "sha256:1d37d57ad971609cf3c53ba6a7e365e40660e3be0e5175fa9f2365a379d6095a", size = 767463 },
    { url = "https://files.pythonhosted.org/packages/f2/6a/b627b4e0c1dd03718543519ffb2f1deea4a1e6d42fbab8021936a4d22589/pyyaml-6.0.3-cp311-cp311-musllinux_1_2_x86_64.whl", hash = "sha256:37503bfbfc9d2c40b344d06b2199cf0e96e97957ab1c1b546fd4f87e53e5d3e4", size = 794986 },
    { url = "https://files.pythonhosted.org/packages/45/91/47a6e1c42d9ee337c4839208f30d9f09caa9f720ec7582917b264defc875/pyyaml-6.0.3-cp311-cp311-win32.whl", hash = "sha256:8098f252adfa6c80ab48096053f512f2321f0b998f98150cea9bd23d83e1467b", size = 142543 },
    { url = "https://files.pythonhosted.org/packages/da/e3/ea007450a105ae919a72393cb06f122f288ef60bba2dc64b26e2646fa315/pyyaml-6.0.3-cp311-cp311-win_amd64.whl", hash = "sha256:9f3bfb4965eb874431221a3ff3fdcddc7e74e3b07799e0e84ca4a0f867d449bf", size = 158763 },
    { url = "https://files.pythonhosted.org/packages/d1/33/422b98d2195232ca1826284a76852ad5a86fe23e31b009c9886b2d0fb8b2/pyyaml-6.0.3-cp312-cp312-macosx_10_13_x86_64.whl", hash = "sha256:7f047e29dcae44602496db43be01ad42fc6f1cc0d8cd6c83d342306c32270196", size = 182063 },
    { url = "https://files.pythonhosted.org/packages/89/a0/6cf41a19a1f2f3feab0e9c0b74134aa2ce6849093d5517a0c550fe37a648/pyyaml-6.0.3-cp312-cp312-macosx_11_0_arm64.whl", hash = "sha256:fc09d0aa354569bc501d4e787133afc08552722d3ab34836a80547331bb5d4a0", size = 173973 },
    { url = "https://files.pythonhosted.org/packages/ed/23/7a778b6bd0b9a8039df8b1b1d80e2e2ad78aa04171592c8a5c43a56a6af4/pyyaml-6.0.3-cp312-cp312-manylinux2014_aarch64.manylinux_2_17_aarch64.manylinux_2_28_aarch64.whl", hash = "sha256:9149cad251584d5fb4981be1ecde53a1ca46c891a79788c0df828d2f166bda28", size = 775116 },
    { url = "https://files.pythonhosted.org/packages/65/30/d7353c338e12baef4ecc1b09e877c1970bd3382789c159b4f89d6a70dc09/pyyaml-6.0.3-cp312-cp312-manylinux2014_s390x.manylinux_2_17_s390x.manylinux_2_28_s390x.whl", hash = "sha256:5fdec68f91a0c6739b380c83b951e2c72ac0197ace422360e6d5a959d8d97b2c", size = 844011 },
    { url = "https://files.pythonhosted.org/packages/8b/9d/b3589d3877982d4f2329302ef98a8026e7f4443c765c46cfecc8858c6b4b/pyyaml-6.0.3-cp312-cp312-manylinux2014_x86_64.manylinux_2_17_x86_64.manylinux_2_28_x86_64.whl", hash = "sha256:ba1cc08a7ccde2d2ec775841541641e4548226580ab850948cbfda66a1befcdc", size = 807870 },
    { url = "https://files.pythonhosted.org/packages/05/c0/b3be26a015601b822b97d9149ff8cb5ead58c66f981e04fedf4e762f4bd4/pyyaml-6.0.3-cp312-cp312-musllinux_1_2_aarch64.whl", hash = "sha256:8dc52c23056b9ddd46818a57b78404882310fb473d63f17b07d5c40421e47f8e", size = 761089 },
    { url = "https://files.pythonhosted.org/packages/be/8e/98435a21d1d4b46590d5459a22d88128103f8da4c2d4cb8f14f2a96504e1/pyyaml-6.0.3-cp312-cp312-musllinux_1_2_x86_64.whl", hash = "sha256:41715c910c881bc081f1e8872880d3c650acf13dfa8214bad49ed4cede7c34ea", size = 790181 },
    { url = "https://files.pythonhosted.org/packages/74/93/7baea19427dcfbe1e5a372d81473250b379f04b1bd3c4c5ff825e2327202/pyyaml-6.0.3-cp312-cp312-win32.whl", hash = "sha256:96b533f0e99f6579b3d4d4995707cf36df9100d67e0c8303a0c55b27b5f99bc5", size = 137658 },
    { url = "https://files.pythonhosted.org/packages/86/bf/899e81e4cce32febab4fb42bb97dcdf66bc135272882d1987881a4b519e9/pyyaml-6.0.3-cp312-cp312-win_amd64.whl", hash = "sha256:5fcd34e47f6e0b794d17de1b4ff496c00986e1c83f7ab2fb8fcfe9616ff7477b", size = 154003 },
    { url = "https://files.pythonhosted.org/packages/1a/08/67bd04656199bbb51dbed1439b7f27601dfb576fb864099c7ef0c3e55531/pyyaml-6.0.3-cp312-cp312-win_arm64.whl", hash = "sha256:64386e5e707d03a7e172c0701abfb7e10f0fb753ee1d773128192742712a98fd", size = 140344 },
    { url = "https://files.pythonhosted.org/packages/d1/11/0fd08f8192109f7169db964b5707a2f1e8b745d4e239b784a5a1dd80d1db/pyyaml-6.0.3-cp313-cp313-macosx_10_13_x86_64.whl", hash = "sha256:8da9669d359f02c0b91ccc01cac4a67f16afec0dac22c2ad09f46bee0697eba8", size = 181669 },
    { url = "https://files.pythonhosted.org/packages/b1/16/95309993f1d3748cd644e02e38b75d50cbc0d9561d21f390a76242ce073f/pyyaml-6.0.3-cp313-cp313-macosx_11_0_arm64.whl", hash = "sha256:2283a07e2c21a2aa78d9c4442724ec1eb15f5e42a723b99cb3d822d48f5f7ad1", size = 173252 },
    { url = "https://files.pythonhosted.org/packages/50/31/b20f376d3f810b9b2371e72ef5adb33879b25edb7a6d072cb7ca0c486398/pyyaml-6.0.3-cp313-cp313-manylinux2014_aarch64.manylinux_2_17_aarch64.manylinux_2_28_aarch64.whl", hash = "sha256:ee2922902c45ae8ccada2c5b501ab86c36525b883eff4255313a253a3160861c", size = 767081 },
    { url = "https://files.pythonhosted.org/packages/49/1e/a55ca81e949270d5d4432fbbd19dfea5321eda7c41a849d443dc92fd1ff7/pyyaml-6.0.3-cp313-cp313-manylinux2014_s390x.manylinux_2_17_s390x.manylinux_2_28_s390x.whl", hash = "sha256:a33284e20b78bd4a18c8c2282d549d10bc8408a2a7ff57653c0cf0b9be0afce5", size = 841159 },
    { url = "https://files.pythonhosted.org/packages/74/27/e5b8f34d02d9995b80abcef563ea1f8b56d20134d8f4e5e81733b1feceb2/pyyaml-6.0.3-cp313-cp313-manylinux2014_x86_64.manylinux_2_17_x86_64.manylinux_2_28_x86_64.whl", hash = "sha256:0f29edc409a6392443abf94b9cf89ce99889a1dd5376d94316ae5145dfedd5d6", size = 801626 },
    { url = "https://files.pythonhosted.org/packages/f9/11/ba845c23988798f40e52ba45f34849aa8a1f2d4af4b798588010792ebad6/pyyaml-6.0.3-cp313-cp313-musllinux_1_2_aarch64.whl", hash = "sha256:f7057c9a337546edc7973c0d3ba84ddcdf0daa14533c2065749c9075001090e6", size = 753613 },
    { url = "https://files.pythonhosted.org/packages/3d/e0/7966e1a7bfc0a45bf0a7fb6b98ea03fc9b8d84fa7f2229e9659680b69ee3/pyyaml-6.0.3-cp313-cp313-musllinux_1_2_x86_64.whl", hash = "sha256:eda16858a3cab07b80edaf74336ece1f986ba330fdb8ee0d6c0d68fe82bc96be", size = 794115 },
    { url = "https://files.pythonhosted.org/packages/de/94/980b50a6531b3019e45ddeada0626d45fa85cbe22300844a7983285bed3b/pyyaml-6.0.3-cp313-cp313-win32.whl", hash = "sha256:d0eae10f8159e8fdad514efdc92d74fd8d682c933a6dd088030f3834bc8e6b26", size = 137427 },
    { url = "https://files.pythonhosted.org/packages/97/c9/39d5b874e8b28845e4ec2202b5da735d0199dbe5b8fb85f91398814a9a46/pyyaml-6.0.3-cp313-cp313-win_amd64.whl", hash = "sha256:79005a0d97d5ddabfeeea4cf676af11e647e41d81c9a7722a193022accdb6b7c", size = 154090 },
    { url = "https://files.pythonhosted.org/packages/73/e8/2bdf3ca2090f68bb3d75b44da7bbc71843b19c9f2b9cb9b0f4ab7a5a4329/pyyaml-6.0.3-cp313-cp313-win_arm64.whl", hash = "sha256:5498cd1645aa724a7c71c8f378eb29ebe23da2fc0d7a08071d89469bf1d2defb", size = 140246 },
    { url = "https://files.pythonhosted.org/packages/9d/8c/f4bd7f6465179953d3ac9bc44ac1a8a3e6122cf8ada906b4f96c60172d43/pyyaml-6.0.3-cp314-cp314-macosx_10_13_x86_64.whl", hash = "sha256:8d1fab6bb153a416f9aeb4b8763bc0f22a5586065f86f7664fc23339fc1c1fac", size = 181814 },
    { url = "https://files.pythonhosted.org/packages/bd/9c/4d95bb87eb2063d20db7b60faa3840c1b18025517ae857371c4dd55a6b3a/pyyaml-6.0.3-cp314-cp314-macosx_11_0_arm64.whl", hash = "sha256:34d5fcd24b8445fadc33f9cf348c1047101756fd760b4dacb5c3e99755703310", size = 173809 },
    { url = "https://files.pythonhosted.org/packages/92/b5/47e807c2623074914e29dabd16cbbdd4bf5e9b2db9f8090fa64411fc5382/pyyaml-6.0.3-cp314-cp314-manylinux2014_aarch64.manylinux_2_17_aarch64.manylinux_2_28_aarch64.whl", hash = "sha256:501a031947e3a9025ed4405a168e6ef5ae3126c59f90ce0cd6f2bfc477be31b7", size = 766454 },
    { url = "https://files.pythonhosted.org/packages/02/9e/e5e9b168be58564121efb3de6859c452fccde0ab093d8438905899a3a483/pyyaml-6.0.3-cp314-cp314-manylinux2014_s390x.manylinux_2_17_s390x.manylinux_2_28_s390x.whl", hash = "sha256:b3bc83488de33889877a0f2543ade9f70c67d66d9ebb4ac959502e12de895788", size = 836355 },
    { url = "https://files.pythonhosted.org/packages/88/f9/16491d7ed2a919954993e48aa941b200f38040928474c9e85ea9e64222c3/pyyaml-6.0.3-cp314-cp314-manylinux2014_x86_64.manylinux_2_17_x86_64.manylinux_2_28_x86_64.whl", hash = "sha256:c458b6d084f9b935061bc36216e8a69a7e293a2f1e68bf956dcd9e6cbcd143f5", size = 794175 },
    { url = "https://files.pythonhosted.org/packages/dd/3f/5989debef34dc6397317802b527dbbafb2b4760878a53d4166579111411e/pyyaml-6.0.3-cp314-cp314-musllinux_1_2_aarch64.whl", hash = "sha256:7c6610def4f163542a622a73fb39f534f8c101d690126992300bf3207eab9764", size = 755228 },
    { url = "https://files.pythonhosted.org/packages/d7/ce/af88a49043cd2e265be63d083fc75b27b6ed062f5f9fd6cdc223ad62f03e/pyyaml-6.0.3-cp314-cp314-musllinux_1_2_x86_64.whl", hash = "sha256:5190d403f121660ce8d1d2c1bb2ef1bd05b5f68533fc5c2ea899bd15f4399b35", size = 789194 },
    { url = "https://files.pythonhosted.org/packages/23/20/bb6982b26a40bb43951265ba29d4c246ef0ff59c9fdcdf0ed04e0687de4d/pyyaml-6.0.3-cp314-cp314-win_amd64.whl", hash = "sha256:4a2e8cebe2ff6ab7d1050ecd59c25d4c8bd7e6f400f5f82b96557ac0abafd0ac", size = 156429 },
    { url = "https://files.pythonhosted.org/packages/f4/f4/a4541072bb9422c8a883ab55255f918fa378ecf083f5b85e87fc2b4eda1b/pyyaml-6.0.3-cp314-cp314-win_arm64.whl", hash = "sha256:93dda82c9c22deb0a405ea4dc5f2d0cda384168e466364dec6255b293923b2f3", size = 143912 },
    { url = "https://files.pythonhosted.org/packages/7c/f9/07dd09ae774e4616edf6cda684ee78f97777bdd15847253637a6f052a62f/pyyaml-6.0.3-cp314-cp314t-macosx_10_13_x86_64.whl", hash = "sha256:02893d100e99e03eda1c8fd5c441d8c60103fd175728e23e431db1b589cf5ab3", size = 189108 },
    { url = "https://files.pythonhosted.org/packages/4e/78/8d08c9fb7ce09ad8c38ad533c1191cf27f7ae1effe5bb9400a46d9437fcf/pyyaml-6.0.3-cp314-cp314t-macosx_11_0_arm64.whl", hash = "sha256:c1ff362665ae507275af2853520967820d9124984e0f7466736aea23d8611fba", size = 183641 },
    { url = "https://files.pythonhosted.org/packages/7b/5b/3babb19104a46945cf816d047db2788bcaf8c94527a805610b0289a01c6b/pyyaml-6.0.3-cp314-cp314t-manylinux2014_aarch64.manylinux_2_17_aarch64.manylinux_2_28_aarch64.whl", hash = "sha256:6adc77889b628398debc7b65c073bcb99c4a0237b248cacaf3fe8a557563ef6c", size = 831901 },
    { url = "https://files.pythonhosted.org/packages/8b/cc/dff0684d8dc44da4d22a13f35f073d558c268780ce3c6ba1b87055bb0b87/pyyaml-6.0.3-cp314-cp314t-manylinux2014_s390x.manylinux_2_17_s390x.manylinux_2_28_s390x.whl", hash = "sha256:a80cb027f6b349846a3bf6d73b5e95e782175e52f22108cfa17876aaeff93702", size = 861132 },
    { url = "https://files.pythonhosted.org/packages/b1/5e/f77dc6b9036943e285ba76b49e118d9ea929885becb0a29ba8a7c75e29fe/pyyaml-6.0.3-cp314-cp314t-manylinux2014_x86_64.manylinux_2_17_x86_64.manylinux_2_28_x86_64.whl", hash = "sha256:00c4bdeba853cc34e7dd471f16b4114f4162dc03e6b7afcc2128711f0eca823c", size = 839261 },
    { url = "https://files.pythonhosted.org/packages/ce/88/a9db1376aa2a228197c58b37302f284b5617f56a5d959fd1763fb1675ce6/pyyaml-6.0.3-cp314-cp314t-musllinux_1_2_aarch64.whl", hash = "sha256:66e1674c3ef6f541c35191caae2d429b967b99e02040f5ba928632d9a7f0f065", size = 805272 },
    { url = "https://files.pythonhosted.org/packages/da/92/1446574745d74df0c92e6aa4a7b0b3130706a4142b2d1a5869f2eaa423c6/pyyaml-6.0.3-cp314-cp314t-musllinux_1_2_x86_64.whl", hash = "sha256:16249ee61e95f858e83976573de0f5b2893b3677ba71c9dd36b9cf8be9ac6d65", size = 829923 },
    { url = "https://files.pythonhosted.org/packages/f0/7a/1c7270340330e575b92f397352af856a8c06f230aa3e76f86b39d01b416a/pyyaml-6.0.3-cp314-cp314t-win_amd64.whl", hash = "sha256:4ad1906908f2f5ae4e5a8ddfce73c320c2a1429ec52eafd27138b7f1cbe341c9", size = 174062 },
    { url = "https://files.pythonhosted.org/packages/f1/12/de94a39c2ef588c7e6455cfbe7343d3b2dc9d6b6b2f40c4c6565744c873d/pyyaml-6.0.3-cp314-cp314t-win_arm64.whl", hash = "sha256:ebc55a14a21cb14062aa4162f906cd962b28e2e9ea38f9b4391244cd8de4ae0b", size = 149341 },
]

[[package]]
name = "python-socketio"
version = "5.13.0"
source = { registry = "https://pypi.org/simple" }
dependencies = [
    { name = "bidict" },
    { name = "python-engineio" },
]
sdist = { url = "https://files.pythonhosted.org/packages/21/1a/396d50ccf06ee539fa758ce5623b59a9cb27637fc4b2dc07ed08bf495e77/python_socketio-5.13.0.tar.gz", hash = "sha256:ac4e19a0302ae812e23b712ec8b6427ca0521f7c582d6abb096e36e24a263029", size = 121125, upload-time = "2025-04-12T15:46:59.933Z" }
wheels = [
    { url = "https://files.pythonhosted.org/packages/3c/32/b4fb8585d1be0f68bde7e110dffbcf354915f77ad8c778563f0ad9655c02/python_socketio-5.13.0-py3-none-any.whl", hash = "sha256:51f68d6499f2df8524668c24bcec13ba1414117cfb3a90115c559b601ab10caf", size = 77800, upload-time = "2025-04-12T15:46:58.412Z" },
]

[[package]]
name = "requests"
version = "2.32.5"
source = { registry = "https://pypi.org/simple" }
dependencies = [
    { name = "certifi" },
    { name = "charset-normalizer" },
    { name = "idna" },
    { name = "urllib3" },
]
sdist = { url = "https://files.pythonhosted.org/packages/c9/74/b3ff8e6c8446842c3f5c837e9c3dfcfe2018ea6ecef224c710c85ef728f4/requests-2.32.5.tar.gz", hash = "sha256:dbba0bac56e100853db0ea71b82b4dfd5fe2bf6d3754a8893c3af500cec7d7cf", size = 134517 }
wheels = [
    { url = "https://files.pythonhosted.org/packages/1e/db/4254e3eabe8020b458f1a747140d32277ec7a271daf1d235b70dc0b4e6e3/requests-2.32.5-py3-none-any.whl", hash = "sha256:2462f94637a34fd532264295e186976db0f5d453d1cdd31473c85a6a161affb6", size = 64738 },
]

[[package]]
name = "requests-toolbelt"
version = "1.0.0"
source = { registry = "https://pypi.org/simple" }
dependencies = [
    { name = "requests" },
]
sdist = { url = "https://files.pythonhosted.org/packages/f3/61/d7545dafb7ac2230c70d38d31cbfe4cc64f7144dc41f6e4e4b78ecd9f5bb/requests-toolbelt-1.0.0.tar.gz", hash = "sha256:7681a0a3d047012b5bdc0ee37d7f8f07ebe76ab08caeccfc3921ce23c88d5bc6", size = 206888 }
wheels = [
    { url = "https://files.pythonhosted.org/packages/3f/51/d4db610ef29373b879047326cbf6fa98b6c1969d6f6dc423279de2b1be2c/requests_toolbelt-1.0.0-py2.py3-none-any.whl", hash = "sha256:cccfdd665f0a24fcf4726e690f65639d272bb0637b9b92dfd91a5568ccf6bd06", size = 54481 },
]

[[package]]
name = "server"
version = "0.1.0"
source = { virtual = "." }
dependencies = [
    { name = "aiofiles" },
    { name = "aiohttp" },
    { name = "fastapi" },
    { name = "flask" },
<<<<<<< HEAD
    { name = "langchain-core" },
    { name = "langgraph" },
=======
    { name = "numpy", version = "2.2.6", source = { registry = "https://pypi.org/simple" }, marker = "python_full_version < '3.11'" },
    { name = "numpy", version = "2.3.3", source = { registry = "https://pypi.org/simple" }, marker = "python_full_version >= '3.11'" },
>>>>>>> cfe38c6e
    { name = "openai" },
    { name = "pydantic" },
    { name = "pydantic-settings" },
    { name = "python-dotenv" },
    { name = "python-multipart" },
    { name = "python-socketio" },
    { name = "sqlalchemy" },
    { name = "twilio" },
    { name = "uvicorn" },
    { name = "websockets" },
]

[package.metadata]
requires-dist = [
    { name = "aiofiles", specifier = ">=24.1.0" },
    { name = "aiohttp", specifier = ">=3.10.0" },
    { name = "fastapi", specifier = ">=0.115.0" },
    { name = "flask", specifier = ">=3.1.2" },
<<<<<<< HEAD
    { name = "langchain-core", specifier = ">=0.3.12" },
    { name = "langgraph", specifier = ">=0.2.24" },
    { name = "openai", specifier = ">=1.52.0" },
=======
    { name = "numpy", specifier = ">=1.26.0" },
    { name = "openai", specifier = ">=1.50.0" },
>>>>>>> cfe38c6e
    { name = "pydantic", specifier = ">=2.8.0" },
    { name = "pydantic-settings", specifier = ">=2.3.0" },
    { name = "python-dotenv", specifier = ">=1.1.1" },
    { name = "python-multipart", specifier = ">=0.0.9" },
    { name = "python-socketio", specifier = ">=5.11.0" },
    { name = "sqlalchemy", specifier = ">=2.0.0" },
    { name = "twilio", specifier = ">=9.8.1" },
    { name = "uvicorn", specifier = ">=0.30.0" },
    { name = "websockets", specifier = ">=13.0" },
]

[[package]]
name = "simple-websocket"
version = "1.1.0"
source = { registry = "https://pypi.org/simple" }
dependencies = [
    { name = "wsproto" },
]
sdist = { url = "https://files.pythonhosted.org/packages/b0/d4/bfa032f961103eba93de583b161f0e6a5b63cebb8f2c7d0c6e6efe1e3d2e/simple_websocket-1.1.0.tar.gz", hash = "sha256:7939234e7aa067c534abdab3a9ed933ec9ce4691b0713c78acb195560aa52ae4", size = 17300, upload-time = "2024-10-10T22:39:31.412Z" }
wheels = [
    { url = "https://files.pythonhosted.org/packages/52/59/0782e51887ac6b07ffd1570e0364cf901ebc36345fea669969d2084baebb/simple_websocket-1.1.0-py3-none-any.whl", hash = "sha256:4af6069630a38ed6c561010f0e11a5bc0d4ca569b36306eb257cd9a192497c8c", size = 13842, upload-time = "2024-10-10T22:39:29.645Z" },
]

[[package]]
name = "sniffio"
version = "1.3.1"
source = { registry = "https://pypi.org/simple" }
sdist = { url = "https://files.pythonhosted.org/packages/a2/87/a6771e1546d97e7e041b6ae58d80074f81b7d5121207425c964ddf5cfdbd/sniffio-1.3.1.tar.gz", hash = "sha256:f4324edc670a0f49750a81b895f35c3adb843cca46f0530f79fc1babb23789dc", size = 20372 }
wheels = [
    { url = "https://files.pythonhosted.org/packages/e9/44/75a9c9421471a6c4805dbf2356f7c181a29c1879239abab1ea2cc8f38b40/sniffio-1.3.1-py3-none-any.whl", hash = "sha256:2f6da418d1f1e0fddd844478f41680e794e6051915791a034ff65e5f100525a2", size = 10235 },
]

[[package]]
name = "sqlalchemy"
version = "2.0.43"
source = { registry = "https://pypi.org/simple" }
dependencies = [
    { name = "greenlet", marker = "(python_full_version < '3.14' and platform_machine == 'AMD64') or (python_full_version < '3.14' and platform_machine == 'WIN32') or (python_full_version < '3.14' and platform_machine == 'aarch64') or (python_full_version < '3.14' and platform_machine == 'amd64') or (python_full_version < '3.14' and platform_machine == 'ppc64le') or (python_full_version < '3.14' and platform_machine == 'win32') or (python_full_version < '3.14' and platform_machine == 'x86_64')" },
    { name = "typing-extensions" },
]
sdist = { url = "https://files.pythonhosted.org/packages/d7/bc/d59b5d97d27229b0e009bd9098cd81af71c2fa5549c580a0a67b9bed0496/sqlalchemy-2.0.43.tar.gz", hash = "sha256:788bfcef6787a7764169cfe9859fe425bf44559619e1d9f56f5bddf2ebf6f417", size = 9762949 }
wheels = [
    { url = "https://files.pythonhosted.org/packages/8f/4e/985f7da36f09592c5ade99321c72c15101d23c0bb7eecfd1daaca5714422/sqlalchemy-2.0.43-cp310-cp310-macosx_10_9_x86_64.whl", hash = "sha256:70322986c0c699dca241418fcf18e637a4369e0ec50540a2b907b184c8bca069", size = 2133162 },
    { url = "https://files.pythonhosted.org/packages/37/34/798af8db3cae069461e3bc0898a1610dc469386a97048471d364dc8aae1c/sqlalchemy-2.0.43-cp310-cp310-macosx_11_0_arm64.whl", hash = "sha256:87accdbba88f33efa7b592dc2e8b2a9c2cdbca73db2f9d5c510790428c09c154", size = 2123082 },
    { url = "https://files.pythonhosted.org/packages/fb/0f/79cf4d9dad42f61ec5af1e022c92f66c2d110b93bb1dc9b033892971abfa/sqlalchemy-2.0.43-cp310-cp310-manylinux_2_17_aarch64.manylinux2014_aarch64.whl", hash = "sha256:c00e7845d2f692ebfc7d5e4ec1a3fd87698e4337d09e58d6749a16aedfdf8612", size = 3208871 },
    { url = "https://files.pythonhosted.org/packages/56/b3/59befa58fb0e1a9802c87df02344548e6d007e77e87e6084e2131c29e033/sqlalchemy-2.0.43-cp310-cp310-manylinux_2_17_x86_64.manylinux2014_x86_64.whl", hash = "sha256:022e436a1cb39b13756cf93b48ecce7aa95382b9cfacceb80a7d263129dfd019", size = 3209583 },
    { url = "https://files.pythonhosted.org/packages/29/d2/124b50c0eb8146e8f0fe16d01026c1a073844f0b454436d8544fe9b33bd7/sqlalchemy-2.0.43-cp310-cp310-musllinux_1_2_aarch64.whl", hash = "sha256:c5e73ba0d76eefc82ec0219d2301cb33bfe5205ed7a2602523111e2e56ccbd20", size = 3148177 },
    { url = "https://files.pythonhosted.org/packages/83/f5/e369cd46aa84278107624617034a5825fedfc5c958b2836310ced4d2eadf/sqlalchemy-2.0.43-cp310-cp310-musllinux_1_2_x86_64.whl", hash = "sha256:9c2e02f06c68092b875d5cbe4824238ab93a7fa35d9c38052c033f7ca45daa18", size = 3172276 },
    { url = "https://files.pythonhosted.org/packages/de/2b/4602bf4c3477fa4c837c9774e6dd22e0389fc52310c4c4dfb7e7ba05e90d/sqlalchemy-2.0.43-cp310-cp310-win32.whl", hash = "sha256:e7a903b5b45b0d9fa03ac6a331e1c1d6b7e0ab41c63b6217b3d10357b83c8b00", size = 2101491 },
    { url = "https://files.pythonhosted.org/packages/38/2d/bfc6b6143adef553a08295490ddc52607ee435b9c751c714620c1b3dd44d/sqlalchemy-2.0.43-cp310-cp310-win_amd64.whl", hash = "sha256:4bf0edb24c128b7be0c61cd17eef432e4bef507013292415f3fb7023f02b7d4b", size = 2125148 },
    { url = "https://files.pythonhosted.org/packages/9d/77/fa7189fe44114658002566c6fe443d3ed0ec1fa782feb72af6ef7fbe98e7/sqlalchemy-2.0.43-cp311-cp311-macosx_10_9_x86_64.whl", hash = "sha256:52d9b73b8fb3e9da34c2b31e6d99d60f5f99fd8c1225c9dad24aeb74a91e1d29", size = 2136472 },
    { url = "https://files.pythonhosted.org/packages/99/ea/92ac27f2fbc2e6c1766bb807084ca455265707e041ba027c09c17d697867/sqlalchemy-2.0.43-cp311-cp311-macosx_11_0_arm64.whl", hash = "sha256:f42f23e152e4545157fa367b2435a1ace7571cab016ca26038867eb7df2c3631", size = 2126535 },
    { url = "https://files.pythonhosted.org/packages/94/12/536ede80163e295dc57fff69724caf68f91bb40578b6ac6583a293534849/sqlalchemy-2.0.43-cp311-cp311-manylinux_2_17_aarch64.manylinux2014_aarch64.whl", hash = "sha256:4fb1a8c5438e0c5ea51afe9c6564f951525795cf432bed0c028c1cb081276685", size = 3297521 },
    { url = "https://files.pythonhosted.org/packages/03/b5/cacf432e6f1fc9d156eca0560ac61d4355d2181e751ba8c0cd9cb232c8c1/sqlalchemy-2.0.43-cp311-cp311-manylinux_2_17_x86_64.manylinux2014_x86_64.whl", hash = "sha256:db691fa174e8f7036afefe3061bc40ac2b770718be2862bfb03aabae09051aca", size = 3297343 },
    { url = "https://files.pythonhosted.org/packages/ca/ba/d4c9b526f18457667de4c024ffbc3a0920c34237b9e9dd298e44c7c00ee5/sqlalchemy-2.0.43-cp311-cp311-musllinux_1_2_aarch64.whl", hash = "sha256:fe2b3b4927d0bc03d02ad883f402d5de201dbc8894ac87d2e981e7d87430e60d", size = 3232113 },
    { url = "https://files.pythonhosted.org/packages/aa/79/c0121b12b1b114e2c8a10ea297a8a6d5367bc59081b2be896815154b1163/sqlalchemy-2.0.43-cp311-cp311-musllinux_1_2_x86_64.whl", hash = "sha256:4d3d9b904ad4a6b175a2de0738248822f5ac410f52c2fd389ada0b5262d6a1e3", size = 3258240 },
    { url = "https://files.pythonhosted.org/packages/79/99/a2f9be96fb382f3ba027ad42f00dbe30fdb6ba28cda5f11412eee346bec5/sqlalchemy-2.0.43-cp311-cp311-win32.whl", hash = "sha256:5cda6b51faff2639296e276591808c1726c4a77929cfaa0f514f30a5f6156921", size = 2101248 },
    { url = "https://files.pythonhosted.org/packages/ee/13/744a32ebe3b4a7a9c7ea4e57babae7aa22070d47acf330d8e5a1359607f1/sqlalchemy-2.0.43-cp311-cp311-win_amd64.whl", hash = "sha256:c5d1730b25d9a07727d20ad74bc1039bbbb0a6ca24e6769861c1aa5bf2c4c4a8", size = 2126109 },
    { url = "https://files.pythonhosted.org/packages/61/db/20c78f1081446095450bdc6ee6cc10045fce67a8e003a5876b6eaafc5cc4/sqlalchemy-2.0.43-cp312-cp312-macosx_10_13_x86_64.whl", hash = "sha256:20d81fc2736509d7a2bd33292e489b056cbae543661bb7de7ce9f1c0cd6e7f24", size = 2134891 },
    { url = "https://files.pythonhosted.org/packages/45/0a/3d89034ae62b200b4396f0f95319f7d86e9945ee64d2343dcad857150fa2/sqlalchemy-2.0.43-cp312-cp312-macosx_11_0_arm64.whl", hash = "sha256:25b9fc27650ff5a2c9d490c13c14906b918b0de1f8fcbb4c992712d8caf40e83", size = 2123061 },
    { url = "https://files.pythonhosted.org/packages/cb/10/2711f7ff1805919221ad5bee205971254845c069ee2e7036847103ca1e4c/sqlalchemy-2.0.43-cp312-cp312-manylinux_2_17_aarch64.manylinux2014_aarch64.whl", hash = "sha256:6772e3ca8a43a65a37c88e2f3e2adfd511b0b1da37ef11ed78dea16aeae85bd9", size = 3320384 },
    { url = "https://files.pythonhosted.org/packages/6e/0e/3d155e264d2ed2778484006ef04647bc63f55b3e2d12e6a4f787747b5900/sqlalchemy-2.0.43-cp312-cp312-manylinux_2_17_x86_64.manylinux2014_x86_64.whl", hash = "sha256:1a113da919c25f7f641ffbd07fbc9077abd4b3b75097c888ab818f962707eb48", size = 3329648 },
    { url = "https://files.pythonhosted.org/packages/5b/81/635100fb19725c931622c673900da5efb1595c96ff5b441e07e3dd61f2be/sqlalchemy-2.0.43-cp312-cp312-musllinux_1_2_aarch64.whl", hash = "sha256:4286a1139f14b7d70141c67a8ae1582fc2b69105f1b09d9573494eb4bb4b2687", size = 3258030 },
    { url = "https://files.pythonhosted.org/packages/0c/ed/a99302716d62b4965fded12520c1cbb189f99b17a6d8cf77611d21442e47/sqlalchemy-2.0.43-cp312-cp312-musllinux_1_2_x86_64.whl", hash = "sha256:529064085be2f4d8a6e5fab12d36ad44f1909a18848fcfbdb59cc6d4bbe48efe", size = 3294469 },
    { url = "https://files.pythonhosted.org/packages/5d/a2/3a11b06715149bf3310b55a98b5c1e84a42cfb949a7b800bc75cb4e33abc/sqlalchemy-2.0.43-cp312-cp312-win32.whl", hash = "sha256:b535d35dea8bbb8195e7e2b40059e2253acb2b7579b73c1b432a35363694641d", size = 2098906 },
    { url = "https://files.pythonhosted.org/packages/bc/09/405c915a974814b90aa591280623adc6ad6b322f61fd5cff80aeaef216c9/sqlalchemy-2.0.43-cp312-cp312-win_amd64.whl", hash = "sha256:1c6d85327ca688dbae7e2b06d7d84cfe4f3fffa5b5f9e21bb6ce9d0e1a0e0e0a", size = 2126260 },
    { url = "https://files.pythonhosted.org/packages/41/1c/a7260bd47a6fae7e03768bf66451437b36451143f36b285522b865987ced/sqlalchemy-2.0.43-cp313-cp313-macosx_10_13_x86_64.whl", hash = "sha256:e7c08f57f75a2bb62d7ee80a89686a5e5669f199235c6d1dac75cd59374091c3", size = 2130598 },
    { url = "https://files.pythonhosted.org/packages/8e/84/8a337454e82388283830b3586ad7847aa9c76fdd4f1df09cdd1f94591873/sqlalchemy-2.0.43-cp313-cp313-macosx_11_0_arm64.whl", hash = "sha256:14111d22c29efad445cd5021a70a8b42f7d9152d8ba7f73304c4d82460946aaa", size = 2118415 },
    { url = "https://files.pythonhosted.org/packages/cf/ff/22ab2328148492c4d71899d62a0e65370ea66c877aea017a244a35733685/sqlalchemy-2.0.43-cp313-cp313-manylinux_2_17_aarch64.manylinux2014_aarch64.whl", hash = "sha256:21b27b56eb2f82653168cefe6cb8e970cdaf4f3a6cb2c5e3c3c1cf3158968ff9", size = 3248707 },
    { url = "https://files.pythonhosted.org/packages/dc/29/11ae2c2b981de60187f7cbc84277d9d21f101093d1b2e945c63774477aba/sqlalchemy-2.0.43-cp313-cp313-manylinux_2_17_x86_64.manylinux2014_x86_64.whl", hash = "sha256:9c5a9da957c56e43d72126a3f5845603da00e0293720b03bde0aacffcf2dc04f", size = 3253602 },
    { url = "https://files.pythonhosted.org/packages/b8/61/987b6c23b12c56d2be451bc70900f67dd7d989d52b1ee64f239cf19aec69/sqlalchemy-2.0.43-cp313-cp313-musllinux_1_2_aarch64.whl", hash = "sha256:5d79f9fdc9584ec83d1b3c75e9f4595c49017f5594fee1a2217117647225d738", size = 3183248 },
    { url = "https://files.pythonhosted.org/packages/86/85/29d216002d4593c2ce1c0ec2cec46dda77bfbcd221e24caa6e85eff53d89/sqlalchemy-2.0.43-cp313-cp313-musllinux_1_2_x86_64.whl", hash = "sha256:9df7126fd9db49e3a5a3999442cc67e9ee8971f3cb9644250107d7296cb2a164", size = 3219363 },
    { url = "https://files.pythonhosted.org/packages/b6/e4/bd78b01919c524f190b4905d47e7630bf4130b9f48fd971ae1c6225b6f6a/sqlalchemy-2.0.43-cp313-cp313-win32.whl", hash = "sha256:7f1ac7828857fcedb0361b48b9ac4821469f7694089d15550bbcf9ab22564a1d", size = 2096718 },
    { url = "https://files.pythonhosted.org/packages/ac/a5/ca2f07a2a201f9497de1928f787926613db6307992fe5cda97624eb07c2f/sqlalchemy-2.0.43-cp313-cp313-win_amd64.whl", hash = "sha256:971ba928fcde01869361f504fcff3b7143b47d30de188b11c6357c0505824197", size = 2123200 },
    { url = "https://files.pythonhosted.org/packages/b8/d9/13bdde6521f322861fab67473cec4b1cc8999f3871953531cf61945fad92/sqlalchemy-2.0.43-py3-none-any.whl", hash = "sha256:1681c21dd2ccee222c2fe0bef671d1aef7c504087c9c4e800371cfcc8ac966fc", size = 1924759 },
]

[[package]]
name = "starlette"
version = "0.48.0"
source = { registry = "https://pypi.org/simple" }
dependencies = [
    { name = "anyio" },
    { name = "typing-extensions", marker = "python_full_version < '3.13'" },
]
sdist = { url = "https://files.pythonhosted.org/packages/a7/a5/d6f429d43394057b67a6b5bbe6eae2f77a6bf7459d961fdb224bf206eee6/starlette-0.48.0.tar.gz", hash = "sha256:7e8cee469a8ab2352911528110ce9088fdc6a37d9876926e73da7ce4aa4c7a46", size = 2652949 }
wheels = [
    { url = "https://files.pythonhosted.org/packages/be/72/2db2f49247d0a18b4f1bb9a5a39a0162869acf235f3a96418363947b3d46/starlette-0.48.0-py3-none-any.whl", hash = "sha256:0764ca97b097582558ecb498132ed0c7d942f233f365b86ba37770e026510659", size = 73736 },
]

[[package]]
name = "tenacity"
version = "9.1.2"
source = { registry = "https://pypi.org/simple" }
sdist = { url = "https://files.pythonhosted.org/packages/0a/d4/2b0cd0fe285e14b36db076e78c93766ff1d529d70408bd1d2a5a84f1d929/tenacity-9.1.2.tar.gz", hash = "sha256:1169d376c297e7de388d18b4481760d478b0e99a777cad3a9c86e556f4b697cb", size = 48036 }
wheels = [
    { url = "https://files.pythonhosted.org/packages/e5/30/643397144bfbfec6f6ef821f36f33e57d35946c44a2352d3c9f0ae847619/tenacity-9.1.2-py3-none-any.whl", hash = "sha256:f77bf36710d8b73a50b2dd155c97b870017ad21afe6ab300326b0371b3b05138", size = 28248 },
]

[[package]]
name = "tqdm"
version = "4.67.1"
source = { registry = "https://pypi.org/simple" }
dependencies = [
    { name = "colorama", marker = "sys_platform == 'win32'" },
]
sdist = { url = "https://files.pythonhosted.org/packages/a8/4b/29b4ef32e036bb34e4ab51796dd745cdba7ed47ad142a9f4a1eb8e0c744d/tqdm-4.67.1.tar.gz", hash = "sha256:f8aef9c52c08c13a65f30ea34f4e5aac3fd1a34959879d7e59e63027286627f2", size = 169737 }
wheels = [
    { url = "https://files.pythonhosted.org/packages/d0/30/dc54f88dd4a2b5dc8a0279bdd7270e735851848b762aeb1c1184ed1f6b14/tqdm-4.67.1-py3-none-any.whl", hash = "sha256:26445eca388f82e72884e0d580d5464cd801a3ea01e63e5601bdff9ba6a48de2", size = 78540 },
]

[[package]]
name = "tqdm"
version = "4.67.1"
source = { registry = "https://pypi.org/simple" }
dependencies = [
    { name = "colorama", marker = "sys_platform == 'win32'" },
]
sdist = { url = "https://files.pythonhosted.org/packages/a8/4b/29b4ef32e036bb34e4ab51796dd745cdba7ed47ad142a9f4a1eb8e0c744d/tqdm-4.67.1.tar.gz", hash = "sha256:f8aef9c52c08c13a65f30ea34f4e5aac3fd1a34959879d7e59e63027286627f2", size = 169737, upload-time = "2024-11-24T20:12:22.481Z" }
wheels = [
    { url = "https://files.pythonhosted.org/packages/d0/30/dc54f88dd4a2b5dc8a0279bdd7270e735851848b762aeb1c1184ed1f6b14/tqdm-4.67.1-py3-none-any.whl", hash = "sha256:26445eca388f82e72884e0d580d5464cd801a3ea01e63e5601bdff9ba6a48de2", size = 78540, upload-time = "2024-11-24T20:12:19.698Z" },
]

[[package]]
name = "twilio"
version = "9.8.2"
source = { registry = "https://pypi.org/simple" }
dependencies = [
    { name = "aiohttp" },
    { name = "aiohttp-retry" },
    { name = "pyjwt" },
    { name = "requests" },
]
sdist = { url = "https://files.pythonhosted.org/packages/3a/36/dc7dcca1a023dcbbfd713299473eeeb84c08c9716a45cfbd01daef59541c/twilio-9.8.2.tar.gz", hash = "sha256:2fe695414dad7169fc605ff074ca070bcdce181471ae8d42f3d484120d531fd1", size = 938463 }
wheels = [
    { url = "https://files.pythonhosted.org/packages/0a/07/4f4d04cc2a640cd1d11d2ed0a071e0d67e1b98ba5873544473bf8dca177c/twilio-9.8.2-py2.py3-none-any.whl", hash = "sha256:7f7e39112b2eaf7f64442f8899113f2ffd78cd2c925f6da586040b5f6ff3d99c", size = 1827713 },
]

[[package]]
name = "typing-extensions"
version = "4.15.0"
source = { registry = "https://pypi.org/simple" }
sdist = { url = "https://files.pythonhosted.org/packages/72/94/1a15dd82efb362ac84269196e94cf00f187f7ed21c242792a923cdb1c61f/typing_extensions-4.15.0.tar.gz", hash = "sha256:0cea48d173cc12fa28ecabc3b837ea3cf6f38c6d1136f85cbaaf598984861466", size = 109391 }
wheels = [
    { url = "https://files.pythonhosted.org/packages/18/67/36e9267722cc04a6b9f15c7f3441c2363321a3ea07da7ae0c0707beb2a9c/typing_extensions-4.15.0-py3-none-any.whl", hash = "sha256:f0fa19c6845758ab08074a0cfa8b7aecb71c999ca73d62883bc25cc018c4e548", size = 44614 },
]

[[package]]
name = "typing-inspection"
version = "0.4.1"
source = { registry = "https://pypi.org/simple" }
dependencies = [
    { name = "typing-extensions" },
]
sdist = { url = "https://files.pythonhosted.org/packages/f8/b1/0c11f5058406b3af7609f121aaa6b609744687f1d158b3c3a5bf4cc94238/typing_inspection-0.4.1.tar.gz", hash = "sha256:6ae134cc0203c33377d43188d4064e9b357dba58cff3185f22924610e70a9d28", size = 75726 }
wheels = [
    { url = "https://files.pythonhosted.org/packages/17/69/cd203477f944c353c31bade965f880aa1061fd6bf05ded0726ca845b6ff7/typing_inspection-0.4.1-py3-none-any.whl", hash = "sha256:389055682238f53b04f7badcb49b989835495a96700ced5dab2d8feae4b26f51", size = 14552 },
]

[[package]]
name = "urllib3"
version = "2.5.0"
source = { registry = "https://pypi.org/simple" }
sdist = { url = "https://files.pythonhosted.org/packages/15/22/9ee70a2574a4f4599c47dd506532914ce044817c7752a79b6a51286319bc/urllib3-2.5.0.tar.gz", hash = "sha256:3fc47733c7e419d4bc3f6b3dc2b4f890bb743906a30d56ba4a5bfa4bbff92760", size = 393185 }
wheels = [
    { url = "https://files.pythonhosted.org/packages/a7/c2/fe1e52489ae3122415c51f387e221dd0773709bad6c6cdaa599e8a2c5185/urllib3-2.5.0-py3-none-any.whl", hash = "sha256:e6b01673c0fa6a13e374b50871808eb3bf7046c4b125b216f6bf1cc604cff0dc", size = 129795 },
]

[[package]]
name = "uvicorn"
version = "0.37.0"
source = { registry = "https://pypi.org/simple" }
dependencies = [
    { name = "click" },
    { name = "h11" },
    { name = "typing-extensions", marker = "python_full_version < '3.11'" },
]
sdist = { url = "https://files.pythonhosted.org/packages/71/57/1616c8274c3442d802621abf5deb230771c7a0fec9414cb6763900eb3868/uvicorn-0.37.0.tar.gz", hash = "sha256:4115c8add6d3fd536c8ee77f0e14a7fd2ebba939fed9b02583a97f80648f9e13", size = 80367 }
wheels = [
    { url = "https://files.pythonhosted.org/packages/85/cd/584a2ceb5532af99dd09e50919e3615ba99aa127e9850eafe5f31ddfdb9a/uvicorn-0.37.0-py3-none-any.whl", hash = "sha256:913b2b88672343739927ce381ff9e2ad62541f9f8289664fa1d1d3803fa2ce6c", size = 67976 },
]

[[package]]
name = "websockets"
version = "15.0.1"
source = { registry = "https://pypi.org/simple" }
sdist = { url = "https://files.pythonhosted.org/packages/21/e6/26d09fab466b7ca9c7737474c52be4f76a40301b08362eb2dbc19dcc16c1/websockets-15.0.1.tar.gz", hash = "sha256:82544de02076bafba038ce055ee6412d68da13ab47f0c60cab827346de828dee", size = 177016, upload-time = "2025-03-05T20:03:41.606Z" }
wheels = [
    { url = "https://files.pythonhosted.org/packages/1e/da/6462a9f510c0c49837bbc9345aca92d767a56c1fb2939e1579df1e1cdcf7/websockets-15.0.1-cp310-cp310-macosx_10_9_universal2.whl", hash = "sha256:d63efaa0cd96cf0c5fe4d581521d9fa87744540d4bc999ae6e08595a1014b45b", size = 175423, upload-time = "2025-03-05T20:01:35.363Z" },
    { url = "https://files.pythonhosted.org/packages/1c/9f/9d11c1a4eb046a9e106483b9ff69bce7ac880443f00e5ce64261b47b07e7/websockets-15.0.1-cp310-cp310-macosx_10_9_x86_64.whl", hash = "sha256:ac60e3b188ec7574cb761b08d50fcedf9d77f1530352db4eef1707fe9dee7205", size = 173080, upload-time = "2025-03-05T20:01:37.304Z" },
    { url = "https://files.pythonhosted.org/packages/d5/4f/b462242432d93ea45f297b6179c7333dd0402b855a912a04e7fc61c0d71f/websockets-15.0.1-cp310-cp310-macosx_11_0_arm64.whl", hash = "sha256:5756779642579d902eed757b21b0164cd6fe338506a8083eb58af5c372e39d9a", size = 173329, upload-time = "2025-03-05T20:01:39.668Z" },
    { url = "https://files.pythonhosted.org/packages/6e/0c/6afa1f4644d7ed50284ac59cc70ef8abd44ccf7d45850d989ea7310538d0/websockets-15.0.1-cp310-cp310-manylinux_2_17_aarch64.manylinux2014_aarch64.whl", hash = "sha256:0fdfe3e2a29e4db3659dbd5bbf04560cea53dd9610273917799f1cde46aa725e", size = 182312, upload-time = "2025-03-05T20:01:41.815Z" },
    { url = "https://files.pythonhosted.org/packages/dd/d4/ffc8bd1350b229ca7a4db2a3e1c482cf87cea1baccd0ef3e72bc720caeec/websockets-15.0.1-cp310-cp310-manylinux_2_5_i686.manylinux1_i686.manylinux_2_17_i686.manylinux2014_i686.whl", hash = "sha256:4c2529b320eb9e35af0fa3016c187dffb84a3ecc572bcee7c3ce302bfeba52bf", size = 181319, upload-time = "2025-03-05T20:01:43.967Z" },
    { url = "https://files.pythonhosted.org/packages/97/3a/5323a6bb94917af13bbb34009fac01e55c51dfde354f63692bf2533ffbc2/websockets-15.0.1-cp310-cp310-manylinux_2_5_x86_64.manylinux1_x86_64.manylinux_2_17_x86_64.manylinux2014_x86_64.whl", hash = "sha256:ac1e5c9054fe23226fb11e05a6e630837f074174c4c2f0fe442996112a6de4fb", size = 181631, upload-time = "2025-03-05T20:01:46.104Z" },
    { url = "https://files.pythonhosted.org/packages/a6/cc/1aeb0f7cee59ef065724041bb7ed667b6ab1eeffe5141696cccec2687b66/websockets-15.0.1-cp310-cp310-musllinux_1_2_aarch64.whl", hash = "sha256:5df592cd503496351d6dc14f7cdad49f268d8e618f80dce0cd5a36b93c3fc08d", size = 182016, upload-time = "2025-03-05T20:01:47.603Z" },
    { url = "https://files.pythonhosted.org/packages/79/f9/c86f8f7af208e4161a7f7e02774e9d0a81c632ae76db2ff22549e1718a51/websockets-15.0.1-cp310-cp310-musllinux_1_2_i686.whl", hash = "sha256:0a34631031a8f05657e8e90903e656959234f3a04552259458aac0b0f9ae6fd9", size = 181426, upload-time = "2025-03-05T20:01:48.949Z" },
    { url = "https://files.pythonhosted.org/packages/c7/b9/828b0bc6753db905b91df6ae477c0b14a141090df64fb17f8a9d7e3516cf/websockets-15.0.1-cp310-cp310-musllinux_1_2_x86_64.whl", hash = "sha256:3d00075aa65772e7ce9e990cab3ff1de702aa09be3940d1dc88d5abf1ab8a09c", size = 181360, upload-time = "2025-03-05T20:01:50.938Z" },
    { url = "https://files.pythonhosted.org/packages/89/fb/250f5533ec468ba6327055b7d98b9df056fb1ce623b8b6aaafb30b55d02e/websockets-15.0.1-cp310-cp310-win32.whl", hash = "sha256:1234d4ef35db82f5446dca8e35a7da7964d02c127b095e172e54397fb6a6c256", size = 176388, upload-time = "2025-03-05T20:01:52.213Z" },
    { url = "https://files.pythonhosted.org/packages/1c/46/aca7082012768bb98e5608f01658ff3ac8437e563eca41cf068bd5849a5e/websockets-15.0.1-cp310-cp310-win_amd64.whl", hash = "sha256:39c1fec2c11dc8d89bba6b2bf1556af381611a173ac2b511cf7231622058af41", size = 176830, upload-time = "2025-03-05T20:01:53.922Z" },
    { url = "https://files.pythonhosted.org/packages/9f/32/18fcd5919c293a398db67443acd33fde142f283853076049824fc58e6f75/websockets-15.0.1-cp311-cp311-macosx_10_9_universal2.whl", hash = "sha256:823c248b690b2fd9303ba00c4f66cd5e2d8c3ba4aa968b2779be9532a4dad431", size = 175423, upload-time = "2025-03-05T20:01:56.276Z" },
    { url = "https://files.pythonhosted.org/packages/76/70/ba1ad96b07869275ef42e2ce21f07a5b0148936688c2baf7e4a1f60d5058/websockets-15.0.1-cp311-cp311-macosx_10_9_x86_64.whl", hash = "sha256:678999709e68425ae2593acf2e3ebcbcf2e69885a5ee78f9eb80e6e371f1bf57", size = 173082, upload-time = "2025-03-05T20:01:57.563Z" },
    { url = "https://files.pythonhosted.org/packages/86/f2/10b55821dd40eb696ce4704a87d57774696f9451108cff0d2824c97e0f97/websockets-15.0.1-cp311-cp311-macosx_11_0_arm64.whl", hash = "sha256:d50fd1ee42388dcfb2b3676132c78116490976f1300da28eb629272d5d93e905", size = 173330, upload-time = "2025-03-05T20:01:59.063Z" },
    { url = "https://files.pythonhosted.org/packages/a5/90/1c37ae8b8a113d3daf1065222b6af61cc44102da95388ac0018fcb7d93d9/websockets-15.0.1-cp311-cp311-manylinux_2_17_aarch64.manylinux2014_aarch64.whl", hash = "sha256:d99e5546bf73dbad5bf3547174cd6cb8ba7273062a23808ffea025ecb1cf8562", size = 182878, upload-time = "2025-03-05T20:02:00.305Z" },
    { url = "https://files.pythonhosted.org/packages/8e/8d/96e8e288b2a41dffafb78e8904ea7367ee4f891dafc2ab8d87e2124cb3d3/websockets-15.0.1-cp311-cp311-manylinux_2_5_i686.manylinux1_i686.manylinux_2_17_i686.manylinux2014_i686.whl", hash = "sha256:66dd88c918e3287efc22409d426c8f729688d89a0c587c88971a0faa2c2f3792", size = 181883, upload-time = "2025-03-05T20:02:03.148Z" },
    { url = "https://files.pythonhosted.org/packages/93/1f/5d6dbf551766308f6f50f8baf8e9860be6182911e8106da7a7f73785f4c4/websockets-15.0.1-cp311-cp311-manylinux_2_5_x86_64.manylinux1_x86_64.manylinux_2_17_x86_64.manylinux2014_x86_64.whl", hash = "sha256:8dd8327c795b3e3f219760fa603dcae1dcc148172290a8ab15158cf85a953413", size = 182252, upload-time = "2025-03-05T20:02:05.29Z" },
    { url = "https://files.pythonhosted.org/packages/d4/78/2d4fed9123e6620cbf1706c0de8a1632e1a28e7774d94346d7de1bba2ca3/websockets-15.0.1-cp311-cp311-musllinux_1_2_aarch64.whl", hash = "sha256:8fdc51055e6ff4adeb88d58a11042ec9a5eae317a0a53d12c062c8a8865909e8", size = 182521, upload-time = "2025-03-05T20:02:07.458Z" },
    { url = "https://files.pythonhosted.org/packages/e7/3b/66d4c1b444dd1a9823c4a81f50231b921bab54eee2f69e70319b4e21f1ca/websockets-15.0.1-cp311-cp311-musllinux_1_2_i686.whl", hash = "sha256:693f0192126df6c2327cce3baa7c06f2a117575e32ab2308f7f8216c29d9e2e3", size = 181958, upload-time = "2025-03-05T20:02:09.842Z" },
    { url = "https://files.pythonhosted.org/packages/08/ff/e9eed2ee5fed6f76fdd6032ca5cd38c57ca9661430bb3d5fb2872dc8703c/websockets-15.0.1-cp311-cp311-musllinux_1_2_x86_64.whl", hash = "sha256:54479983bd5fb469c38f2f5c7e3a24f9a4e70594cd68cd1fa6b9340dadaff7cf", size = 181918, upload-time = "2025-03-05T20:02:11.968Z" },
    { url = "https://files.pythonhosted.org/packages/d8/75/994634a49b7e12532be6a42103597b71098fd25900f7437d6055ed39930a/websockets-15.0.1-cp311-cp311-win32.whl", hash = "sha256:16b6c1b3e57799b9d38427dda63edcbe4926352c47cf88588c0be4ace18dac85", size = 176388, upload-time = "2025-03-05T20:02:13.32Z" },
    { url = "https://files.pythonhosted.org/packages/98/93/e36c73f78400a65f5e236cd376713c34182e6663f6889cd45a4a04d8f203/websockets-15.0.1-cp311-cp311-win_amd64.whl", hash = "sha256:27ccee0071a0e75d22cb35849b1db43f2ecd3e161041ac1ee9d2352ddf72f065", size = 176828, upload-time = "2025-03-05T20:02:14.585Z" },
    { url = "https://files.pythonhosted.org/packages/51/6b/4545a0d843594f5d0771e86463606a3988b5a09ca5123136f8a76580dd63/websockets-15.0.1-cp312-cp312-macosx_10_13_universal2.whl", hash = "sha256:3e90baa811a5d73f3ca0bcbf32064d663ed81318ab225ee4f427ad4e26e5aff3", size = 175437, upload-time = "2025-03-05T20:02:16.706Z" },
    { url = "https://files.pythonhosted.org/packages/f4/71/809a0f5f6a06522af902e0f2ea2757f71ead94610010cf570ab5c98e99ed/websockets-15.0.1-cp312-cp312-macosx_10_13_x86_64.whl", hash = "sha256:592f1a9fe869c778694f0aa806ba0374e97648ab57936f092fd9d87f8bc03665", size = 173096, upload-time = "2025-03-05T20:02:18.832Z" },
    { url = "https://files.pythonhosted.org/packages/3d/69/1a681dd6f02180916f116894181eab8b2e25b31e484c5d0eae637ec01f7c/websockets-15.0.1-cp312-cp312-macosx_11_0_arm64.whl", hash = "sha256:0701bc3cfcb9164d04a14b149fd74be7347a530ad3bbf15ab2c678a2cd3dd9a2", size = 173332, upload-time = "2025-03-05T20:02:20.187Z" },
    { url = "https://files.pythonhosted.org/packages/a6/02/0073b3952f5bce97eafbb35757f8d0d54812b6174ed8dd952aa08429bcc3/websockets-15.0.1-cp312-cp312-manylinux_2_17_aarch64.manylinux2014_aarch64.whl", hash = "sha256:e8b56bdcdb4505c8078cb6c7157d9811a85790f2f2b3632c7d1462ab5783d215", size = 183152, upload-time = "2025-03-05T20:02:22.286Z" },
    { url = "https://files.pythonhosted.org/packages/74/45/c205c8480eafd114b428284840da0b1be9ffd0e4f87338dc95dc6ff961a1/websockets-15.0.1-cp312-cp312-manylinux_2_5_i686.manylinux1_i686.manylinux_2_17_i686.manylinux2014_i686.whl", hash = "sha256:0af68c55afbd5f07986df82831c7bff04846928ea8d1fd7f30052638788bc9b5", size = 182096, upload-time = "2025-03-05T20:02:24.368Z" },
    { url = "https://files.pythonhosted.org/packages/14/8f/aa61f528fba38578ec553c145857a181384c72b98156f858ca5c8e82d9d3/websockets-15.0.1-cp312-cp312-manylinux_2_5_x86_64.manylinux1_x86_64.manylinux_2_17_x86_64.manylinux2014_x86_64.whl", hash = "sha256:64dee438fed052b52e4f98f76c5790513235efaa1ef7f3f2192c392cd7c91b65", size = 182523, upload-time = "2025-03-05T20:02:25.669Z" },
    { url = "https://files.pythonhosted.org/packages/ec/6d/0267396610add5bc0d0d3e77f546d4cd287200804fe02323797de77dbce9/websockets-15.0.1-cp312-cp312-musllinux_1_2_aarch64.whl", hash = "sha256:d5f6b181bb38171a8ad1d6aa58a67a6aa9d4b38d0f8c5f496b9e42561dfc62fe", size = 182790, upload-time = "2025-03-05T20:02:26.99Z" },
    { url = "https://files.pythonhosted.org/packages/02/05/c68c5adbf679cf610ae2f74a9b871ae84564462955d991178f95a1ddb7dd/websockets-15.0.1-cp312-cp312-musllinux_1_2_i686.whl", hash = "sha256:5d54b09eba2bada6011aea5375542a157637b91029687eb4fdb2dab11059c1b4", size = 182165, upload-time = "2025-03-05T20:02:30.291Z" },
    { url = "https://files.pythonhosted.org/packages/29/93/bb672df7b2f5faac89761cb5fa34f5cec45a4026c383a4b5761c6cea5c16/websockets-15.0.1-cp312-cp312-musllinux_1_2_x86_64.whl", hash = "sha256:3be571a8b5afed347da347bfcf27ba12b069d9d7f42cb8c7028b5e98bbb12597", size = 182160, upload-time = "2025-03-05T20:02:31.634Z" },
    { url = "https://files.pythonhosted.org/packages/ff/83/de1f7709376dc3ca9b7eeb4b9a07b4526b14876b6d372a4dc62312bebee0/websockets-15.0.1-cp312-cp312-win32.whl", hash = "sha256:c338ffa0520bdb12fbc527265235639fb76e7bc7faafbb93f6ba80d9c06578a9", size = 176395, upload-time = "2025-03-05T20:02:33.017Z" },
    { url = "https://files.pythonhosted.org/packages/7d/71/abf2ebc3bbfa40f391ce1428c7168fb20582d0ff57019b69ea20fa698043/websockets-15.0.1-cp312-cp312-win_amd64.whl", hash = "sha256:fcd5cf9e305d7b8338754470cf69cf81f420459dbae8a3b40cee57417f4614a7", size = 176841, upload-time = "2025-03-05T20:02:34.498Z" },
    { url = "https://files.pythonhosted.org/packages/cb/9f/51f0cf64471a9d2b4d0fc6c534f323b664e7095640c34562f5182e5a7195/websockets-15.0.1-cp313-cp313-macosx_10_13_universal2.whl", hash = "sha256:ee443ef070bb3b6ed74514f5efaa37a252af57c90eb33b956d35c8e9c10a1931", size = 175440, upload-time = "2025-03-05T20:02:36.695Z" },
    { url = "https://files.pythonhosted.org/packages/8a/05/aa116ec9943c718905997412c5989f7ed671bc0188ee2ba89520e8765d7b/websockets-15.0.1-cp313-cp313-macosx_10_13_x86_64.whl", hash = "sha256:5a939de6b7b4e18ca683218320fc67ea886038265fd1ed30173f5ce3f8e85675", size = 173098, upload-time = "2025-03-05T20:02:37.985Z" },
    { url = "https://files.pythonhosted.org/packages/ff/0b/33cef55ff24f2d92924923c99926dcce78e7bd922d649467f0eda8368923/websockets-15.0.1-cp313-cp313-macosx_11_0_arm64.whl", hash = "sha256:746ee8dba912cd6fc889a8147168991d50ed70447bf18bcda7039f7d2e3d9151", size = 173329, upload-time = "2025-03-05T20:02:39.298Z" },
    { url = "https://files.pythonhosted.org/packages/31/1d/063b25dcc01faa8fada1469bdf769de3768b7044eac9d41f734fd7b6ad6d/websockets-15.0.1-cp313-cp313-manylinux_2_17_aarch64.manylinux2014_aarch64.whl", hash = "sha256:595b6c3969023ecf9041b2936ac3827e4623bfa3ccf007575f04c5a6aa318c22", size = 183111, upload-time = "2025-03-05T20:02:40.595Z" },
    { url = "https://files.pythonhosted.org/packages/93/53/9a87ee494a51bf63e4ec9241c1ccc4f7c2f45fff85d5bde2ff74fcb68b9e/websockets-15.0.1-cp313-cp313-manylinux_2_5_i686.manylinux1_i686.manylinux_2_17_i686.manylinux2014_i686.whl", hash = "sha256:3c714d2fc58b5ca3e285461a4cc0c9a66bd0e24c5da9911e30158286c9b5be7f", size = 182054, upload-time = "2025-03-05T20:02:41.926Z" },
    { url = "https://files.pythonhosted.org/packages/ff/b2/83a6ddf56cdcbad4e3d841fcc55d6ba7d19aeb89c50f24dd7e859ec0805f/websockets-15.0.1-cp313-cp313-manylinux_2_5_x86_64.manylinux1_x86_64.manylinux_2_17_x86_64.manylinux2014_x86_64.whl", hash = "sha256:0f3c1e2ab208db911594ae5b4f79addeb3501604a165019dd221c0bdcabe4db8", size = 182496, upload-time = "2025-03-05T20:02:43.304Z" },
    { url = "https://files.pythonhosted.org/packages/98/41/e7038944ed0abf34c45aa4635ba28136f06052e08fc2168520bb8b25149f/websockets-15.0.1-cp313-cp313-musllinux_1_2_aarch64.whl", hash = "sha256:229cf1d3ca6c1804400b0a9790dc66528e08a6a1feec0d5040e8b9eb14422375", size = 182829, upload-time = "2025-03-05T20:02:48.812Z" },
    { url = "https://files.pythonhosted.org/packages/e0/17/de15b6158680c7623c6ef0db361da965ab25d813ae54fcfeae2e5b9ef910/websockets-15.0.1-cp313-cp313-musllinux_1_2_i686.whl", hash = "sha256:756c56e867a90fb00177d530dca4b097dd753cde348448a1012ed6c5131f8b7d", size = 182217, upload-time = "2025-03-05T20:02:50.14Z" },
    { url = "https://files.pythonhosted.org/packages/33/2b/1f168cb6041853eef0362fb9554c3824367c5560cbdaad89ac40f8c2edfc/websockets-15.0.1-cp313-cp313-musllinux_1_2_x86_64.whl", hash = "sha256:558d023b3df0bffe50a04e710bc87742de35060580a293c2a984299ed83bc4e4", size = 182195, upload-time = "2025-03-05T20:02:51.561Z" },
    { url = "https://files.pythonhosted.org/packages/86/eb/20b6cdf273913d0ad05a6a14aed4b9a85591c18a987a3d47f20fa13dcc47/websockets-15.0.1-cp313-cp313-win32.whl", hash = "sha256:ba9e56e8ceeeedb2e080147ba85ffcd5cd0711b89576b83784d8605a7df455fa", size = 176393, upload-time = "2025-03-05T20:02:53.814Z" },
    { url = "https://files.pythonhosted.org/packages/1b/6c/c65773d6cab416a64d191d6ee8a8b1c68a09970ea6909d16965d26bfed1e/websockets-15.0.1-cp313-cp313-win_amd64.whl", hash = "sha256:e09473f095a819042ecb2ab9465aee615bd9c2028e4ef7d933600a8401c79561", size = 176837, upload-time = "2025-03-05T20:02:55.237Z" },
    { url = "https://files.pythonhosted.org/packages/02/9e/d40f779fa16f74d3468357197af8d6ad07e7c5a27ea1ca74ceb38986f77a/websockets-15.0.1-pp310-pypy310_pp73-macosx_10_15_x86_64.whl", hash = "sha256:0c9e74d766f2818bb95f84c25be4dea09841ac0f734d1966f415e4edfc4ef1c3", size = 173109, upload-time = "2025-03-05T20:03:17.769Z" },
    { url = "https://files.pythonhosted.org/packages/bc/cd/5b887b8585a593073fd92f7c23ecd3985cd2c3175025a91b0d69b0551372/websockets-15.0.1-pp310-pypy310_pp73-macosx_11_0_arm64.whl", hash = "sha256:1009ee0c7739c08a0cd59de430d6de452a55e42d6b522de7aa15e6f67db0b8e1", size = 173343, upload-time = "2025-03-05T20:03:19.094Z" },
    { url = "https://files.pythonhosted.org/packages/fe/ae/d34f7556890341e900a95acf4886833646306269f899d58ad62f588bf410/websockets-15.0.1-pp310-pypy310_pp73-manylinux_2_17_aarch64.manylinux2014_aarch64.whl", hash = "sha256:76d1f20b1c7a2fa82367e04982e708723ba0e7b8d43aa643d3dcd404d74f1475", size = 174599, upload-time = "2025-03-05T20:03:21.1Z" },
    { url = "https://files.pythonhosted.org/packages/71/e6/5fd43993a87db364ec60fc1d608273a1a465c0caba69176dd160e197ce42/websockets-15.0.1-pp310-pypy310_pp73-manylinux_2_5_i686.manylinux1_i686.manylinux_2_17_i686.manylinux2014_i686.whl", hash = "sha256:f29d80eb9a9263b8d109135351caf568cc3f80b9928bccde535c235de55c22d9", size = 174207, upload-time = "2025-03-05T20:03:23.221Z" },
    { url = "https://files.pythonhosted.org/packages/2b/fb/c492d6daa5ec067c2988ac80c61359ace5c4c674c532985ac5a123436cec/websockets-15.0.1-pp310-pypy310_pp73-manylinux_2_5_x86_64.manylinux1_x86_64.manylinux_2_17_x86_64.manylinux2014_x86_64.whl", hash = "sha256:b359ed09954d7c18bbc1680f380c7301f92c60bf924171629c5db97febb12f04", size = 174155, upload-time = "2025-03-05T20:03:25.321Z" },
    { url = "https://files.pythonhosted.org/packages/68/a1/dcb68430b1d00b698ae7a7e0194433bce4f07ded185f0ee5fb21e2a2e91e/websockets-15.0.1-pp310-pypy310_pp73-win_amd64.whl", hash = "sha256:cad21560da69f4ce7658ca2cb83138fb4cf695a2ba3e475e0559e05991aa8122", size = 176884, upload-time = "2025-03-05T20:03:27.934Z" },
    { url = "https://files.pythonhosted.org/packages/fa/a8/5b41e0da817d64113292ab1f8247140aac61cbf6cfd085d6a0fa77f4984f/websockets-15.0.1-py3-none-any.whl", hash = "sha256:f7a866fbc1e97b5c617ee4116daaa09b722101d4a3c170c787450ba409f9736f", size = 169743, upload-time = "2025-03-05T20:03:39.41Z" },
]

[[package]]
name = "werkzeug"
version = "3.1.3"
source = { registry = "https://pypi.org/simple" }
dependencies = [
    { name = "markupsafe" },
]
sdist = { url = "https://files.pythonhosted.org/packages/9f/69/83029f1f6300c5fb2471d621ab06f6ec6b3324685a2ce0f9777fd4a8b71e/werkzeug-3.1.3.tar.gz", hash = "sha256:60723ce945c19328679790e3282cc758aa4a6040e4bb330f53d30fa546d44746", size = 806925 }
wheels = [
    { url = "https://files.pythonhosted.org/packages/52/24/ab44c871b0f07f491e5d2ad12c9bd7358e527510618cb1b803a88e986db1/werkzeug-3.1.3-py3-none-any.whl", hash = "sha256:54b78bf3716d19a65be4fceccc0d1d7b89e608834989dfae50ea87564639213e", size = 224498 },
]

[[package]]
name = "xxhash"
version = "3.5.0"
source = { registry = "https://pypi.org/simple" }
sdist = { url = "https://files.pythonhosted.org/packages/00/5e/d6e5258d69df8b4ed8c83b6664f2b47d30d2dec551a29ad72a6c69eafd31/xxhash-3.5.0.tar.gz", hash = "sha256:84f2caddf951c9cbf8dc2e22a89d4ccf5d86391ac6418fe81e3c67d0cf60b45f", size = 84241 }
wheels = [
    { url = "https://files.pythonhosted.org/packages/bb/8a/0e9feca390d512d293afd844d31670e25608c4a901e10202aa98785eab09/xxhash-3.5.0-cp310-cp310-macosx_10_9_x86_64.whl", hash = "sha256:ece616532c499ee9afbb83078b1b952beffef121d989841f7f4b3dc5ac0fd212", size = 31970 },
    { url = "https://files.pythonhosted.org/packages/16/e6/be5aa49580cd064a18200ab78e29b88b1127e1a8c7955eb8ecf81f2626eb/xxhash-3.5.0-cp310-cp310-macosx_11_0_arm64.whl", hash = "sha256:3171f693dbc2cef6477054a665dc255d996646b4023fe56cb4db80e26f4cc520", size = 30801 },
    { url = "https://files.pythonhosted.org/packages/20/ee/b8a99ebbc6d1113b3a3f09e747fa318c3cde5b04bd9c197688fadf0eeae8/xxhash-3.5.0-cp310-cp310-manylinux_2_17_aarch64.manylinux2014_aarch64.whl", hash = "sha256:7c5d3e570ef46adaf93fc81b44aca6002b5a4d8ca11bd0580c07eac537f36680", size = 220927 },
    { url = "https://files.pythonhosted.org/packages/58/62/15d10582ef159283a5c2b47f6d799fc3303fe3911d5bb0bcc820e1ef7ff4/xxhash-3.5.0-cp310-cp310-manylinux_2_17_ppc64le.manylinux2014_ppc64le.whl", hash = "sha256:7cb29a034301e2982df8b1fe6328a84f4b676106a13e9135a0d7e0c3e9f806da", size = 200360 },
    { url = "https://files.pythonhosted.org/packages/23/41/61202663ea9b1bd8e53673b8ec9e2619989353dba8cfb68e59a9cbd9ffe3/xxhash-3.5.0-cp310-cp310-manylinux_2_17_s390x.manylinux2014_s390x.whl", hash = "sha256:5d0d307d27099bb0cbeea7260eb39ed4fdb99c5542e21e94bb6fd29e49c57a23", size = 428528 },
    { url = "https://files.pythonhosted.org/packages/f2/07/d9a3059f702dec5b3b703737afb6dda32f304f6e9da181a229dafd052c29/xxhash-3.5.0-cp310-cp310-manylinux_2_17_x86_64.manylinux2014_x86_64.whl", hash = "sha256:c0342aafd421795d740e514bc9858ebddfc705a75a8c5046ac56d85fe97bf196", size = 194149 },
    { url = "https://files.pythonhosted.org/packages/eb/58/27caadf78226ecf1d62dbd0c01d152ed381c14c1ee4ad01f0d460fc40eac/xxhash-3.5.0-cp310-cp310-manylinux_2_5_i686.manylinux1_i686.manylinux_2_17_i686.manylinux2014_i686.whl", hash = "sha256:3dbbd9892c5ebffeca1ed620cf0ade13eb55a0d8c84e0751a6653adc6ac40d0c", size = 207703 },
    { url = "https://files.pythonhosted.org/packages/b1/08/32d558ce23e1e068453c39aed7b3c1cdc690c177873ec0ca3a90d5808765/xxhash-3.5.0-cp310-cp310-musllinux_1_2_aarch64.whl", hash = "sha256:4cc2d67fdb4d057730c75a64c5923abfa17775ae234a71b0200346bfb0a7f482", size = 216255 },
    { url = "https://files.pythonhosted.org/packages/3f/d4/2b971e2d2b0a61045f842b622ef11e94096cf1f12cd448b6fd426e80e0e2/xxhash-3.5.0-cp310-cp310-musllinux_1_2_i686.whl", hash = "sha256:ec28adb204b759306a3d64358a5e5c07d7b1dd0ccbce04aa76cb9377b7b70296", size = 202744 },
    { url = "https://files.pythonhosted.org/packages/19/ae/6a6438864a8c4c39915d7b65effd85392ebe22710412902487e51769146d/xxhash-3.5.0-cp310-cp310-musllinux_1_2_ppc64le.whl", hash = "sha256:1328f6d8cca2b86acb14104e381225a3d7b42c92c4b86ceae814e5c400dbb415", size = 210115 },
    { url = "https://files.pythonhosted.org/packages/48/7d/b3c27c27d1fc868094d02fe4498ccce8cec9fcc591825c01d6bcb0b4fc49/xxhash-3.5.0-cp310-cp310-musllinux_1_2_s390x.whl", hash = "sha256:8d47ebd9f5d9607fd039c1fbf4994e3b071ea23eff42f4ecef246ab2b7334198", size = 414247 },
    { url = "https://files.pythonhosted.org/packages/a1/05/918f9e7d2fbbd334b829997045d341d6239b563c44e683b9a7ef8fe50f5d/xxhash-3.5.0-cp310-cp310-musllinux_1_2_x86_64.whl", hash = "sha256:b96d559e0fcddd3343c510a0fe2b127fbff16bf346dd76280b82292567523442", size = 191419 },
    { url = "https://files.pythonhosted.org/packages/08/29/dfe393805b2f86bfc47c290b275f0b7c189dc2f4e136fd4754f32eb18a8d/xxhash-3.5.0-cp310-cp310-win32.whl", hash = "sha256:61c722ed8d49ac9bc26c7071eeaa1f6ff24053d553146d5df031802deffd03da", size = 30114 },
    { url = "https://files.pythonhosted.org/packages/7b/d7/aa0b22c4ebb7c3ccb993d4c565132abc641cd11164f8952d89eb6a501909/xxhash-3.5.0-cp310-cp310-win_amd64.whl", hash = "sha256:9bed5144c6923cc902cd14bb8963f2d5e034def4486ab0bbe1f58f03f042f9a9", size = 30003 },
    { url = "https://files.pythonhosted.org/packages/69/12/f969b81541ee91b55f1ce469d7ab55079593c80d04fd01691b550e535000/xxhash-3.5.0-cp310-cp310-win_arm64.whl", hash = "sha256:893074d651cf25c1cc14e3bea4fceefd67f2921b1bb8e40fcfeba56820de80c6", size = 26773 },
    { url = "https://files.pythonhosted.org/packages/b8/c7/afed0f131fbda960ff15eee7f304fa0eeb2d58770fade99897984852ef23/xxhash-3.5.0-cp311-cp311-macosx_10_9_x86_64.whl", hash = "sha256:02c2e816896dc6f85922ced60097bcf6f008dedfc5073dcba32f9c8dd786f3c1", size = 31969 },
    { url = "https://files.pythonhosted.org/packages/8c/0c/7c3bc6d87e5235672fcc2fb42fd5ad79fe1033925f71bf549ee068c7d1ca/xxhash-3.5.0-cp311-cp311-macosx_11_0_arm64.whl", hash = "sha256:6027dcd885e21581e46d3c7f682cfb2b870942feeed58a21c29583512c3f09f8", size = 30800 },
    { url = "https://files.pythonhosted.org/packages/04/9e/01067981d98069eec1c20201f8c145367698e9056f8bc295346e4ea32dd1/xxhash-3.5.0-cp311-cp311-manylinux_2_17_aarch64.manylinux2014_aarch64.whl", hash = "sha256:1308fa542bbdbf2fa85e9e66b1077eea3a88bef38ee8a06270b4298a7a62a166", size = 221566 },
    { url = "https://files.pythonhosted.org/packages/d4/09/d4996de4059c3ce5342b6e1e6a77c9d6c91acce31f6ed979891872dd162b/xxhash-3.5.0-cp311-cp311-manylinux_2_17_ppc64le.manylinux2014_ppc64le.whl", hash = "sha256:c28b2fdcee797e1c1961cd3bcd3d545cab22ad202c846235197935e1df2f8ef7", size = 201214 },
    { url = "https://files.pythonhosted.org/packages/62/f5/6d2dc9f8d55a7ce0f5e7bfef916e67536f01b85d32a9fbf137d4cadbee38/xxhash-3.5.0-cp311-cp311-manylinux_2_17_s390x.manylinux2014_s390x.whl", hash = "sha256:924361811732ddad75ff23e90efd9ccfda4f664132feecb90895bade6a1b4623", size = 429433 },
    { url = "https://files.pythonhosted.org/packages/d9/72/9256303f10e41ab004799a4aa74b80b3c5977d6383ae4550548b24bd1971/xxhash-3.5.0-cp311-cp311-manylinux_2_17_x86_64.manylinux2014_x86_64.whl", hash = "sha256:89997aa1c4b6a5b1e5b588979d1da048a3c6f15e55c11d117a56b75c84531f5a", size = 194822 },
    { url = "https://files.pythonhosted.org/packages/34/92/1a3a29acd08248a34b0e6a94f4e0ed9b8379a4ff471f1668e4dce7bdbaa8/xxhash-3.5.0-cp311-cp311-manylinux_2_5_i686.manylinux1_i686.manylinux_2_17_i686.manylinux2014_i686.whl", hash = "sha256:685c4f4e8c59837de103344eb1c8a3851f670309eb5c361f746805c5471b8c88", size = 208538 },
    { url = "https://files.pythonhosted.org/packages/53/ad/7fa1a109663366de42f724a1cdb8e796a260dbac45047bce153bc1e18abf/xxhash-3.5.0-cp311-cp311-musllinux_1_2_aarch64.whl", hash = "sha256:dbd2ecfbfee70bc1a4acb7461fa6af7748ec2ab08ac0fa298f281c51518f982c", size = 216953 },
    { url = "https://files.pythonhosted.org/packages/35/02/137300e24203bf2b2a49b48ce898ecce6fd01789c0fcd9c686c0a002d129/xxhash-3.5.0-cp311-cp311-musllinux_1_2_i686.whl", hash = "sha256:25b5a51dc3dfb20a10833c8eee25903fd2e14059e9afcd329c9da20609a307b2", size = 203594 },
    { url = "https://files.pythonhosted.org/packages/23/03/aeceb273933d7eee248c4322b98b8e971f06cc3880e5f7602c94e5578af5/xxhash-3.5.0-cp311-cp311-musllinux_1_2_ppc64le.whl", hash = "sha256:a8fb786fb754ef6ff8c120cb96629fb518f8eb5a61a16aac3a979a9dbd40a084", size = 210971 },
    { url = "https://files.pythonhosted.org/packages/e3/64/ed82ec09489474cbb35c716b189ddc1521d8b3de12b1b5ab41ce7f70253c/xxhash-3.5.0-cp311-cp311-musllinux_1_2_s390x.whl", hash = "sha256:a905ad00ad1e1c34fe4e9d7c1d949ab09c6fa90c919860c1534ff479f40fd12d", size = 415050 },
    { url = "https://files.pythonhosted.org/packages/71/43/6db4c02dcb488ad4e03bc86d70506c3d40a384ee73c9b5c93338eb1f3c23/xxhash-3.5.0-cp311-cp311-musllinux_1_2_x86_64.whl", hash = "sha256:963be41bcd49f53af6d795f65c0da9b4cc518c0dd9c47145c98f61cb464f4839", size = 192216 },
    { url = "https://files.pythonhosted.org/packages/22/6d/db4abec29e7a567455344433d095fdb39c97db6955bb4a2c432e486b4d28/xxhash-3.5.0-cp311-cp311-win32.whl", hash = "sha256:109b436096d0a2dd039c355fa3414160ec4d843dfecc64a14077332a00aeb7da", size = 30120 },
    { url = "https://files.pythonhosted.org/packages/52/1c/fa3b61c0cf03e1da4767213672efe186b1dfa4fc901a4a694fb184a513d1/xxhash-3.5.0-cp311-cp311-win_amd64.whl", hash = "sha256:b702f806693201ad6c0a05ddbbe4c8f359626d0b3305f766077d51388a6bac58", size = 30003 },
    { url = "https://files.pythonhosted.org/packages/6b/8e/9e6fc572acf6e1cc7ccb01973c213f895cb8668a9d4c2b58a99350da14b7/xxhash-3.5.0-cp311-cp311-win_arm64.whl", hash = "sha256:c4dcb4120d0cc3cc448624147dba64e9021b278c63e34a38789b688fd0da9bf3", size = 26777 },
    { url = "https://files.pythonhosted.org/packages/07/0e/1bfce2502c57d7e2e787600b31c83535af83746885aa1a5f153d8c8059d6/xxhash-3.5.0-cp312-cp312-macosx_10_9_x86_64.whl", hash = "sha256:14470ace8bd3b5d51318782cd94e6f94431974f16cb3b8dc15d52f3b69df8e00", size = 31969 },
    { url = "https://files.pythonhosted.org/packages/3f/d6/8ca450d6fe5b71ce521b4e5db69622383d039e2b253e9b2f24f93265b52c/xxhash-3.5.0-cp312-cp312-macosx_11_0_arm64.whl", hash = "sha256:59aa1203de1cb96dbeab595ded0ad0c0056bb2245ae11fac11c0ceea861382b9", size = 30787 },
    { url = "https://files.pythonhosted.org/packages/5b/84/de7c89bc6ef63d750159086a6ada6416cc4349eab23f76ab870407178b93/xxhash-3.5.0-cp312-cp312-manylinux_2_17_aarch64.manylinux2014_aarch64.whl", hash = "sha256:08424f6648526076e28fae6ea2806c0a7d504b9ef05ae61d196d571e5c879c84", size = 220959 },
    { url = "https://files.pythonhosted.org/packages/fe/86/51258d3e8a8545ff26468c977101964c14d56a8a37f5835bc0082426c672/xxhash-3.5.0-cp312-cp312-manylinux_2_17_ppc64le.manylinux2014_ppc64le.whl", hash = "sha256:61a1ff00674879725b194695e17f23d3248998b843eb5e933007ca743310f793", size = 200006 },
    { url = "https://files.pythonhosted.org/packages/02/0a/96973bd325412feccf23cf3680fd2246aebf4b789122f938d5557c54a6b2/xxhash-3.5.0-cp312-cp312-manylinux_2_17_s390x.manylinux2014_s390x.whl", hash = "sha256:f2f2c61bee5844d41c3eb015ac652a0229e901074951ae48581d58bfb2ba01be", size = 428326 },
    { url = "https://files.pythonhosted.org/packages/11/a7/81dba5010f7e733de88af9555725146fc133be97ce36533867f4c7e75066/xxhash-3.5.0-cp312-cp312-manylinux_2_17_x86_64.manylinux2014_x86_64.whl", hash = "sha256:9d32a592cac88d18cc09a89172e1c32d7f2a6e516c3dfde1b9adb90ab5df54a6", size = 194380 },
    { url = "https://files.pythonhosted.org/packages/fb/7d/f29006ab398a173f4501c0e4977ba288f1c621d878ec217b4ff516810c04/xxhash-3.5.0-cp312-cp312-manylinux_2_5_i686.manylinux1_i686.manylinux_2_17_i686.manylinux2014_i686.whl", hash = "sha256:70dabf941dede727cca579e8c205e61121afc9b28516752fd65724be1355cc90", size = 207934 },
    { url = "https://files.pythonhosted.org/packages/8a/6e/6e88b8f24612510e73d4d70d9b0c7dff62a2e78451b9f0d042a5462c8d03/xxhash-3.5.0-cp312-cp312-musllinux_1_2_aarch64.whl", hash = "sha256:e5d0ddaca65ecca9c10dcf01730165fd858533d0be84c75c327487c37a906a27", size = 216301 },
    { url = "https://files.pythonhosted.org/packages/af/51/7862f4fa4b75a25c3b4163c8a873f070532fe5f2d3f9b3fc869c8337a398/xxhash-3.5.0-cp312-cp312-musllinux_1_2_i686.whl", hash = "sha256:3e5b5e16c5a480fe5f59f56c30abdeba09ffd75da8d13f6b9b6fd224d0b4d0a2", size = 203351 },
    { url = "https://files.pythonhosted.org/packages/22/61/8d6a40f288f791cf79ed5bb113159abf0c81d6efb86e734334f698eb4c59/xxhash-3.5.0-cp312-cp312-musllinux_1_2_ppc64le.whl", hash = "sha256:149b7914451eb154b3dfaa721315117ea1dac2cc55a01bfbd4df7c68c5dd683d", size = 210294 },
    { url = "https://files.pythonhosted.org/packages/17/02/215c4698955762d45a8158117190261b2dbefe9ae7e5b906768c09d8bc74/xxhash-3.5.0-cp312-cp312-musllinux_1_2_s390x.whl", hash = "sha256:eade977f5c96c677035ff39c56ac74d851b1cca7d607ab3d8f23c6b859379cab", size = 414674 },
    { url = "https://files.pythonhosted.org/packages/31/5c/b7a8db8a3237cff3d535261325d95de509f6a8ae439a5a7a4ffcff478189/xxhash-3.5.0-cp312-cp312-musllinux_1_2_x86_64.whl", hash = "sha256:fa9f547bd98f5553d03160967866a71056a60960be00356a15ecc44efb40ba8e", size = 192022 },
    { url = "https://files.pythonhosted.org/packages/78/e3/dd76659b2811b3fd06892a8beb850e1996b63e9235af5a86ea348f053e9e/xxhash-3.5.0-cp312-cp312-win32.whl", hash = "sha256:f7b58d1fd3551b8c80a971199543379be1cee3d0d409e1f6d8b01c1a2eebf1f8", size = 30170 },
    { url = "https://files.pythonhosted.org/packages/d9/6b/1c443fe6cfeb4ad1dcf231cdec96eb94fb43d6498b4469ed8b51f8b59a37/xxhash-3.5.0-cp312-cp312-win_amd64.whl", hash = "sha256:fa0cafd3a2af231b4e113fba24a65d7922af91aeb23774a8b78228e6cd785e3e", size = 30040 },
    { url = "https://files.pythonhosted.org/packages/0f/eb/04405305f290173acc0350eba6d2f1a794b57925df0398861a20fbafa415/xxhash-3.5.0-cp312-cp312-win_arm64.whl", hash = "sha256:586886c7e89cb9828bcd8a5686b12e161368e0064d040e225e72607b43858ba2", size = 26796 },
    { url = "https://files.pythonhosted.org/packages/c9/b8/e4b3ad92d249be5c83fa72916c9091b0965cb0faeff05d9a0a3870ae6bff/xxhash-3.5.0-cp313-cp313-macosx_10_13_x86_64.whl", hash = "sha256:37889a0d13b0b7d739cfc128b1c902f04e32de17b33d74b637ad42f1c55101f6", size = 31795 },
    { url = "https://files.pythonhosted.org/packages/fc/d8/b3627a0aebfbfa4c12a41e22af3742cf08c8ea84f5cc3367b5de2d039cce/xxhash-3.5.0-cp313-cp313-macosx_11_0_arm64.whl", hash = "sha256:97a662338797c660178e682f3bc180277b9569a59abfb5925e8620fba00b9fc5", size = 30792 },
    { url = "https://files.pythonhosted.org/packages/c3/cc/762312960691da989c7cd0545cb120ba2a4148741c6ba458aa723c00a3f8/xxhash-3.5.0-cp313-cp313-manylinux_2_17_aarch64.manylinux2014_aarch64.whl", hash = "sha256:7f85e0108d51092bdda90672476c7d909c04ada6923c14ff9d913c4f7dc8a3bc", size = 220950 },
    { url = "https://files.pythonhosted.org/packages/fe/e9/cc266f1042c3c13750e86a535496b58beb12bf8c50a915c336136f6168dc/xxhash-3.5.0-cp313-cp313-manylinux_2_17_ppc64le.manylinux2014_ppc64le.whl", hash = "sha256:cd2fd827b0ba763ac919440042302315c564fdb797294d86e8cdd4578e3bc7f3", size = 199980 },
    { url = "https://files.pythonhosted.org/packages/bf/85/a836cd0dc5cc20376de26b346858d0ac9656f8f730998ca4324921a010b9/xxhash-3.5.0-cp313-cp313-manylinux_2_17_s390x.manylinux2014_s390x.whl", hash = "sha256:82085c2abec437abebf457c1d12fccb30cc8b3774a0814872511f0f0562c768c", size = 428324 },
    { url = "https://files.pythonhosted.org/packages/b4/0e/15c243775342ce840b9ba34aceace06a1148fa1630cd8ca269e3223987f5/xxhash-3.5.0-cp313-cp313-manylinux_2_17_x86_64.manylinux2014_x86_64.whl", hash = "sha256:07fda5de378626e502b42b311b049848c2ef38784d0d67b6f30bb5008642f8eb", size = 194370 },
    { url = "https://files.pythonhosted.org/packages/87/a1/b028bb02636dfdc190da01951d0703b3d904301ed0ef6094d948983bef0e/xxhash-3.5.0-cp313-cp313-manylinux_2_5_i686.manylinux1_i686.manylinux_2_17_i686.manylinux2014_i686.whl", hash = "sha256:c279f0d2b34ef15f922b77966640ade58b4ccdfef1c4d94b20f2a364617a493f", size = 207911 },
    { url = "https://files.pythonhosted.org/packages/80/d5/73c73b03fc0ac73dacf069fdf6036c9abad82de0a47549e9912c955ab449/xxhash-3.5.0-cp313-cp313-musllinux_1_2_aarch64.whl", hash = "sha256:89e66ceed67b213dec5a773e2f7a9e8c58f64daeb38c7859d8815d2c89f39ad7", size = 216352 },
    { url = "https://files.pythonhosted.org/packages/b6/2a/5043dba5ddbe35b4fe6ea0a111280ad9c3d4ba477dd0f2d1fe1129bda9d0/xxhash-3.5.0-cp313-cp313-musllinux_1_2_i686.whl", hash = "sha256:bcd51708a633410737111e998ceb3b45d3dbc98c0931f743d9bb0a209033a326", size = 203410 },
    { url = "https://files.pythonhosted.org/packages/a2/b2/9a8ded888b7b190aed75b484eb5c853ddd48aa2896e7b59bbfbce442f0a1/xxhash-3.5.0-cp313-cp313-musllinux_1_2_ppc64le.whl", hash = "sha256:3ff2c0a34eae7df88c868be53a8dd56fbdf592109e21d4bfa092a27b0bf4a7bf", size = 210322 },
    { url = "https://files.pythonhosted.org/packages/98/62/440083fafbc917bf3e4b67c2ade621920dd905517e85631c10aac955c1d2/xxhash-3.5.0-cp313-cp313-musllinux_1_2_s390x.whl", hash = "sha256:4e28503dccc7d32e0b9817aa0cbfc1f45f563b2c995b7a66c4c8a0d232e840c7", size = 414725 },
    { url = "https://files.pythonhosted.org/packages/75/db/009206f7076ad60a517e016bb0058381d96a007ce3f79fa91d3010f49cc2/xxhash-3.5.0-cp313-cp313-musllinux_1_2_x86_64.whl", hash = "sha256:a6c50017518329ed65a9e4829154626f008916d36295b6a3ba336e2458824c8c", size = 192070 },
    { url = "https://files.pythonhosted.org/packages/1f/6d/c61e0668943a034abc3a569cdc5aeae37d686d9da7e39cf2ed621d533e36/xxhash-3.5.0-cp313-cp313-win32.whl", hash = "sha256:53a068fe70301ec30d868ece566ac90d873e3bb059cf83c32e76012c889b8637", size = 30172 },
    { url = "https://files.pythonhosted.org/packages/96/14/8416dce965f35e3d24722cdf79361ae154fa23e2ab730e5323aa98d7919e/xxhash-3.5.0-cp313-cp313-win_amd64.whl", hash = "sha256:80babcc30e7a1a484eab952d76a4f4673ff601f54d5142c26826502740e70b43", size = 30041 },
    { url = "https://files.pythonhosted.org/packages/27/ee/518b72faa2073f5aa8e3262408d284892cb79cf2754ba0c3a5870645ef73/xxhash-3.5.0-cp313-cp313-win_arm64.whl", hash = "sha256:4811336f1ce11cac89dcbd18f3a25c527c16311709a89313c3acaf771def2d4b", size = 26801 },
    { url = "https://files.pythonhosted.org/packages/ab/9a/233606bada5bd6f50b2b72c45de3d9868ad551e83893d2ac86dc7bb8553a/xxhash-3.5.0-pp310-pypy310_pp73-macosx_10_15_x86_64.whl", hash = "sha256:2014c5b3ff15e64feecb6b713af12093f75b7926049e26a580e94dcad3c73d8c", size = 29732 },
    { url = "https://files.pythonhosted.org/packages/0c/67/f75276ca39e2c6604e3bee6c84e9db8a56a4973fde9bf35989787cf6e8aa/xxhash-3.5.0-pp310-pypy310_pp73-manylinux_2_17_aarch64.manylinux2014_aarch64.whl", hash = "sha256:fab81ef75003eda96239a23eda4e4543cedc22e34c373edcaf744e721a163986", size = 36214 },
    { url = "https://files.pythonhosted.org/packages/0f/f8/f6c61fd794229cc3848d144f73754a0c107854372d7261419dcbbd286299/xxhash-3.5.0-pp310-pypy310_pp73-manylinux_2_17_x86_64.manylinux2014_x86_64.whl", hash = "sha256:4e2febf914ace002132aa09169cc572e0d8959d0f305f93d5828c4836f9bc5a6", size = 32020 },
    { url = "https://files.pythonhosted.org/packages/79/d3/c029c99801526f859e6b38d34ab87c08993bf3dcea34b11275775001638a/xxhash-3.5.0-pp310-pypy310_pp73-manylinux_2_5_i686.manylinux1_i686.manylinux_2_17_i686.manylinux2014_i686.whl", hash = "sha256:5d3a10609c51da2a1c0ea0293fc3968ca0a18bd73838455b5bca3069d7f8e32b", size = 40515 },
    { url = "https://files.pythonhosted.org/packages/62/e3/bef7b82c1997579c94de9ac5ea7626d01ae5858aa22bf4fcb38bf220cb3e/xxhash-3.5.0-pp310-pypy310_pp73-win_amd64.whl", hash = "sha256:5a74f23335b9689b66eb6dbe2a931a88fcd7a4c2cc4b1cb0edba8ce381c7a1da", size = 30064 },
]

[[package]]
name = "wsproto"
version = "1.2.0"
source = { registry = "https://pypi.org/simple" }
dependencies = [
    { name = "h11" },
]
sdist = { url = "https://files.pythonhosted.org/packages/c9/4a/44d3c295350d776427904d73c189e10aeae66d7f555bb2feee16d1e4ba5a/wsproto-1.2.0.tar.gz", hash = "sha256:ad565f26ecb92588a3e43bc3d96164de84cd9902482b130d0ddbaa9664a85065", size = 53425, upload-time = "2022-08-23T19:58:21.447Z" }
wheels = [
    { url = "https://files.pythonhosted.org/packages/78/58/e860788190eba3bcce367f74d29c4675466ce8dddfba85f7827588416f01/wsproto-1.2.0-py3-none-any.whl", hash = "sha256:b9acddd652b585d75b20477888c56642fdade28bdfd3579aa24a4d2c037dd736", size = 24226, upload-time = "2022-08-23T19:58:19.96Z" },
]

[[package]]
name = "yarl"
version = "1.20.1"
source = { registry = "https://pypi.org/simple" }
dependencies = [
    { name = "idna" },
    { name = "multidict" },
    { name = "propcache" },
]
sdist = { url = "https://files.pythonhosted.org/packages/3c/fb/efaa23fa4e45537b827620f04cf8f3cd658b76642205162e072703a5b963/yarl-1.20.1.tar.gz", hash = "sha256:d017a4997ee50c91fd5466cef416231bb82177b93b029906cefc542ce14c35ac", size = 186428 }
wheels = [
    { url = "https://files.pythonhosted.org/packages/cb/65/7fed0d774abf47487c64be14e9223749468922817b5e8792b8a64792a1bb/yarl-1.20.1-cp310-cp310-macosx_10_9_universal2.whl", hash = "sha256:6032e6da6abd41e4acda34d75a816012717000fa6839f37124a47fcefc49bec4", size = 132910 },
    { url = "https://files.pythonhosted.org/packages/8a/7b/988f55a52da99df9e56dc733b8e4e5a6ae2090081dc2754fc8fd34e60aa0/yarl-1.20.1-cp310-cp310-macosx_10_9_x86_64.whl", hash = "sha256:2c7b34d804b8cf9b214f05015c4fee2ebe7ed05cf581e7192c06555c71f4446a", size = 90644 },
    { url = "https://files.pythonhosted.org/packages/f7/de/30d98f03e95d30c7e3cc093759982d038c8833ec2451001d45ef4854edc1/yarl-1.20.1-cp310-cp310-macosx_11_0_arm64.whl", hash = "sha256:0c869f2651cc77465f6cd01d938d91a11d9ea5d798738c1dc077f3de0b5e5fed", size = 89322 },
    { url = "https://files.pythonhosted.org/packages/e0/7a/f2f314f5ebfe9200724b0b748de2186b927acb334cf964fd312eb86fc286/yarl-1.20.1-cp310-cp310-manylinux_2_17_aarch64.manylinux2014_aarch64.whl", hash = "sha256:62915e6688eb4d180d93840cda4110995ad50c459bf931b8b3775b37c264af1e", size = 323786 },
    { url = "https://files.pythonhosted.org/packages/15/3f/718d26f189db96d993d14b984ce91de52e76309d0fd1d4296f34039856aa/yarl-1.20.1-cp310-cp310-manylinux_2_17_armv7l.manylinux2014_armv7l.manylinux_2_31_armv7l.whl", hash = "sha256:41ebd28167bc6af8abb97fec1a399f412eec5fd61a3ccbe2305a18b84fb4ca73", size = 319627 },
    { url = "https://files.pythonhosted.org/packages/a5/76/8fcfbf5fa2369157b9898962a4a7d96764b287b085b5b3d9ffae69cdefd1/yarl-1.20.1-cp310-cp310-manylinux_2_17_ppc64le.manylinux2014_ppc64le.whl", hash = "sha256:21242b4288a6d56f04ea193adde174b7e347ac46ce6bc84989ff7c1b1ecea84e", size = 339149 },
    { url = "https://files.pythonhosted.org/packages/3c/95/d7fc301cc4661785967acc04f54a4a42d5124905e27db27bb578aac49b5c/yarl-1.20.1-cp310-cp310-manylinux_2_17_s390x.manylinux2014_s390x.whl", hash = "sha256:bea21cdae6c7eb02ba02a475f37463abfe0a01f5d7200121b03e605d6a0439f8", size = 333327 },
    { url = "https://files.pythonhosted.org/packages/65/94/e21269718349582eee81efc5c1c08ee71c816bfc1585b77d0ec3f58089eb/yarl-1.20.1-cp310-cp310-manylinux_2_17_x86_64.manylinux2014_x86_64.whl", hash = "sha256:1f8a891e4a22a89f5dde7862994485e19db246b70bb288d3ce73a34422e55b23", size = 326054 },
    { url = "https://files.pythonhosted.org/packages/32/ae/8616d1f07853704523519f6131d21f092e567c5af93de7e3e94b38d7f065/yarl-1.20.1-cp310-cp310-manylinux_2_5_i686.manylinux1_i686.manylinux_2_17_i686.manylinux2014_i686.whl", hash = "sha256:dd803820d44c8853a109a34e3660e5a61beae12970da479cf44aa2954019bf70", size = 315035 },
    { url = "https://files.pythonhosted.org/packages/48/aa/0ace06280861ef055855333707db5e49c6e3a08840a7ce62682259d0a6c0/yarl-1.20.1-cp310-cp310-musllinux_1_2_aarch64.whl", hash = "sha256:b982fa7f74c80d5c0c7b5b38f908971e513380a10fecea528091405f519b9ebb", size = 338962 },
    { url = "https://files.pythonhosted.org/packages/20/52/1e9d0e6916f45a8fb50e6844f01cb34692455f1acd548606cbda8134cd1e/yarl-1.20.1-cp310-cp310-musllinux_1_2_armv7l.whl", hash = "sha256:33f29ecfe0330c570d997bcf1afd304377f2e48f61447f37e846a6058a4d33b2", size = 335399 },
    { url = "https://files.pythonhosted.org/packages/f2/65/60452df742952c630e82f394cd409de10610481d9043aa14c61bf846b7b1/yarl-1.20.1-cp310-cp310-musllinux_1_2_i686.whl", hash = "sha256:835ab2cfc74d5eb4a6a528c57f05688099da41cf4957cf08cad38647e4a83b30", size = 338649 },
    { url = "https://files.pythonhosted.org/packages/7b/f5/6cd4ff38dcde57a70f23719a838665ee17079640c77087404c3d34da6727/yarl-1.20.1-cp310-cp310-musllinux_1_2_ppc64le.whl", hash = "sha256:46b5e0ccf1943a9a6e766b2c2b8c732c55b34e28be57d8daa2b3c1d1d4009309", size = 358563 },
    { url = "https://files.pythonhosted.org/packages/d1/90/c42eefd79d0d8222cb3227bdd51b640c0c1d0aa33fe4cc86c36eccba77d3/yarl-1.20.1-cp310-cp310-musllinux_1_2_s390x.whl", hash = "sha256:df47c55f7d74127d1b11251fe6397d84afdde0d53b90bedb46a23c0e534f9d24", size = 357609 },
    { url = "https://files.pythonhosted.org/packages/03/c8/cea6b232cb4617514232e0f8a718153a95b5d82b5290711b201545825532/yarl-1.20.1-cp310-cp310-musllinux_1_2_x86_64.whl", hash = "sha256:76d12524d05841276b0e22573f28d5fbcb67589836772ae9244d90dd7d66aa13", size = 350224 },
    { url = "https://files.pythonhosted.org/packages/ce/a3/eaa0ab9712f1f3d01faf43cf6f1f7210ce4ea4a7e9b28b489a2261ca8db9/yarl-1.20.1-cp310-cp310-win32.whl", hash = "sha256:6c4fbf6b02d70e512d7ade4b1f998f237137f1417ab07ec06358ea04f69134f8", size = 81753 },
    { url = "https://files.pythonhosted.org/packages/8f/34/e4abde70a9256465fe31c88ed02c3f8502b7b5dead693a4f350a06413f28/yarl-1.20.1-cp310-cp310-win_amd64.whl", hash = "sha256:aef6c4d69554d44b7f9d923245f8ad9a707d971e6209d51279196d8e8fe1ae16", size = 86817 },
    { url = "https://files.pythonhosted.org/packages/b1/18/893b50efc2350e47a874c5c2d67e55a0ea5df91186b2a6f5ac52eff887cd/yarl-1.20.1-cp311-cp311-macosx_10_9_universal2.whl", hash = "sha256:47ee6188fea634bdfaeb2cc420f5b3b17332e6225ce88149a17c413c77ff269e", size = 133833 },
    { url = "https://files.pythonhosted.org/packages/89/ed/b8773448030e6fc47fa797f099ab9eab151a43a25717f9ac043844ad5ea3/yarl-1.20.1-cp311-cp311-macosx_10_9_x86_64.whl", hash = "sha256:d0f6500f69e8402d513e5eedb77a4e1818691e8f45e6b687147963514d84b44b", size = 91070 },
    { url = "https://files.pythonhosted.org/packages/e3/e3/409bd17b1e42619bf69f60e4f031ce1ccb29bd7380117a55529e76933464/yarl-1.20.1-cp311-cp311-macosx_11_0_arm64.whl", hash = "sha256:7a8900a42fcdaad568de58887c7b2f602962356908eedb7628eaf6021a6e435b", size = 89818 },
    { url = "https://files.pythonhosted.org/packages/f8/77/64d8431a4d77c856eb2d82aa3de2ad6741365245a29b3a9543cd598ed8c5/yarl-1.20.1-cp311-cp311-manylinux_2_17_aarch64.manylinux2014_aarch64.whl", hash = "sha256:bad6d131fda8ef508b36be3ece16d0902e80b88ea7200f030a0f6c11d9e508d4", size = 347003 },
    { url = "https://files.pythonhosted.org/packages/8d/d2/0c7e4def093dcef0bd9fa22d4d24b023788b0a33b8d0088b51aa51e21e99/yarl-1.20.1-cp311-cp311-manylinux_2_17_armv7l.manylinux2014_armv7l.manylinux_2_31_armv7l.whl", hash = "sha256:df018d92fe22aaebb679a7f89fe0c0f368ec497e3dda6cb81a567610f04501f1", size = 336537 },
    { url = "https://files.pythonhosted.org/packages/f0/f3/fc514f4b2cf02cb59d10cbfe228691d25929ce8f72a38db07d3febc3f706/yarl-1.20.1-cp311-cp311-manylinux_2_17_ppc64le.manylinux2014_ppc64le.whl", hash = "sha256:8f969afbb0a9b63c18d0feecf0db09d164b7a44a053e78a7d05f5df163e43833", size = 362358 },
    { url = "https://files.pythonhosted.org/packages/ea/6d/a313ac8d8391381ff9006ac05f1d4331cee3b1efaa833a53d12253733255/yarl-1.20.1-cp311-cp311-manylinux_2_17_s390x.manylinux2014_s390x.whl", hash = "sha256:812303eb4aa98e302886ccda58d6b099e3576b1b9276161469c25803a8db277d", size = 357362 },
    { url = "https://files.pythonhosted.org/packages/00/70/8f78a95d6935a70263d46caa3dd18e1f223cf2f2ff2037baa01a22bc5b22/yarl-1.20.1-cp311-cp311-manylinux_2_17_x86_64.manylinux2014_x86_64.whl", hash = "sha256:98c4a7d166635147924aa0bf9bfe8d8abad6fffa6102de9c99ea04a1376f91e8", size = 348979 },
    { url = "https://files.pythonhosted.org/packages/cb/05/42773027968968f4f15143553970ee36ead27038d627f457cc44bbbeecf3/yarl-1.20.1-cp311-cp311-manylinux_2_5_i686.manylinux1_i686.manylinux_2_17_i686.manylinux2014_i686.whl", hash = "sha256:12e768f966538e81e6e7550f9086a6236b16e26cd964cf4df35349970f3551cf", size = 337274 },
    { url = "https://files.pythonhosted.org/packages/05/be/665634aa196954156741ea591d2f946f1b78ceee8bb8f28488bf28c0dd62/yarl-1.20.1-cp311-cp311-musllinux_1_2_aarch64.whl", hash = "sha256:fe41919b9d899661c5c28a8b4b0acf704510b88f27f0934ac7a7bebdd8938d5e", size = 363294 },
    { url = "https://files.pythonhosted.org/packages/eb/90/73448401d36fa4e210ece5579895731f190d5119c4b66b43b52182e88cd5/yarl-1.20.1-cp311-cp311-musllinux_1_2_armv7l.whl", hash = "sha256:8601bc010d1d7780592f3fc1bdc6c72e2b6466ea34569778422943e1a1f3c389", size = 358169 },
    { url = "https://files.pythonhosted.org/packages/c3/b0/fce922d46dc1eb43c811f1889f7daa6001b27a4005587e94878570300881/yarl-1.20.1-cp311-cp311-musllinux_1_2_i686.whl", hash = "sha256:daadbdc1f2a9033a2399c42646fbd46da7992e868a5fe9513860122d7fe7a73f", size = 362776 },
    { url = "https://files.pythonhosted.org/packages/f1/0d/b172628fce039dae8977fd22caeff3eeebffd52e86060413f5673767c427/yarl-1.20.1-cp311-cp311-musllinux_1_2_ppc64le.whl", hash = "sha256:03aa1e041727cb438ca762628109ef1333498b122e4c76dd858d186a37cec845", size = 381341 },
    { url = "https://files.pythonhosted.org/packages/6b/9b/5b886d7671f4580209e855974fe1cecec409aa4a89ea58b8f0560dc529b1/yarl-1.20.1-cp311-cp311-musllinux_1_2_s390x.whl", hash = "sha256:642980ef5e0fa1de5fa96d905c7e00cb2c47cb468bfcac5a18c58e27dbf8d8d1", size = 379988 },
    { url = "https://files.pythonhosted.org/packages/73/be/75ef5fd0fcd8f083a5d13f78fd3f009528132a1f2a1d7c925c39fa20aa79/yarl-1.20.1-cp311-cp311-musllinux_1_2_x86_64.whl", hash = "sha256:86971e2795584fe8c002356d3b97ef6c61862720eeff03db2a7c86b678d85b3e", size = 371113 },
    { url = "https://files.pythonhosted.org/packages/50/4f/62faab3b479dfdcb741fe9e3f0323e2a7d5cd1ab2edc73221d57ad4834b2/yarl-1.20.1-cp311-cp311-win32.whl", hash = "sha256:597f40615b8d25812f14562699e287f0dcc035d25eb74da72cae043bb884d773", size = 81485 },
    { url = "https://files.pythonhosted.org/packages/f0/09/d9c7942f8f05c32ec72cd5c8e041c8b29b5807328b68b4801ff2511d4d5e/yarl-1.20.1-cp311-cp311-win_amd64.whl", hash = "sha256:26ef53a9e726e61e9cd1cda6b478f17e350fb5800b4bd1cd9fe81c4d91cfeb2e", size = 86686 },
    { url = "https://files.pythonhosted.org/packages/5f/9a/cb7fad7d73c69f296eda6815e4a2c7ed53fc70c2f136479a91c8e5fbdb6d/yarl-1.20.1-cp312-cp312-macosx_10_13_universal2.whl", hash = "sha256:bdcc4cd244e58593a4379fe60fdee5ac0331f8eb70320a24d591a3be197b94a9", size = 133667 },
    { url = "https://files.pythonhosted.org/packages/67/38/688577a1cb1e656e3971fb66a3492501c5a5df56d99722e57c98249e5b8a/yarl-1.20.1-cp312-cp312-macosx_10_13_x86_64.whl", hash = "sha256:b29a2c385a5f5b9c7d9347e5812b6f7ab267193c62d282a540b4fc528c8a9d2a", size = 91025 },
    { url = "https://files.pythonhosted.org/packages/50/ec/72991ae51febeb11a42813fc259f0d4c8e0507f2b74b5514618d8b640365/yarl-1.20.1-cp312-cp312-macosx_11_0_arm64.whl", hash = "sha256:1112ae8154186dfe2de4732197f59c05a83dc814849a5ced892b708033f40dc2", size = 89709 },
    { url = "https://files.pythonhosted.org/packages/99/da/4d798025490e89426e9f976702e5f9482005c548c579bdae792a4c37769e/yarl-1.20.1-cp312-cp312-manylinux_2_17_aarch64.manylinux2014_aarch64.whl", hash = "sha256:90bbd29c4fe234233f7fa2b9b121fb63c321830e5d05b45153a2ca68f7d310ee", size = 352287 },
    { url = "https://files.pythonhosted.org/packages/1a/26/54a15c6a567aac1c61b18aa0f4b8aa2e285a52d547d1be8bf48abe2b3991/yarl-1.20.1-cp312-cp312-manylinux_2_17_armv7l.manylinux2014_armv7l.manylinux_2_31_armv7l.whl", hash = "sha256:680e19c7ce3710ac4cd964e90dad99bf9b5029372ba0c7cbfcd55e54d90ea819", size = 345429 },
    { url = "https://files.pythonhosted.org/packages/d6/95/9dcf2386cb875b234353b93ec43e40219e14900e046bf6ac118f94b1e353/yarl-1.20.1-cp312-cp312-manylinux_2_17_ppc64le.manylinux2014_ppc64le.whl", hash = "sha256:4a979218c1fdb4246a05efc2cc23859d47c89af463a90b99b7c56094daf25a16", size = 365429 },
    { url = "https://files.pythonhosted.org/packages/91/b2/33a8750f6a4bc224242a635f5f2cff6d6ad5ba651f6edcccf721992c21a0/yarl-1.20.1-cp312-cp312-manylinux_2_17_s390x.manylinux2014_s390x.whl", hash = "sha256:255b468adf57b4a7b65d8aad5b5138dce6a0752c139965711bdcb81bc370e1b6", size = 363862 },
    { url = "https://files.pythonhosted.org/packages/98/28/3ab7acc5b51f4434b181b0cee8f1f4b77a65919700a355fb3617f9488874/yarl-1.20.1-cp312-cp312-manylinux_2_17_x86_64.manylinux2014_x86_64.whl", hash = "sha256:a97d67108e79cfe22e2b430d80d7571ae57d19f17cda8bb967057ca8a7bf5bfd", size = 355616 },
    { url = "https://files.pythonhosted.org/packages/36/a3/f666894aa947a371724ec7cd2e5daa78ee8a777b21509b4252dd7bd15e29/yarl-1.20.1-cp312-cp312-manylinux_2_5_i686.manylinux1_i686.manylinux_2_17_i686.manylinux2014_i686.whl", hash = "sha256:8570d998db4ddbfb9a590b185a0a33dbf8aafb831d07a5257b4ec9948df9cb0a", size = 339954 },
    { url = "https://files.pythonhosted.org/packages/f1/81/5f466427e09773c04219d3450d7a1256138a010b6c9f0af2d48565e9ad13/yarl-1.20.1-cp312-cp312-musllinux_1_2_aarch64.whl", hash = "sha256:97c75596019baae7c71ccf1d8cc4738bc08134060d0adfcbe5642f778d1dca38", size = 365575 },
    { url = "https://files.pythonhosted.org/packages/2e/e3/e4b0ad8403e97e6c9972dd587388940a032f030ebec196ab81a3b8e94d31/yarl-1.20.1-cp312-cp312-musllinux_1_2_armv7l.whl", hash = "sha256:1c48912653e63aef91ff988c5432832692ac5a1d8f0fb8a33091520b5bbe19ef", size = 365061 },
    { url = "https://files.pythonhosted.org/packages/ac/99/b8a142e79eb86c926f9f06452eb13ecb1bb5713bd01dc0038faf5452e544/yarl-1.20.1-cp312-cp312-musllinux_1_2_i686.whl", hash = "sha256:4c3ae28f3ae1563c50f3d37f064ddb1511ecc1d5584e88c6b7c63cf7702a6d5f", size = 364142 },
    { url = "https://files.pythonhosted.org/packages/34/f2/08ed34a4a506d82a1a3e5bab99ccd930a040f9b6449e9fd050320e45845c/yarl-1.20.1-cp312-cp312-musllinux_1_2_ppc64le.whl", hash = "sha256:c5e9642f27036283550f5f57dc6156c51084b458570b9d0d96100c8bebb186a8", size = 381894 },
    { url = "https://files.pythonhosted.org/packages/92/f8/9a3fbf0968eac704f681726eff595dce9b49c8a25cd92bf83df209668285/yarl-1.20.1-cp312-cp312-musllinux_1_2_s390x.whl", hash = "sha256:2c26b0c49220d5799f7b22c6838409ee9bc58ee5c95361a4d7831f03cc225b5a", size = 383378 },
    { url = "https://files.pythonhosted.org/packages/af/85/9363f77bdfa1e4d690957cd39d192c4cacd1c58965df0470a4905253b54f/yarl-1.20.1-cp312-cp312-musllinux_1_2_x86_64.whl", hash = "sha256:564ab3d517e3d01c408c67f2e5247aad4019dcf1969982aba3974b4093279004", size = 374069 },
    { url = "https://files.pythonhosted.org/packages/35/99/9918c8739ba271dcd935400cff8b32e3cd319eaf02fcd023d5dcd487a7c8/yarl-1.20.1-cp312-cp312-win32.whl", hash = "sha256:daea0d313868da1cf2fac6b2d3a25c6e3a9e879483244be38c8e6a41f1d876a5", size = 81249 },
    { url = "https://files.pythonhosted.org/packages/eb/83/5d9092950565481b413b31a23e75dd3418ff0a277d6e0abf3729d4d1ce25/yarl-1.20.1-cp312-cp312-win_amd64.whl", hash = "sha256:48ea7d7f9be0487339828a4de0360d7ce0efc06524a48e1810f945c45b813698", size = 86710 },
    { url = "https://files.pythonhosted.org/packages/8a/e1/2411b6d7f769a07687acee88a062af5833cf1966b7266f3d8dfb3d3dc7d3/yarl-1.20.1-cp313-cp313-macosx_10_13_universal2.whl", hash = "sha256:0b5ff0fbb7c9f1b1b5ab53330acbfc5247893069e7716840c8e7d5bb7355038a", size = 131811 },
    { url = "https://files.pythonhosted.org/packages/b2/27/584394e1cb76fb771371770eccad35de400e7b434ce3142c2dd27392c968/yarl-1.20.1-cp313-cp313-macosx_10_13_x86_64.whl", hash = "sha256:14f326acd845c2b2e2eb38fb1346c94f7f3b01a4f5c788f8144f9b630bfff9a3", size = 90078 },
    { url = "https://files.pythonhosted.org/packages/bf/9a/3246ae92d4049099f52d9b0fe3486e3b500e29b7ea872d0f152966fc209d/yarl-1.20.1-cp313-cp313-macosx_11_0_arm64.whl", hash = "sha256:f60e4ad5db23f0b96e49c018596707c3ae89f5d0bd97f0ad3684bcbad899f1e7", size = 88748 },
    { url = "https://files.pythonhosted.org/packages/a3/25/35afe384e31115a1a801fbcf84012d7a066d89035befae7c5d4284df1e03/yarl-1.20.1-cp313-cp313-manylinux_2_17_aarch64.manylinux2014_aarch64.whl", hash = "sha256:49bdd1b8e00ce57e68ba51916e4bb04461746e794e7c4d4bbc42ba2f18297691", size = 349595 },
    { url = "https://files.pythonhosted.org/packages/28/2d/8aca6cb2cabc8f12efcb82749b9cefecbccfc7b0384e56cd71058ccee433/yarl-1.20.1-cp313-cp313-manylinux_2_17_armv7l.manylinux2014_armv7l.manylinux_2_31_armv7l.whl", hash = "sha256:66252d780b45189975abfed839616e8fd2dbacbdc262105ad7742c6ae58f3e31", size = 342616 },
    { url = "https://files.pythonhosted.org/packages/0b/e9/1312633d16b31acf0098d30440ca855e3492d66623dafb8e25b03d00c3da/yarl-1.20.1-cp313-cp313-manylinux_2_17_ppc64le.manylinux2014_ppc64le.whl", hash = "sha256:59174e7332f5d153d8f7452a102b103e2e74035ad085f404df2e40e663a22b28", size = 361324 },
    { url = "https://files.pythonhosted.org/packages/bc/a0/688cc99463f12f7669eec7c8acc71ef56a1521b99eab7cd3abb75af887b0/yarl-1.20.1-cp313-cp313-manylinux_2_17_s390x.manylinux2014_s390x.whl", hash = "sha256:e3968ec7d92a0c0f9ac34d5ecfd03869ec0cab0697c91a45db3fbbd95fe1b653", size = 359676 },
    { url = "https://files.pythonhosted.org/packages/af/44/46407d7f7a56e9a85a4c207724c9f2c545c060380718eea9088f222ba697/yarl-1.20.1-cp313-cp313-manylinux_2_17_x86_64.manylinux2014_x86_64.whl", hash = "sha256:d1a4fbb50e14396ba3d375f68bfe02215d8e7bc3ec49da8341fe3157f59d2ff5", size = 352614 },
    { url = "https://files.pythonhosted.org/packages/b1/91/31163295e82b8d5485d31d9cf7754d973d41915cadce070491778d9c9825/yarl-1.20.1-cp313-cp313-manylinux_2_5_i686.manylinux1_i686.manylinux_2_17_i686.manylinux2014_i686.whl", hash = "sha256:11a62c839c3a8eac2410e951301309426f368388ff2f33799052787035793b02", size = 336766 },
    { url = "https://files.pythonhosted.org/packages/b4/8e/c41a5bc482121f51c083c4c2bcd16b9e01e1cf8729e380273a952513a21f/yarl-1.20.1-cp313-cp313-musllinux_1_2_aarch64.whl", hash = "sha256:041eaa14f73ff5a8986b4388ac6bb43a77f2ea09bf1913df7a35d4646db69e53", size = 364615 },
    { url = "https://files.pythonhosted.org/packages/e3/5b/61a3b054238d33d70ea06ebba7e58597891b71c699e247df35cc984ab393/yarl-1.20.1-cp313-cp313-musllinux_1_2_armv7l.whl", hash = "sha256:377fae2fef158e8fd9d60b4c8751387b8d1fb121d3d0b8e9b0be07d1b41e83dc", size = 360982 },
    { url = "https://files.pythonhosted.org/packages/df/a3/6a72fb83f8d478cb201d14927bc8040af901811a88e0ff2da7842dd0ed19/yarl-1.20.1-cp313-cp313-musllinux_1_2_i686.whl", hash = "sha256:1c92f4390e407513f619d49319023664643d3339bd5e5a56a3bebe01bc67ec04", size = 369792 },
    { url = "https://files.pythonhosted.org/packages/7c/af/4cc3c36dfc7c077f8dedb561eb21f69e1e9f2456b91b593882b0b18c19dc/yarl-1.20.1-cp313-cp313-musllinux_1_2_ppc64le.whl", hash = "sha256:d25ddcf954df1754ab0f86bb696af765c5bfaba39b74095f27eececa049ef9a4", size = 382049 },
    { url = "https://files.pythonhosted.org/packages/19/3a/e54e2c4752160115183a66dc9ee75a153f81f3ab2ba4bf79c3c53b33de34/yarl-1.20.1-cp313-cp313-musllinux_1_2_s390x.whl", hash = "sha256:909313577e9619dcff8c31a0ea2aa0a2a828341d92673015456b3ae492e7317b", size = 384774 },
    { url = "https://files.pythonhosted.org/packages/9c/20/200ae86dabfca89060ec6447649f219b4cbd94531e425e50d57e5f5ac330/yarl-1.20.1-cp313-cp313-musllinux_1_2_x86_64.whl", hash = "sha256:793fd0580cb9664548c6b83c63b43c477212c0260891ddf86809e1c06c8b08f1", size = 374252 },
    { url = "https://files.pythonhosted.org/packages/83/75/11ee332f2f516b3d094e89448da73d557687f7d137d5a0f48c40ff211487/yarl-1.20.1-cp313-cp313-win32.whl", hash = "sha256:468f6e40285de5a5b3c44981ca3a319a4b208ccc07d526b20b12aeedcfa654b7", size = 81198 },
    { url = "https://files.pythonhosted.org/packages/ba/ba/39b1ecbf51620b40ab402b0fc817f0ff750f6d92712b44689c2c215be89d/yarl-1.20.1-cp313-cp313-win_amd64.whl", hash = "sha256:495b4ef2fea40596bfc0affe3837411d6aa3371abcf31aac0ccc4bdd64d4ef5c", size = 86346 },
    { url = "https://files.pythonhosted.org/packages/43/c7/669c52519dca4c95153c8ad96dd123c79f354a376346b198f438e56ffeb4/yarl-1.20.1-cp313-cp313t-macosx_10_13_universal2.whl", hash = "sha256:f60233b98423aab21d249a30eb27c389c14929f47be8430efa7dbd91493a729d", size = 138826 },
    { url = "https://files.pythonhosted.org/packages/6a/42/fc0053719b44f6ad04a75d7f05e0e9674d45ef62f2d9ad2c1163e5c05827/yarl-1.20.1-cp313-cp313t-macosx_10_13_x86_64.whl", hash = "sha256:6f3eff4cc3f03d650d8755c6eefc844edde99d641d0dcf4da3ab27141a5f8ddf", size = 93217 },
    { url = "https://files.pythonhosted.org/packages/4f/7f/fa59c4c27e2a076bba0d959386e26eba77eb52ea4a0aac48e3515c186b4c/yarl-1.20.1-cp313-cp313t-macosx_11_0_arm64.whl", hash = "sha256:69ff8439d8ba832d6bed88af2c2b3445977eba9a4588b787b32945871c2444e3", size = 92700 },
    { url = "https://files.pythonhosted.org/packages/2f/d4/062b2f48e7c93481e88eff97a6312dca15ea200e959f23e96d8ab898c5b8/yarl-1.20.1-cp313-cp313t-manylinux_2_17_aarch64.manylinux2014_aarch64.whl", hash = "sha256:3cf34efa60eb81dd2645a2e13e00bb98b76c35ab5061a3989c7a70f78c85006d", size = 347644 },
    { url = "https://files.pythonhosted.org/packages/89/47/78b7f40d13c8f62b499cc702fdf69e090455518ae544c00a3bf4afc9fc77/yarl-1.20.1-cp313-cp313t-manylinux_2_17_armv7l.manylinux2014_armv7l.manylinux_2_31_armv7l.whl", hash = "sha256:8e0fe9364ad0fddab2688ce72cb7a8e61ea42eff3c7caeeb83874a5d479c896c", size = 323452 },
    { url = "https://files.pythonhosted.org/packages/eb/2b/490d3b2dc66f52987d4ee0d3090a147ea67732ce6b4d61e362c1846d0d32/yarl-1.20.1-cp313-cp313t-manylinux_2_17_ppc64le.manylinux2014_ppc64le.whl", hash = "sha256:8f64fbf81878ba914562c672024089e3401974a39767747691c65080a67b18c1", size = 346378 },
    { url = "https://files.pythonhosted.org/packages/66/ad/775da9c8a94ce925d1537f939a4f17d782efef1f973039d821cbe4bcc211/yarl-1.20.1-cp313-cp313t-manylinux_2_17_s390x.manylinux2014_s390x.whl", hash = "sha256:f6342d643bf9a1de97e512e45e4b9560a043347e779a173250824f8b254bd5ce", size = 353261 },
    { url = "https://files.pythonhosted.org/packages/4b/23/0ed0922b47a4f5c6eb9065d5ff1e459747226ddce5c6a4c111e728c9f701/yarl-1.20.1-cp313-cp313t-manylinux_2_17_x86_64.manylinux2014_x86_64.whl", hash = "sha256:56dac5f452ed25eef0f6e3c6a066c6ab68971d96a9fb441791cad0efba6140d3", size = 335987 },
    { url = "https://files.pythonhosted.org/packages/3e/49/bc728a7fe7d0e9336e2b78f0958a2d6b288ba89f25a1762407a222bf53c3/yarl-1.20.1-cp313-cp313t-manylinux_2_5_i686.manylinux1_i686.manylinux_2_17_i686.manylinux2014_i686.whl", hash = "sha256:c7d7f497126d65e2cad8dc5f97d34c27b19199b6414a40cb36b52f41b79014be", size = 329361 },
    { url = "https://files.pythonhosted.org/packages/93/8f/b811b9d1f617c83c907e7082a76e2b92b655400e61730cd61a1f67178393/yarl-1.20.1-cp313-cp313t-musllinux_1_2_aarch64.whl", hash = "sha256:67e708dfb8e78d8a19169818eeb5c7a80717562de9051bf2413aca8e3696bf16", size = 346460 },
    { url = "https://files.pythonhosted.org/packages/70/fd/af94f04f275f95da2c3b8b5e1d49e3e79f1ed8b6ceb0f1664cbd902773ff/yarl-1.20.1-cp313-cp313t-musllinux_1_2_armv7l.whl", hash = "sha256:595c07bc79af2494365cc96ddeb772f76272364ef7c80fb892ef9d0649586513", size = 334486 },
    { url = "https://files.pythonhosted.org/packages/84/65/04c62e82704e7dd0a9b3f61dbaa8447f8507655fd16c51da0637b39b2910/yarl-1.20.1-cp313-cp313t-musllinux_1_2_i686.whl", hash = "sha256:7bdd2f80f4a7df852ab9ab49484a4dee8030023aa536df41f2d922fd57bf023f", size = 342219 },
    { url = "https://files.pythonhosted.org/packages/91/95/459ca62eb958381b342d94ab9a4b6aec1ddec1f7057c487e926f03c06d30/yarl-1.20.1-cp313-cp313t-musllinux_1_2_ppc64le.whl", hash = "sha256:c03bfebc4ae8d862f853a9757199677ab74ec25424d0ebd68a0027e9c639a390", size = 350693 },
    { url = "https://files.pythonhosted.org/packages/a6/00/d393e82dd955ad20617abc546a8f1aee40534d599ff555ea053d0ec9bf03/yarl-1.20.1-cp313-cp313t-musllinux_1_2_s390x.whl", hash = "sha256:344d1103e9c1523f32a5ed704d576172d2cabed3122ea90b1d4e11fe17c66458", size = 355803 },
    { url = "https://files.pythonhosted.org/packages/9e/ed/c5fb04869b99b717985e244fd93029c7a8e8febdfcffa06093e32d7d44e7/yarl-1.20.1-cp313-cp313t-musllinux_1_2_x86_64.whl", hash = "sha256:88cab98aa4e13e1ade8c141daeedd300a4603b7132819c484841bb7af3edce9e", size = 341709 },
    { url = "https://files.pythonhosted.org/packages/24/fd/725b8e73ac2a50e78a4534ac43c6addf5c1c2d65380dd48a9169cc6739a9/yarl-1.20.1-cp313-cp313t-win32.whl", hash = "sha256:b121ff6a7cbd4abc28985b6028235491941b9fe8fe226e6fdc539c977ea1739d", size = 86591 },
    { url = "https://files.pythonhosted.org/packages/94/c3/b2e9f38bc3e11191981d57ea08cab2166e74ea770024a646617c9cddd9f6/yarl-1.20.1-cp313-cp313t-win_amd64.whl", hash = "sha256:541d050a355bbbc27e55d906bc91cb6fe42f96c01413dd0f4ed5a5240513874f", size = 93003 },
    { url = "https://files.pythonhosted.org/packages/b4/2d/2345fce04cfd4bee161bf1e7d9cdc702e3e16109021035dbb24db654a622/yarl-1.20.1-py3-none-any.whl", hash = "sha256:83b8eb083fe4683c6115795d9fc1cfaf2cbbefb19b3a1cb68f6527460f483a77", size = 46542 },
]

[[package]]
name = "zstandard"
version = "0.25.0"
source = { registry = "https://pypi.org/simple" }
sdist = { url = "https://files.pythonhosted.org/packages/fd/aa/3e0508d5a5dd96529cdc5a97011299056e14c6505b678fd58938792794b1/zstandard-0.25.0.tar.gz", hash = "sha256:7713e1179d162cf5c7906da876ec2ccb9c3a9dcbdffef0cc7f70c3667a205f0b", size = 711513 }
wheels = [
    { url = "https://files.pythonhosted.org/packages/56/7a/28efd1d371f1acd037ac64ed1c5e2b41514a6cc937dd6ab6a13ab9f0702f/zstandard-0.25.0-cp310-cp310-macosx_10_9_x86_64.whl", hash = "sha256:e59fdc271772f6686e01e1b3b74537259800f57e24280be3f29c8a0deb1904dd", size = 795256 },
    { url = "https://files.pythonhosted.org/packages/96/34/ef34ef77f1ee38fc8e4f9775217a613b452916e633c4f1d98f31db52c4a5/zstandard-0.25.0-cp310-cp310-macosx_11_0_arm64.whl", hash = "sha256:4d441506e9b372386a5271c64125f72d5df6d2a8e8a2a45a0ae09b03cb781ef7", size = 640565 },
    { url = "https://files.pythonhosted.org/packages/9d/1b/4fdb2c12eb58f31f28c4d28e8dc36611dd7205df8452e63f52fb6261d13e/zstandard-0.25.0-cp310-cp310-manylinux2010_i686.manylinux2014_i686.manylinux_2_12_i686.manylinux_2_17_i686.whl", hash = "sha256:ab85470ab54c2cb96e176f40342d9ed41e58ca5733be6a893b730e7af9c40550", size = 5345306 },
    { url = "https://files.pythonhosted.org/packages/73/28/a44bdece01bca027b079f0e00be3b6bd89a4df180071da59a3dd7381665b/zstandard-0.25.0-cp310-cp310-manylinux2014_aarch64.manylinux_2_17_aarch64.whl", hash = "sha256:e05ab82ea7753354bb054b92e2f288afb750e6b439ff6ca78af52939ebbc476d", size = 5055561 },
    { url = "https://files.pythonhosted.org/packages/e9/74/68341185a4f32b274e0fc3410d5ad0750497e1acc20bd0f5b5f64ce17785/zstandard-0.25.0-cp310-cp310-manylinux2014_ppc64le.manylinux_2_17_ppc64le.whl", hash = "sha256:78228d8a6a1c177a96b94f7e2e8d012c55f9c760761980da16ae7546a15a8e9b", size = 5402214 },
    { url = "https://files.pythonhosted.org/packages/8b/67/f92e64e748fd6aaffe01e2b75a083c0c4fd27abe1c8747fee4555fcee7dd/zstandard-0.25.0-cp310-cp310-manylinux2014_s390x.manylinux_2_17_s390x.whl", hash = "sha256:2b6bd67528ee8b5c5f10255735abc21aa106931f0dbaf297c7be0c886353c3d0", size = 5449703 },
    { url = "https://files.pythonhosted.org/packages/fd/e5/6d36f92a197c3c17729a2125e29c169f460538a7d939a27eaaa6dcfcba8e/zstandard-0.25.0-cp310-cp310-manylinux2014_x86_64.manylinux_2_17_x86_64.whl", hash = "sha256:4b6d83057e713ff235a12e73916b6d356e3084fd3d14ced499d84240f3eecee0", size = 5556583 },
    { url = "https://files.pythonhosted.org/packages/d7/83/41939e60d8d7ebfe2b747be022d0806953799140a702b90ffe214d557638/zstandard-0.25.0-cp310-cp310-musllinux_1_1_aarch64.whl", hash = "sha256:9174f4ed06f790a6869b41cba05b43eeb9a35f8993c4422ab853b705e8112bbd", size = 5045332 },
    { url = "https://files.pythonhosted.org/packages/b3/87/d3ee185e3d1aa0133399893697ae91f221fda79deb61adbe998a7235c43f/zstandard-0.25.0-cp310-cp310-musllinux_1_1_x86_64.whl", hash = "sha256:25f8f3cd45087d089aef5ba3848cd9efe3ad41163d3400862fb42f81a3a46701", size = 5572283 },
    { url = "https://files.pythonhosted.org/packages/0a/1d/58635ae6104df96671076ac7d4ae7816838ce7debd94aecf83e30b7121b0/zstandard-0.25.0-cp310-cp310-musllinux_1_2_aarch64.whl", hash = "sha256:3756b3e9da9b83da1796f8809dd57cb024f838b9eeafde28f3cb472012797ac1", size = 4959754 },
    { url = "https://files.pythonhosted.org/packages/75/d6/57e9cb0a9983e9a229dd8fd2e6e96593ef2aa82a3907188436f22b111ccd/zstandard-0.25.0-cp310-cp310-musllinux_1_2_i686.whl", hash = "sha256:81dad8d145d8fd981b2962b686b2241d3a1ea07733e76a2f15435dfb7fb60150", size = 5266477 },
    { url = "https://files.pythonhosted.org/packages/d1/a9/ee891e5edf33a6ebce0a028726f0bbd8567effe20fe3d5808c42323e8542/zstandard-0.25.0-cp310-cp310-musllinux_1_2_ppc64le.whl", hash = "sha256:a5a419712cf88862a45a23def0ae063686db3d324cec7edbe40509d1a79a0aab", size = 5440914 },
    { url = "https://files.pythonhosted.org/packages/58/08/a8522c28c08031a9521f27abc6f78dbdee7312a7463dd2cfc658b813323b/zstandard-0.25.0-cp310-cp310-musllinux_1_2_s390x.whl", hash = "sha256:e7360eae90809efd19b886e59a09dad07da4ca9ba096752e61a2e03c8aca188e", size = 5819847 },
    { url = "https://files.pythonhosted.org/packages/6f/11/4c91411805c3f7b6f31c60e78ce347ca48f6f16d552fc659af6ec3b73202/zstandard-0.25.0-cp310-cp310-musllinux_1_2_x86_64.whl", hash = "sha256:75ffc32a569fb049499e63ce68c743155477610532da1eb38e7f24bf7cd29e74", size = 5363131 },
    { url = "https://files.pythonhosted.org/packages/ef/d6/8c4bd38a3b24c4c7676a7a3d8de85d6ee7a983602a734b9f9cdefb04a5d6/zstandard-0.25.0-cp310-cp310-win32.whl", hash = "sha256:106281ae350e494f4ac8a80470e66d1fe27e497052c8d9c3b95dc4cf1ade81aa", size = 436469 },
    { url = "https://files.pythonhosted.org/packages/93/90/96d50ad417a8ace5f841b3228e93d1bb13e6ad356737f42e2dde30d8bd68/zstandard-0.25.0-cp310-cp310-win_amd64.whl", hash = "sha256:ea9d54cc3d8064260114a0bbf3479fc4a98b21dffc89b3459edd506b69262f6e", size = 506100 },
    { url = "https://files.pythonhosted.org/packages/2a/83/c3ca27c363d104980f1c9cee1101cc8ba724ac8c28a033ede6aab89585b1/zstandard-0.25.0-cp311-cp311-macosx_10_9_x86_64.whl", hash = "sha256:933b65d7680ea337180733cf9e87293cc5500cc0eb3fc8769f4d3c88d724ec5c", size = 795254 },
    { url = "https://files.pythonhosted.org/packages/ac/4d/e66465c5411a7cf4866aeadc7d108081d8ceba9bc7abe6b14aa21c671ec3/zstandard-0.25.0-cp311-cp311-macosx_11_0_arm64.whl", hash = "sha256:a3f79487c687b1fc69f19e487cd949bf3aae653d181dfb5fde3bf6d18894706f", size = 640559 },
    { url = "https://files.pythonhosted.org/packages/12/56/354fe655905f290d3b147b33fe946b0f27e791e4b50a5f004c802cb3eb7b/zstandard-0.25.0-cp311-cp311-manylinux2010_i686.manylinux2014_i686.manylinux_2_12_i686.manylinux_2_17_i686.whl", hash = "sha256:0bbc9a0c65ce0eea3c34a691e3c4b6889f5f3909ba4822ab385fab9057099431", size = 5348020 },
    { url = "https://files.pythonhosted.org/packages/3b/13/2b7ed68bd85e69a2069bcc72141d378f22cae5a0f3b353a2c8f50ef30c1b/zstandard-0.25.0-cp311-cp311-manylinux2014_aarch64.manylinux_2_17_aarch64.whl", hash = "sha256:01582723b3ccd6939ab7b3a78622c573799d5d8737b534b86d0e06ac18dbde4a", size = 5058126 },
    { url = "https://files.pythonhosted.org/packages/c9/dd/fdaf0674f4b10d92cb120ccff58bbb6626bf8368f00ebfd2a41ba4a0dc99/zstandard-0.25.0-cp311-cp311-manylinux2014_ppc64le.manylinux_2_17_ppc64le.whl", hash = "sha256:5f1ad7bf88535edcf30038f6919abe087f606f62c00a87d7e33e7fc57cb69fcc", size = 5405390 },
    { url = "https://files.pythonhosted.org/packages/0f/67/354d1555575bc2490435f90d67ca4dd65238ff2f119f30f72d5cde09c2ad/zstandard-0.25.0-cp311-cp311-manylinux2014_s390x.manylinux_2_17_s390x.whl", hash = "sha256:06acb75eebeedb77b69048031282737717a63e71e4ae3f77cc0c3b9508320df6", size = 5452914 },
    { url = "https://files.pythonhosted.org/packages/bb/1f/e9cfd801a3f9190bf3e759c422bbfd2247db9d7f3d54a56ecde70137791a/zstandard-0.25.0-cp311-cp311-manylinux2014_x86_64.manylinux_2_17_x86_64.whl", hash = "sha256:9300d02ea7c6506f00e627e287e0492a5eb0371ec1670ae852fefffa6164b072", size = 5559635 },
    { url = "https://files.pythonhosted.org/packages/21/88/5ba550f797ca953a52d708c8e4f380959e7e3280af029e38fbf47b55916e/zstandard-0.25.0-cp311-cp311-musllinux_1_1_aarch64.whl", hash = "sha256:bfd06b1c5584b657a2892a6014c2f4c20e0db0208c159148fa78c65f7e0b0277", size = 5048277 },
    { url = "https://files.pythonhosted.org/packages/46/c0/ca3e533b4fa03112facbe7fbe7779cb1ebec215688e5df576fe5429172e0/zstandard-0.25.0-cp311-cp311-musllinux_1_1_x86_64.whl", hash = "sha256:f373da2c1757bb7f1acaf09369cdc1d51d84131e50d5fa9863982fd626466313", size = 5574377 },
    { url = "https://files.pythonhosted.org/packages/12/9b/3fb626390113f272abd0799fd677ea33d5fc3ec185e62e6be534493c4b60/zstandard-0.25.0-cp311-cp311-musllinux_1_2_aarch64.whl", hash = "sha256:6c0e5a65158a7946e7a7affa6418878ef97ab66636f13353b8502d7ea03c8097", size = 4961493 },
    { url = "https://files.pythonhosted.org/packages/cb/d3/23094a6b6a4b1343b27ae68249daa17ae0651fcfec9ed4de09d14b940285/zstandard-0.25.0-cp311-cp311-musllinux_1_2_i686.whl", hash = "sha256:c8e167d5adf59476fa3e37bee730890e389410c354771a62e3c076c86f9f7778", size = 5269018 },
    { url = "https://files.pythonhosted.org/packages/8c/a7/bb5a0c1c0f3f4b5e9d5b55198e39de91e04ba7c205cc46fcb0f95f0383c1/zstandard-0.25.0-cp311-cp311-musllinux_1_2_ppc64le.whl", hash = "sha256:98750a309eb2f020da61e727de7d7ba3c57c97cf6213f6f6277bb7fb42a8e065", size = 5443672 },
    { url = "https://files.pythonhosted.org/packages/27/22/503347aa08d073993f25109c36c8d9f029c7d5949198050962cb568dfa5e/zstandard-0.25.0-cp311-cp311-musllinux_1_2_s390x.whl", hash = "sha256:22a086cff1b6ceca18a8dd6096ec631e430e93a8e70a9ca5efa7561a00f826fa", size = 5822753 },
    { url = "https://files.pythonhosted.org/packages/e2/be/94267dc6ee64f0f8ba2b2ae7c7a2df934a816baaa7291db9e1aa77394c3c/zstandard-0.25.0-cp311-cp311-musllinux_1_2_x86_64.whl", hash = "sha256:72d35d7aa0bba323965da807a462b0966c91608ef3a48ba761678cb20ce5d8b7", size = 5366047 },
    { url = "https://files.pythonhosted.org/packages/7b/a3/732893eab0a3a7aecff8b99052fecf9f605cf0fb5fb6d0290e36beee47a4/zstandard-0.25.0-cp311-cp311-win32.whl", hash = "sha256:f5aeea11ded7320a84dcdd62a3d95b5186834224a9e55b92ccae35d21a8b63d4", size = 436484 },
    { url = "https://files.pythonhosted.org/packages/43/a3/c6155f5c1cce691cb80dfd38627046e50af3ee9ddc5d0b45b9b063bfb8c9/zstandard-0.25.0-cp311-cp311-win_amd64.whl", hash = "sha256:daab68faadb847063d0c56f361a289c4f268706b598afbf9ad113cbe5c38b6b2", size = 506183 },
    { url = "https://files.pythonhosted.org/packages/8c/3e/8945ab86a0820cc0e0cdbf38086a92868a9172020fdab8a03ac19662b0e5/zstandard-0.25.0-cp311-cp311-win_arm64.whl", hash = "sha256:22a06c5df3751bb7dc67406f5374734ccee8ed37fc5981bf1ad7041831fa1137", size = 462533 },
    { url = "https://files.pythonhosted.org/packages/82/fc/f26eb6ef91ae723a03e16eddb198abcfce2bc5a42e224d44cc8b6765e57e/zstandard-0.25.0-cp312-cp312-macosx_10_13_x86_64.whl", hash = "sha256:7b3c3a3ab9daa3eed242d6ecceead93aebbb8f5f84318d82cee643e019c4b73b", size = 795738 },
    { url = "https://files.pythonhosted.org/packages/aa/1c/d920d64b22f8dd028a8b90e2d756e431a5d86194caa78e3819c7bf53b4b3/zstandard-0.25.0-cp312-cp312-macosx_11_0_arm64.whl", hash = "sha256:913cbd31a400febff93b564a23e17c3ed2d56c064006f54efec210d586171c00", size = 640436 },
    { url = "https://files.pythonhosted.org/packages/53/6c/288c3f0bd9fcfe9ca41e2c2fbfd17b2097f6af57b62a81161941f09afa76/zstandard-0.25.0-cp312-cp312-manylinux2010_i686.manylinux2014_i686.manylinux_2_12_i686.manylinux_2_17_i686.whl", hash = "sha256:011d388c76b11a0c165374ce660ce2c8efa8e5d87f34996aa80f9c0816698b64", size = 5343019 },
    { url = "https://files.pythonhosted.org/packages/1e/15/efef5a2f204a64bdb5571e6161d49f7ef0fffdbca953a615efbec045f60f/zstandard-0.25.0-cp312-cp312-manylinux2014_aarch64.manylinux_2_17_aarch64.whl", hash = "sha256:6dffecc361d079bb48d7caef5d673c88c8988d3d33fb74ab95b7ee6da42652ea", size = 5063012 },
    { url = "https://files.pythonhosted.org/packages/b7/37/a6ce629ffdb43959e92e87ebdaeebb5ac81c944b6a75c9c47e300f85abdf/zstandard-0.25.0-cp312-cp312-manylinux2014_ppc64le.manylinux_2_17_ppc64le.whl", hash = "sha256:7149623bba7fdf7e7f24312953bcf73cae103db8cae49f8154dd1eadc8a29ecb", size = 5394148 },
    { url = "https://files.pythonhosted.org/packages/e3/79/2bf870b3abeb5c070fe2d670a5a8d1057a8270f125ef7676d29ea900f496/zstandard-0.25.0-cp312-cp312-manylinux2014_s390x.manylinux_2_17_s390x.whl", hash = "sha256:6a573a35693e03cf1d67799fd01b50ff578515a8aeadd4595d2a7fa9f3ec002a", size = 5451652 },
    { url = "https://files.pythonhosted.org/packages/53/60/7be26e610767316c028a2cbedb9a3beabdbe33e2182c373f71a1c0b88f36/zstandard-0.25.0-cp312-cp312-manylinux2014_x86_64.manylinux_2_17_x86_64.whl", hash = "sha256:5a56ba0db2d244117ed744dfa8f6f5b366e14148e00de44723413b2f3938a902", size = 5546993 },
    { url = "https://files.pythonhosted.org/packages/85/c7/3483ad9ff0662623f3648479b0380d2de5510abf00990468c286c6b04017/zstandard-0.25.0-cp312-cp312-musllinux_1_1_aarch64.whl", hash = "sha256:10ef2a79ab8e2974e2075fb984e5b9806c64134810fac21576f0668e7ea19f8f", size = 5046806 },
    { url = "https://files.pythonhosted.org/packages/08/b3/206883dd25b8d1591a1caa44b54c2aad84badccf2f1de9e2d60a446f9a25/zstandard-0.25.0-cp312-cp312-musllinux_1_1_x86_64.whl", hash = "sha256:aaf21ba8fb76d102b696781bddaa0954b782536446083ae3fdaa6f16b25a1c4b", size = 5576659 },
    { url = "https://files.pythonhosted.org/packages/9d/31/76c0779101453e6c117b0ff22565865c54f48f8bd807df2b00c2c404b8e0/zstandard-0.25.0-cp312-cp312-musllinux_1_2_aarch64.whl", hash = "sha256:1869da9571d5e94a85a5e8d57e4e8807b175c9e4a6294e3b66fa4efb074d90f6", size = 4953933 },
    { url = "https://files.pythonhosted.org/packages/18/e1/97680c664a1bf9a247a280a053d98e251424af51f1b196c6d52f117c9720/zstandard-0.25.0-cp312-cp312-musllinux_1_2_i686.whl", hash = "sha256:809c5bcb2c67cd0ed81e9229d227d4ca28f82d0f778fc5fea624a9def3963f91", size = 5268008 },
    { url = "https://files.pythonhosted.org/packages/1e/73/316e4010de585ac798e154e88fd81bb16afc5c5cb1a72eeb16dd37e8024a/zstandard-0.25.0-cp312-cp312-musllinux_1_2_ppc64le.whl", hash = "sha256:f27662e4f7dbf9f9c12391cb37b4c4c3cb90ffbd3b1fb9284dadbbb8935fa708", size = 5433517 },
    { url = "https://files.pythonhosted.org/packages/5b/60/dd0f8cfa8129c5a0ce3ea6b7f70be5b33d2618013a161e1ff26c2b39787c/zstandard-0.25.0-cp312-cp312-musllinux_1_2_s390x.whl", hash = "sha256:99c0c846e6e61718715a3c9437ccc625de26593fea60189567f0118dc9db7512", size = 5814292 },
    { url = "https://files.pythonhosted.org/packages/fc/5f/75aafd4b9d11b5407b641b8e41a57864097663699f23e9ad4dbb91dc6bfe/zstandard-0.25.0-cp312-cp312-musllinux_1_2_x86_64.whl", hash = "sha256:474d2596a2dbc241a556e965fb76002c1ce655445e4e3bf38e5477d413165ffa", size = 5360237 },
    { url = "https://files.pythonhosted.org/packages/ff/8d/0309daffea4fcac7981021dbf21cdb2e3427a9e76bafbcdbdf5392ff99a4/zstandard-0.25.0-cp312-cp312-win32.whl", hash = "sha256:23ebc8f17a03133b4426bcc04aabd68f8236eb78c3760f12783385171b0fd8bd", size = 436922 },
    { url = "https://files.pythonhosted.org/packages/79/3b/fa54d9015f945330510cb5d0b0501e8253c127cca7ebe8ba46a965df18c5/zstandard-0.25.0-cp312-cp312-win_amd64.whl", hash = "sha256:ffef5a74088f1e09947aecf91011136665152e0b4b359c42be3373897fb39b01", size = 506276 },
    { url = "https://files.pythonhosted.org/packages/ea/6b/8b51697e5319b1f9ac71087b0af9a40d8a6288ff8025c36486e0c12abcc4/zstandard-0.25.0-cp312-cp312-win_arm64.whl", hash = "sha256:181eb40e0b6a29b3cd2849f825e0fa34397f649170673d385f3598ae17cca2e9", size = 462679 },
    { url = "https://files.pythonhosted.org/packages/35/0b/8df9c4ad06af91d39e94fa96cc010a24ac4ef1378d3efab9223cc8593d40/zstandard-0.25.0-cp313-cp313-macosx_10_13_x86_64.whl", hash = "sha256:ec996f12524f88e151c339688c3897194821d7f03081ab35d31d1e12ec975e94", size = 795735 },
    { url = "https://files.pythonhosted.org/packages/3f/06/9ae96a3e5dcfd119377ba33d4c42a7d89da1efabd5cb3e366b156c45ff4d/zstandard-0.25.0-cp313-cp313-macosx_11_0_arm64.whl", hash = "sha256:a1a4ae2dec3993a32247995bdfe367fc3266da832d82f8438c8570f989753de1", size = 640440 },
    { url = "https://files.pythonhosted.org/packages/d9/14/933d27204c2bd404229c69f445862454dcc101cd69ef8c6068f15aaec12c/zstandard-0.25.0-cp313-cp313-manylinux2010_i686.manylinux2014_i686.manylinux_2_12_i686.manylinux_2_17_i686.whl", hash = "sha256:e96594a5537722fdfb79951672a2a63aec5ebfb823e7560586f7484819f2a08f", size = 5343070 },
    { url = "https://files.pythonhosted.org/packages/6d/db/ddb11011826ed7db9d0e485d13df79b58586bfdec56e5c84a928a9a78c1c/zstandard-0.25.0-cp313-cp313-manylinux2014_aarch64.manylinux_2_17_aarch64.whl", hash = "sha256:bfc4e20784722098822e3eee42b8e576b379ed72cca4a7cb856ae733e62192ea", size = 5063001 },
    { url = "https://files.pythonhosted.org/packages/db/00/87466ea3f99599d02a5238498b87bf84a6348290c19571051839ca943777/zstandard-0.25.0-cp313-cp313-manylinux2014_ppc64le.manylinux_2_17_ppc64le.whl", hash = "sha256:457ed498fc58cdc12fc48f7950e02740d4f7ae9493dd4ab2168a47c93c31298e", size = 5394120 },
    { url = "https://files.pythonhosted.org/packages/2b/95/fc5531d9c618a679a20ff6c29e2b3ef1d1f4ad66c5e161ae6ff847d102a9/zstandard-0.25.0-cp313-cp313-manylinux2014_s390x.manylinux_2_17_s390x.whl", hash = "sha256:fd7a5004eb1980d3cefe26b2685bcb0b17989901a70a1040d1ac86f1d898c551", size = 5451230 },
    { url = "https://files.pythonhosted.org/packages/63/4b/e3678b4e776db00f9f7b2fe58e547e8928ef32727d7a1ff01dea010f3f13/zstandard-0.25.0-cp313-cp313-manylinux2014_x86_64.manylinux_2_17_x86_64.whl", hash = "sha256:8e735494da3db08694d26480f1493ad2cf86e99bdd53e8e9771b2752a5c0246a", size = 5547173 },
    { url = "https://files.pythonhosted.org/packages/4e/d5/ba05ed95c6b8ec30bd468dfeab20589f2cf709b5c940483e31d991f2ca58/zstandard-0.25.0-cp313-cp313-musllinux_1_1_aarch64.whl", hash = "sha256:3a39c94ad7866160a4a46d772e43311a743c316942037671beb264e395bdd611", size = 5046736 },
    { url = "https://files.pythonhosted.org/packages/50/d5/870aa06b3a76c73eced65c044b92286a3c4e00554005ff51962deef28e28/zstandard-0.25.0-cp313-cp313-musllinux_1_1_x86_64.whl", hash = "sha256:172de1f06947577d3a3005416977cce6168f2261284c02080e7ad0185faeced3", size = 5576368 },
    { url = "https://files.pythonhosted.org/packages/5d/35/398dc2ffc89d304d59bc12f0fdd931b4ce455bddf7038a0a67733a25f550/zstandard-0.25.0-cp313-cp313-musllinux_1_2_aarch64.whl", hash = "sha256:3c83b0188c852a47cd13ef3bf9209fb0a77fa5374958b8c53aaa699398c6bd7b", size = 4954022 },
    { url = "https://files.pythonhosted.org/packages/9a/5c/36ba1e5507d56d2213202ec2b05e8541734af5f2ce378c5d1ceaf4d88dc4/zstandard-0.25.0-cp313-cp313-musllinux_1_2_i686.whl", hash = "sha256:1673b7199bbe763365b81a4f3252b8e80f44c9e323fc42940dc8843bfeaf9851", size = 5267889 },
    { url = "https://files.pythonhosted.org/packages/70/e8/2ec6b6fb7358b2ec0113ae202647ca7c0e9d15b61c005ae5225ad0995df5/zstandard-0.25.0-cp313-cp313-musllinux_1_2_ppc64le.whl", hash = "sha256:0be7622c37c183406f3dbf0cba104118eb16a4ea7359eeb5752f0794882fc250", size = 5433952 },
    { url = "https://files.pythonhosted.org/packages/7b/01/b5f4d4dbc59ef193e870495c6f1275f5b2928e01ff5a81fecb22a06e22fb/zstandard-0.25.0-cp313-cp313-musllinux_1_2_s390x.whl", hash = "sha256:5f5e4c2a23ca271c218ac025bd7d635597048b366d6f31f420aaeb715239fc98", size = 5814054 },
    { url = "https://files.pythonhosted.org/packages/b2/e5/fbd822d5c6f427cf158316d012c5a12f233473c2f9c5fe5ab1ae5d21f3d8/zstandard-0.25.0-cp313-cp313-musllinux_1_2_x86_64.whl", hash = "sha256:4f187a0bb61b35119d1926aee039524d1f93aaf38a9916b8c4b78ac8514a0aaf", size = 5360113 },
    { url = "https://files.pythonhosted.org/packages/8e/e0/69a553d2047f9a2c7347caa225bb3a63b6d7704ad74610cb7823baa08ed7/zstandard-0.25.0-cp313-cp313-win32.whl", hash = "sha256:7030defa83eef3e51ff26f0b7bfb229f0204b66fe18e04359ce3474ac33cbc09", size = 436936 },
    { url = "https://files.pythonhosted.org/packages/d9/82/b9c06c870f3bd8767c201f1edbdf9e8dc34be5b0fbc5682c4f80fe948475/zstandard-0.25.0-cp313-cp313-win_amd64.whl", hash = "sha256:1f830a0dac88719af0ae43b8b2d6aef487d437036468ef3c2ea59c51f9d55fd5", size = 506232 },
    { url = "https://files.pythonhosted.org/packages/d4/57/60c3c01243bb81d381c9916e2a6d9e149ab8627c0c7d7abb2d73384b3c0c/zstandard-0.25.0-cp313-cp313-win_arm64.whl", hash = "sha256:85304a43f4d513f5464ceb938aa02c1e78c2943b29f44a750b48b25ac999a049", size = 462671 },
    { url = "https://files.pythonhosted.org/packages/3d/5c/f8923b595b55fe49e30612987ad8bf053aef555c14f05bb659dd5dbe3e8a/zstandard-0.25.0-cp314-cp314-macosx_10_13_x86_64.whl", hash = "sha256:e29f0cf06974c899b2c188ef7f783607dbef36da4c242eb6c82dcd8b512855e3", size = 795887 },
    { url = "https://files.pythonhosted.org/packages/8d/09/d0a2a14fc3439c5f874042dca72a79c70a532090b7ba0003be73fee37ae2/zstandard-0.25.0-cp314-cp314-macosx_11_0_arm64.whl", hash = "sha256:05df5136bc5a011f33cd25bc9f506e7426c0c9b3f9954f056831ce68f3b6689f", size = 640658 },
    { url = "https://files.pythonhosted.org/packages/5d/7c/8b6b71b1ddd517f68ffb55e10834388d4f793c49c6b83effaaa05785b0b4/zstandard-0.25.0-cp314-cp314-manylinux2010_i686.manylinux_2_12_i686.manylinux_2_28_i686.whl", hash = "sha256:f604efd28f239cc21b3adb53eb061e2a205dc164be408e553b41ba2ffe0ca15c", size = 5379849 },
    { url = "https://files.pythonhosted.org/packages/a4/86/a48e56320d0a17189ab7a42645387334fba2200e904ee47fc5a26c1fd8ca/zstandard-0.25.0-cp314-cp314-manylinux2014_aarch64.manylinux_2_17_aarch64.manylinux_2_28_aarch64.whl", hash = "sha256:223415140608d0f0da010499eaa8ccdb9af210a543fac54bce15babbcfc78439", size = 5058095 },
    { url = "https://files.pythonhosted.org/packages/f8/ad/eb659984ee2c0a779f9d06dbfe45e2dc39d99ff40a319895df2d3d9a48e5/zstandard-0.25.0-cp314-cp314-manylinux2014_ppc64le.manylinux_2_17_ppc64le.manylinux_2_28_ppc64le.whl", hash = "sha256:2e54296a283f3ab5a26fc9b8b5d4978ea0532f37b231644f367aa588930aa043", size = 5551751 },
    { url = "https://files.pythonhosted.org/packages/61/b3/b637faea43677eb7bd42ab204dfb7053bd5c4582bfe6b1baefa80ac0c47b/zstandard-0.25.0-cp314-cp314-manylinux2014_s390x.manylinux_2_17_s390x.manylinux_2_28_s390x.whl", hash = "sha256:ca54090275939dc8ec5dea2d2afb400e0f83444b2fc24e07df7fdef677110859", size = 6364818 },
    { url = "https://files.pythonhosted.org/packages/31/dc/cc50210e11e465c975462439a492516a73300ab8caa8f5e0902544fd748b/zstandard-0.25.0-cp314-cp314-manylinux2014_x86_64.manylinux_2_17_x86_64.manylinux_2_28_x86_64.whl", hash = "sha256:e09bb6252b6476d8d56100e8147b803befa9a12cea144bbe629dd508800d1ad0", size = 5560402 },
    { url = "https://files.pythonhosted.org/packages/c9/ae/56523ae9c142f0c08efd5e868a6da613ae76614eca1305259c3bf6a0ed43/zstandard-0.25.0-cp314-cp314-musllinux_1_2_aarch64.whl", hash = "sha256:a9ec8c642d1ec73287ae3e726792dd86c96f5681eb8df274a757bf62b750eae7", size = 4955108 },
    { url = "https://files.pythonhosted.org/packages/98/cf/c899f2d6df0840d5e384cf4c4121458c72802e8bda19691f3b16619f51e9/zstandard-0.25.0-cp314-cp314-musllinux_1_2_i686.whl", hash = "sha256:a4089a10e598eae6393756b036e0f419e8c1d60f44a831520f9af41c14216cf2", size = 5269248 },
    { url = "https://files.pythonhosted.org/packages/1b/c0/59e912a531d91e1c192d3085fc0f6fb2852753c301a812d856d857ea03c6/zstandard-0.25.0-cp314-cp314-musllinux_1_2_ppc64le.whl", hash = "sha256:f67e8f1a324a900e75b5e28ffb152bcac9fbed1cc7b43f99cd90f395c4375344", size = 5430330 },
    { url = "https://files.pythonhosted.org/packages/a0/1d/7e31db1240de2df22a58e2ea9a93fc6e38cc29353e660c0272b6735d6669/zstandard-0.25.0-cp314-cp314-musllinux_1_2_s390x.whl", hash = "sha256:9654dbc012d8b06fc3d19cc825af3f7bf8ae242226df5f83936cb39f5fdc846c", size = 5811123 },
    { url = "https://files.pythonhosted.org/packages/f6/49/fac46df5ad353d50535e118d6983069df68ca5908d4d65b8c466150a4ff1/zstandard-0.25.0-cp314-cp314-musllinux_1_2_x86_64.whl", hash = "sha256:4203ce3b31aec23012d3a4cf4a2ed64d12fea5269c49aed5e4c3611b938e4088", size = 5359591 },
    { url = "https://files.pythonhosted.org/packages/c2/38/f249a2050ad1eea0bb364046153942e34abba95dd5520af199aed86fbb49/zstandard-0.25.0-cp314-cp314-win32.whl", hash = "sha256:da469dc041701583e34de852d8634703550348d5822e66a0c827d39b05365b12", size = 444513 },
    { url = "https://files.pythonhosted.org/packages/3a/43/241f9615bcf8ba8903b3f0432da069e857fc4fd1783bd26183db53c4804b/zstandard-0.25.0-cp314-cp314-win_amd64.whl", hash = "sha256:c19bcdd826e95671065f8692b5a4aa95c52dc7a02a4c5a0cac46deb879a017a2", size = 516118 },
    { url = "https://files.pythonhosted.org/packages/f0/ef/da163ce2450ed4febf6467d77ccb4cd52c4c30ab45624bad26ca0a27260c/zstandard-0.25.0-cp314-cp314-win_arm64.whl", hash = "sha256:d7541afd73985c630bafcd6338d2518ae96060075f9463d7dc14cfb33514383d", size = 476940 },
]<|MERGE_RESOLUTION|>--- conflicted
+++ resolved
@@ -1,9 +1,5 @@
 version = 1
-<<<<<<< HEAD
-revision = 1
-=======
-revision = 3
->>>>>>> cfe38c6e
+revision = 4
 requires-python = ">=3.10"
 resolution-markers = [
     "python_full_version >= '3.11'",
@@ -1683,13 +1679,10 @@
     { name = "aiohttp" },
     { name = "fastapi" },
     { name = "flask" },
-<<<<<<< HEAD
     { name = "langchain-core" },
     { name = "langgraph" },
-=======
     { name = "numpy", version = "2.2.6", source = { registry = "https://pypi.org/simple" }, marker = "python_full_version < '3.11'" },
     { name = "numpy", version = "2.3.3", source = { registry = "https://pypi.org/simple" }, marker = "python_full_version >= '3.11'" },
->>>>>>> cfe38c6e
     { name = "openai" },
     { name = "pydantic" },
     { name = "pydantic-settings" },
@@ -1708,14 +1701,10 @@
     { name = "aiohttp", specifier = ">=3.10.0" },
     { name = "fastapi", specifier = ">=0.115.0" },
     { name = "flask", specifier = ">=3.1.2" },
-<<<<<<< HEAD
     { name = "langchain-core", specifier = ">=0.3.12" },
     { name = "langgraph", specifier = ">=0.2.24" },
     { name = "openai", specifier = ">=1.52.0" },
-=======
     { name = "numpy", specifier = ">=1.26.0" },
-    { name = "openai", specifier = ">=1.50.0" },
->>>>>>> cfe38c6e
     { name = "pydantic", specifier = ">=2.8.0" },
     { name = "pydantic-settings", specifier = ">=2.3.0" },
     { name = "python-dotenv", specifier = ">=1.1.1" },
