import Header from '@/components/dashboard/header';
import RealtimeTranscription from '@/components/dashboard/realtime-transcription';
import Chatbot from '@/components/dashboard/chatbot';
import InformationSummary from '@/components/dashboard/information-summary';
<<<<<<< HEAD
import FishingYieldChart from '@/components/dashboard/fishing-yield-chart';
import SocketDebug from '@/components/debug/SocketDebug';
import PhoneCall from '@/components/phone/PhoneCall';

export default function Home() {
  const fullTranscript = `Agent: Thank you for calling Aqua Adventures, this is Sarah speaking. How can I help you today?
Caller: Hi Sarah, I'm interested in booking a fishing trip. I saw on your website you have trips in the Florida Keys.
Agent: Yes, we do! The Florida Keys are fantastic for fishing this time of year. We have a few options. Are you interested in deep-sea fishing or flats fishing?
Caller: I've always wanted to try deep-sea fishing. What kind of fish are you catching there right now?
Agent: Great choice! Right now, the Mahi-mahi and Wahoo are biting like crazy. Our charters have had a lot of success in the last few weeks. We offer half-day and full-day charters.
Caller: A full day sounds perfect. What's the cost for a full-day charter? And what does it include?
Agent: A full-day deep-sea charter is $1200 for up to 4 people. That includes the boat, captain, all the fishing gear, bait, and licenses. We also include a cooler with water and sodas. You just need to bring any snacks you'd like and of course, sunscreen!
Caller: That sounds reasonable. I'd like to book a trip for next Saturday.
Agent: Excellent! I can book that for you right now. Can I get your full name and a contact number?
Caller: My name is John Doe, and my number is 555-123-4567.
Agent: Perfect, John. You are all set for a full-day deep-sea fishing charter next Saturday. You'll receive a confirmation email shortly with all the details. We look forward to seeing you!
Caller: Thanks, Sarah! I'm excited.
Agent: You're welcome! Have a great day.`;

  return (
    <div className="flex flex-col min-h-screen bg-background">
      <Header />
      <main className="flex-1 p-4 sm:p-6 md:p-8">
        <div className="grid grid-cols-1 lg:grid-cols-3 gap-6 h-full">
          <div className="lg:col-span-2 flex flex-col gap-6">
            <PhoneCall />
            <SocketDebug />
          </div>
          <div className="lg:col-span-1 flex flex-col gap-6 h-[calc(100vh-10rem)]">
            <div className="flex flex-col h-1/2">
                <InformationSummary transcript={fullTranscript} />
            </div>
            <div className="flex flex-col h-1/2">
                <RealtimeTranscription />
            </div>
            <FishingYieldChart />
          </div>
=======
import { TranscriptionProvider } from '@/context/transcription-context';
import { AgentInsightsProvider } from '@/context/agent-insights-context';

export default function Home() {
    return (
        <div className="flex flex-col min-h-screen bg-background">
            <Header />
            <main className="flex-1 p-4 sm:p-6 md:p-8">
                <AgentInsightsProvider>
                    <TranscriptionProvider>
                        <div className="grid grid-cols-1 gap-6 lg:grid-cols-[minmax(0,2fr)_minmax(0,1fr)] h-full">
                            <section className="flex flex-col gap-6 min-h-0">
                                <Chatbot />
                            </section>
                            <aside className="flex flex-col gap-6 min-h-0">
                                <InformationSummary />
                                <RealtimeTranscription />
                            </aside>
                        </div>
                    </TranscriptionProvider>
                </AgentInsightsProvider>
            </main>
>>>>>>> 75e4844f
        </div>
    );
}<|MERGE_RESOLUTION|>--- conflicted
+++ resolved
@@ -2,45 +2,6 @@
 import RealtimeTranscription from '@/components/dashboard/realtime-transcription';
 import Chatbot from '@/components/dashboard/chatbot';
 import InformationSummary from '@/components/dashboard/information-summary';
-<<<<<<< HEAD
-import FishingYieldChart from '@/components/dashboard/fishing-yield-chart';
-import SocketDebug from '@/components/debug/SocketDebug';
-import PhoneCall from '@/components/phone/PhoneCall';
-
-export default function Home() {
-  const fullTranscript = `Agent: Thank you for calling Aqua Adventures, this is Sarah speaking. How can I help you today?
-Caller: Hi Sarah, I'm interested in booking a fishing trip. I saw on your website you have trips in the Florida Keys.
-Agent: Yes, we do! The Florida Keys are fantastic for fishing this time of year. We have a few options. Are you interested in deep-sea fishing or flats fishing?
-Caller: I've always wanted to try deep-sea fishing. What kind of fish are you catching there right now?
-Agent: Great choice! Right now, the Mahi-mahi and Wahoo are biting like crazy. Our charters have had a lot of success in the last few weeks. We offer half-day and full-day charters.
-Caller: A full day sounds perfect. What's the cost for a full-day charter? And what does it include?
-Agent: A full-day deep-sea charter is $1200 for up to 4 people. That includes the boat, captain, all the fishing gear, bait, and licenses. We also include a cooler with water and sodas. You just need to bring any snacks you'd like and of course, sunscreen!
-Caller: That sounds reasonable. I'd like to book a trip for next Saturday.
-Agent: Excellent! I can book that for you right now. Can I get your full name and a contact number?
-Caller: My name is John Doe, and my number is 555-123-4567.
-Agent: Perfect, John. You are all set for a full-day deep-sea fishing charter next Saturday. You'll receive a confirmation email shortly with all the details. We look forward to seeing you!
-Caller: Thanks, Sarah! I'm excited.
-Agent: You're welcome! Have a great day.`;
-
-  return (
-    <div className="flex flex-col min-h-screen bg-background">
-      <Header />
-      <main className="flex-1 p-4 sm:p-6 md:p-8">
-        <div className="grid grid-cols-1 lg:grid-cols-3 gap-6 h-full">
-          <div className="lg:col-span-2 flex flex-col gap-6">
-            <PhoneCall />
-            <SocketDebug />
-          </div>
-          <div className="lg:col-span-1 flex flex-col gap-6 h-[calc(100vh-10rem)]">
-            <div className="flex flex-col h-1/2">
-                <InformationSummary transcript={fullTranscript} />
-            </div>
-            <div className="flex flex-col h-1/2">
-                <RealtimeTranscription />
-            </div>
-            <FishingYieldChart />
-          </div>
-=======
 import { TranscriptionProvider } from '@/context/transcription-context';
 import { AgentInsightsProvider } from '@/context/agent-insights-context';
 
@@ -63,7 +24,6 @@
                     </TranscriptionProvider>
                 </AgentInsightsProvider>
             </main>
->>>>>>> 75e4844f
         </div>
     );
 }